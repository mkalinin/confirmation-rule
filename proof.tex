\documentclass{article}
\usepackage[utf8]{inputenc}
% \usepackage[margin=2.5cm]{geometry}
% \pagestyle{plain}
\include{preamble.tex}
\usepackage{amsmath, amssymb, amsthm}

\begin{document}

\section*{Confirmation Rule: Safety}

See:
% \begin{itemize}
%     \item \href{https://github.com/mkalinin/confirmation-rule}{https://github.com/mkalinin/confirmation-rule}
%     \item \href{https://arxiv.org/abs/2405.00549}{https://arxiv.org/abs/2405.00549}
% \end{itemize}

\begin{definition}[LMD-GHOST Safety condition for a single block]
    Given $C \in AU(b):$
    \[
    \isOneConfirmed_v(b, C, t) := Q^{\slot(t)-1,\ v,\ t,\ C}_{b} > \frac{1}{2}\left(1 + \frac{W^C_p}{W^{\slot(t)-1,\ C}_b}\right)
    \]
\end{definition}

Let $\viewattime[val=v,time=\slotstart(s)]$ be the view of a validator $v$ at the start of slot $s$ to which all the votes cast and observed by $v$ before $\slotstart(s)$ are applied.

\begin{algorithm}[H]
\caption{Highest LMD-GHOST confirmed descendant}
\SetAlgoNoLine
\Fn{\isOneConfirmed$_v(b, s)$}{
    \Return{$\isOneConfirmed_v(b, GJ(\viewattime[val=v, time=\slotstart(s-1)]), \slotstart(s))$}\;
}

\Fn{\highestLMDConfirmedDesc$_v(\bconfirmed, s)$}{
    $descs \gets \left\{b' \in \chain(\LMDGHOSTHFC(\viewattime[time=\slotstart(s),val=v])): b' \succ \bconfirmed\right\}$\\
    $confirmed\_descs \gets \left\{b' \in descs : \forall b'' \in descs, b'' \preceq b' \Rightarrow \isOneConfirmed_v(b'', s)\right\}$\\
    \uIf{$confirmed\_descs \ne \emptyset$}{
        \Return{$\argmax_{b' \in confirmed\_descs}\slot(b')$}\;
    }
    \uElse{
        \Return{$\bconfirmed$}\;
    }    
}
\end{algorithm}


\begin{lemma}
If $t$ and $t'$ are any two times, $b := \highestLMDConfirmedDesc_v(\banchor, t)$, $t \leq t'$ and the following holds:
\begin{enumerate}
    \item $\slotstart(\slot(t) - 1) \geq \GST,$
    \item $\banchor$ is canonical in the view of any honest validator $v'$ at time $t,$
    \item $\gjattime[time=t',val=v] \succeq \gjattime[time=\slotstart(\slot(t) - 1),val=v],$
    \item $b \in \filtered[time=t',val=v']$
\end{enumerate}

then $b$ is canonical in the view of any honest validator $v'$ at time $t'$.
\end{lemma}

\begin{proof}
    TBD..
\end{proof}

Let $\viewattime[val=v,time=\slotstart(s)]$ be the view of a validator $v$ at the start of slot $s$ to which all the votes cast and observed by $v$ before $\slotstart(s)$ are applied.

\begin{algorithm}[H]
\caption{Highest confirmed descendant}
% \SetAlgoLined
\SetAlgoNoLine
\Fn{willNotBeFilteredOut$_v(b, s)$}{
    $\head \gets \LMDGHOSTHFC(\viewattime[val=v,time=\slotstart(s)])$\;
    $\phead \gets \LMDGHOSTHFC(\viewattime[val=v,time=\slotstart(s-1)])$\;

    \uIf{epoch(s) = epoch(b)}{
        \Return{$b \preceq \head \wedge \epoch(\gu(head)) \geq \epoch(s)-1$}\;
    }
    \uElseIf{$s = \firstslot(\epoch(s))$}{
        \Return{$\votsource[blck=b, time=\epoch(s)] \geq \epoch(s)-2 \lor
                (b \preceq \phead \wedge \votsource[blck=\phead, time=\epoch(s)] \geq \epoch(s)-2)$}\;
    }
    \uElse {
        \uIf{$b \preceq \head \wedge \epoch(\gu(\head)) \geq \epoch(s) - 1$} {
            \Return{$\votsource[blck=b, time=\epoch(s)] \geq \epoch(s)-2 \lor
                (b \preceq \phead \wedge \votsource[blck=\phead, time=\epoch(s)] \geq \epoch(s)-2)$}\;
        }
        \uElse{
            \Return{$b \preceq \phead \wedge 
                    \epoch(\gu(\phead)) \geq \epoch(s) - 1 \wedge
                    \votsource[blck=\phead, time=\epoch(s)] \geq \epoch(s)-2$}\;
        }
    }
}
\Fn{highestConfirmedDesc$_v(\bconfirmed, s)$}{
    $\blmdconfirmed \gets \highestLMDConfirmedDesc_v(\bconfirmed, s)$\;

    \uIf{$\epoch(\blmdconfirmed) > \epoch(\bconfirmed)$ \textbf{and}
        $\neg \willChkpBeJustified_v(\chkp(\head), s)$} {
        $\mathit{candidates} \gets \{b' \in \chain(\blmdconfirmed), b' \succ \bconfirmed :
            \willNotBeFilteredOut_v(b', s) \wedge \epoch(b') = \epoch(s)-1\}$
    }
    \uElse {
        $\mathit{candidates} \gets \{b' \in \chain(\blmdconfirmed), b' \succ \bconfirmed :
            \willNotBeFilteredOut_v(b', s)\}$
    }

    \uIf{$\mathit{candidates} = \emptyset$}{
        \Return{$\bconfirmed$}\;
    }

    $\bcand \gets \argmax_{b' \in candidates}\slot(b')$\;
    \uIf{$\epoch(s) > \epoch(\bcand)$ \textbf{and}
        $s > \firstslot(epoch(s))$ \textbf{and}
        $\neg \willNoConflictingChkpBeJustified_v(\chkp(\head, \epoch(s), s))$} {
        \Return{$\bconfirmed$}\;
    }
    \uElse {
        \Return{$\bcand$}\;
    }
}
\end{algorithm}

\begin{lemma}
If $t$ and $t'$ are any two times such that $t' \geq t \wedge \epoch(t') = \epoch(t)$, $b := \text{highestConfirmedDesc}_v(\banchor, t)$, $\epoch(b) = \epoch(t) - 1$ and the following holds:

\begin{enumerate}
    \item $\slotstart(\epoch(t) - 1) \geq \GST,$
    \item $\banchor, \epoch(\banchor) = \epoch(t) - 1$ is canonical in the view of any validator $v'$ at time $\slotstart(\slot(t) - 1),$
    \item At the time $t'' \leq \slotstart(\lastslot(\epoch(t) - 1))$ in the view of validator $v$ exists block $b' \preceq b : \epoch(b') = \epoch(t) - 1$ such that $\willChkpBeJustified^{t''}_v(\chkp(b')) = \True,$
    \item At the time $\slotstart(\slot(t) - 1)$ $\exists b'' \succeq \banchor : \epoch(b'') = \epoch(t) - 1 \wedge \epoch(\gu(b'')) \geq \epoch(t) - 2,$
    \item $\gjattime[time=\slotstart(\lastslot(\epoch(t) - 1)),val=v] = \chkp(b, *)$
\end{enumerate}

then $b$ is canonical in the view of any honest validator $v'$ at time $t' < \slotstart(\epoch(b) + 2)$.
\end{lemma}

\begin{proof}
    TBD...
\end{proof}



\begin{lemma}
   If $t$ and $t'$ are any two times such that $t' \geq t$, $b := \text{highestConfirmedDesc}_v(\banchor, t)$, $\epoch(b) = \epoch(t)$ and the following holds:
    
    \begin{enumerate}
        \item $\slotstart(\epoch(t') - 1) \geq \GST,$
        \item $\banchor$ is canonical in the view of any validator $v'$ at time $t,$
        \item At the time $t'' \leq \slotstart(\lastslot(\epoch(t)))$ in the view of validator $v$ exists block $b' \preceq b : \epoch(b') = \epoch(t)$ such that:
        \begin{enumerate}
            \item $willChkpBeJustified^{t''}_v(\chkp(b')),$
            \item $\exists b'' \succeq b' : \epoch(b'') = \epoch(t) \wedge \epoch(\gu(b'')) \geq \epoch(t) - 1,$
        \end{enumerate}
        \item $\guattime[time=\slotstart(\lastslot(\epoch(t) - 1)),val=v] \succeq \chkp(b, \epoch(t) - 2),$
        \item $\gjattime[time=\slotstart(\lastslot(\epoch(t) - 1)),val=v] = \chkp(b, *),$
    \end{enumerate}
    
    then $b$ is canonical in the view of any honest validator $v'$ at time $t' < \slotstart(\epoch(b) + 2)$.
\end{lemma}

\begin{proof}
    TBD...
\end{proof}

% \section*{Algorithm 102}
% \textbf{(Highest confirmed)}

Let $\viewattime[val=v,time=\slotstart(s)]$ be the view of a validator $v$ at the start of slot $s$ to which all the votes cast and observed by $v$ before $\slotstart(s)$ are applied.

\begin{algorithm}[H]
\SetAlgoNoLine
\Fn{$\text{highestConfirmed}_v(s)$}{
    $\varforvalattime[val=v]{\bconfirmed} \gets \text{highestConfirmed}_v(s-1)$\\
    \uIf{
        $\epoch(\varforvalattime[val=v]{\bconfirmed}) \geq \epoch(s) - 1$ \textbf{and}\\
        $\varforvalattime[val=v]{\bconfirmed} \preceq \LMDGHOSTHFC(\viewattime[val=v,time=\slotstart(s)])$}{
        \Return{$\text{highestConfirmedDesc}_v(\varforvalattime[val=v]{\bconfirmed}, s)$}\;
    }
    \uElseIf{
        $s = \firstslot(\epoch(s))$ \textbf{and} \\
        $\epoch(\gu(\viewattime[val=v,time=\slotstart(s-1)])) = \epoch(s) - 1$
    }{
        \Return{$\text{highestConfirmedDesc}_v(\text{block}(\gu(\viewattime[val=v,time=\slotstart(s-1)]), s)$}\;
    }
    \uElse{
        \Return{$b_{\text{fin}}$}\;
    }
}
\caption{Highest Confirmed Block Selection}
\label{alg:highestconfirmed}
\end{algorithm}

\begin{lemma}
    If $t$ and $t'$ are any two times such that $t' \geq t$, $b := \text{highestConfirmed}(\viewatstslottime[val=v,time=t])$ and the following holds:
    
    \begin{enumerate}
        \item $\slotstart(\epoch(t) - 1) \geq \GST,$
    \end{enumerate}
    
    then $b$ is canonical in the view of any honest validator $v'$ at time $t'$.
\end{lemma}

\begin{proof}
    TBD...
\end{proof}


\begin{lemma}
    If $t$ and $t'$ are any two times such that $t' \geq t$ and the following holds:
    
    \begin{enumerate}
        \item $\slotstart(\epoch(t')) \geq \GST,$
        \item $\epoch(\guattime[time=t,val=v]) = \epoch(t),$
        \item $\epoch(\gjattime[time=\slotstart(\slot(t)-1),val=v]) = \epoch(t) - 1,$
        \item $\guattime[time=t,val=v] \succeq \gjattime[time=\slotstart(\slot(t)-1),val=v],$
    \end{enumerate}
    
then $\guattime[time=t,val=v]$ is canonical in the view of any honest validator $v'$ at any time $t'$.
\end{lemma}

\begin{proof}
    TBD...

    \begin{description}
        \item[Case 1: $\epoch(t') = \epoch(t)$.]
        \item[Case 2: $\epoch(t') > \epoch(t)$.]  
    \end{description}
\end{proof}

\subsection*{Roberto's suggested Lemmas}

\SetKw{KwStateK}{State}
\SetKwBlock{KwState}{State:}{}
\SetKwFor{While}{while}{}{}%
\SetKw{Break}{break}
\SetKw{Const}{const}

\begin{algorithm}[H]
\caption{Find latest confirmed descendant}
\label{alg:findlatestconf}
\SetAlgoNoLine
\Fn{$\varforvalattime[val=v]{\mathit{next\_child}}(b,head)$}{
    $extension = \{ b' \in \viewattime[time={\varforvalattime[val=v]{t}},val=v], b \prec b' \preceq head \}$\\
    \uIf{$|extension| > 0$}
    {
        \Return{$\argmin_{b' \in extension} \slot(b')$}
    }
    \uElse{
        \Return{$\bot$}
    }
}

\Fn{$\varforvalattime[val=v]{\mathit{find\_latest\_confirmed\_descendant}}(b_c)$}
{
    $\bcand \gets b_c$\label{ln:bcand-set-beginning-of-find-latest}\\
    \Const $head \gets \LMDGHOSTHFC(\viewattime[time={\varforvalattime[val=v]{t}},val=v])$\\
    \Const $phead \gets \LMDGHOSTHFC(\viewattime[time={\slotstart(\slot(\varforvalattime[val=v]{t})-1)},val=v])$\\
    \uIf{$\slot(\varforvalattime[val=v]{t}) = \firstslot(\epoch(\varforvalattime[val=v]{t}))$} {
        $\chkp_W \gets \guattime[val=v,time={\slotstart(\slot(\varforvalattime[val=v]{t})-1)}]$
    }
    \uElse {
        $\chkp_W \gets \gjattime[val=v,time={\slotstart(\slot(\varforvalattime[val=v]{t})-1)}]$
    }
    

    \uIf{$\epoch(\bcand) = \epoch(\varforvalattime[val=v]{t}) - 1$ {\bf and}
        $\votsource[blck=phead, time={\varforvalattime[val=v]{t}}] \geq \epoch(\varforvalattime[val=v]{t}) - 2$ {\bf and}
        $(\slot(\varforvalattime[val=v]{t}) = \firstslot(\epoch(\varforvalattime[val=v]{t}))$ {\bf or}
        $(\willNoConflictingChkpBeJustified_v(\chkp(head, \epoch(\varforvalattime[val=v]{t})))$ {\bf and}
        $(\gu(phead) \geq \epoch(\varforvalattime[val=v]{t}) - 1$ {\bf or}
        $\gu(head) \geq \epoch(\varforvalattime[val=v]{t}) - 1)))$\label{ln:if-prev-epoch}}
    {
        \While{$\varforvalattime[val=v]{\mathit{next\_child}}(\bcand,head) \neq \bot$}
        {
            $\btemp \gets \varforvalattime[val=v]{\mathit{next\_child}}(\bcand,head)$\\
            \uIf{$\epoch(\btemp) < \epoch(\varforvalattime[val=v]{t})$ {\bf and}
                $\btemp \preceq phead$ {\bf and}
                $\isOneConfirmed_v(\btemp, \chkp_W)$}
            {
                $\bcand \gets \btemp$\label{ln:set-bcand-in-prev-epoch-loop}
            }
            \uElse { 
                \Break 
            }
        }
    }

    \uIf{$\slot(\varforvalattime[val=v]{t}) = \firstslot(\epoch(\varforvalattime[val=v]{t}))$ {\bf or}
        $\gu(head) \geq \epoch(\varforvalattime[val=v]{t}) - 1$\nllabel{ln:second-if}}
    {
        $\btcand \gets \bcand$\;
        \While{$\varforvalattime[val=v]{\mathit{next\_child}}(\btcand,head) \neq \bot$}
        {
            $\btemp \gets \varforvalattime[val=v]{\mathit{next\_child}}(\btcand,head)$\\
            \uIf{$\epoch(\btemp) > \epoch(\btcand)$ {\bf and}
                $\neg \willChkpBeJustified_v(\chkp(\btemp))$\label{ln:check-will-chkp-be-justified}}
            {
                \Break
            }
            \uIf{$\isOneConfirmed_v(\btemp, \chkp_W)$\label{ln:if-is-one-confirmed-second-loop}} {
                $\btcand \gets \btemp$\label{set-btcand-to-btemp}
            }
            \uElse { 
                \Break 
            }
        }

        \uIf{$\epoch(\btcand) = \epoch(\varforvalattime[val=v]{t})$ {\bf or}
            $(\votsource[blck=\btcand, time={\varforvalattime[val=v]{t}}] \geq \epoch(\varforvalattime[val=v]{t}) - 2$ {\bf and}
            $(\slot(\varforvalattime[val=v]{t}) = \firstslot(\epoch(\varforvalattime[val=v]{t}))$ {\bf or}
            $\willNoConflictingChkpBeJustified_v(\chkp(head, \epoch(\varforvalattime[val=v]{t})))))$\label{ln:if-to-set-bcand-to-btcand}}
        {
            $\bcand \gets \btcand$\label{ln:set-bcand-to-btcand}
        }
    }

    \Return{$\bcand$}
    \marklastline{lastline}
}
\end{algorithm}

% \setcounter{algocf}{10}
\addtocounter{algocf}{-1}

\begin{algorithm}[H]
\caption{Full Algo}
\label{alg:conffull}
\SetAlgoNoLine
\continuefrom{lastline}
% \DontPrintSemicolon
% \KwStateK{$x \in \mathbb{R}$\\ $y \in \mathbb{R}$}\\
\KwState{
    $\varforvalattime[val=v]{\bconfirmed}$
}
\Upon{$\varforvalattime[val=v]{t} = \varforvalattime[val=v]{\tinit}$}{
    $\varforvalattime[val=v]{\bconfirmed}   \gets \block(\gfattime[time={\varforvalattime[val=v]{t}},val=v])$
}
\Upon{$\varforvalattime[val=v]{t} = \slotstartslot{\varforvalattime[val=v]{t}} \land \varforvalattime[val=v]{t} \geq \varforvalattime[val=v]{\tinit}$}{
    $\varforvalattime[val=v]{\bconfirmed} \gets \varforvalattime[val=v]{\mathit{get\_latest\_confirmed}}(\varforvalattime[val=v]{\bconfirmed})$
}
\Proc{$\varforvalattime[val=v]{\mathit{get\_latest\_confirmed}}(b_c)$}{
    $\bcand \gets b_c$\label{ln:set-bcand-beginning-of-get-latest-confirmed}\\
    \Const $\head \gets \LMDGHOSTHFC(\viewattime[time={\varforvalattime[val=v]{t}},val=v])$\\

    \uIf{$\epoch(\bcand) < \epoch(\varforvalattime[val=v]{t}) - 1$ {\bf or}
        $\bcand \npreceq \head$ \label{ln:if-bcand-npreceq-head}}{
        $\bcand \gets \block(\gfattime[val=v,time={\varforvalattime[val=v]{t}}])$\label{ln:set-bcand-to-fin}
    }

    \uIf{$\slot(\varforvalattime[val=v]{t}) = \firstslot(\epoch(\varforvalattime[val=v]{t}))$ {\bf and}
        $\epoch(\guattime[val=v,time={\slotstart(\slot(\varforvalattime[val=v]{t})-1)}]) = \epoch(\varforvalattime[val=v]{t})-1$ {\bf and}
        $\slot(\bcand) < \slot(\block(\guattime[val=v,time={\slotstart(\slot(\varforvalattime[val=v]{t})-1)}]))$\label{ln:start-conf-chain}}
    {
        $\bcand \gets \block(\guattime[val=v,time={\slotstart(\slot(\varforvalattime[val=v]{t})-1)}])$\label{ln:set-bcan-on-start-conf-chain}
    }

    \uIf{$\epoch(\bcand) \geq \epoch(\varforvalattime[val=v]{t}) - 1$}
    {
        $\bcand \gets \varforvalattime[val=v]{\mathit{find\_latest\_confirmed\_descendant}}(\bcand)$\label{ln:set-bcand-to-output-find-latest}
    }

    \Return{$\bcand$}
}
\end{algorithm}

\begin{definition}[Notation]\leavevmode\label{def:b-cand-is-b-conf}
    \begin{enumerate}
        \item Let $\varforvalattime[time=t,val=v]{\bconfirmed}$ be the value of $\varforvalattime[val=v]{\bconfirmed}$ after the execution of any code that should be executed at timer $t$ as per \Cref{alg:conffull}.
        If $t < \varforvalattime[val=v]{\tinit}$, then $\varforvalattime[time=t,val=v]{\bconfirmed}$ corresponds to the value of $\varforvalattime[val=v]{\bconfirmed}$ after executing any code that should be executed at time $\varforvalattime[val=v]{\tinit}$.
        With this convention, we have the property that $\varforvalattime[val=v,time=\slotstart(\slot(t))]{get\_latest\_confirmed}(b_c)$ implies that $b_c = \varforvalattime[val=v,time=\slotstart(\slot(t)-1)]{\bconfirmed}$.
        \item Let $\varforvalattime[val=v,time=\slotstartslot{t}]{\bcands}$ be the set of all the values assumed by $\bcand$ during the execution of \Cref{alg:conffull} by validator $v$ at time $\slotstartslot{t}$
        \item $\canonical[time=t,blck=b]$ means that any time time $t'\geq t$ block $b$ is canonical in the view of any honest validator.
    \end{enumerate}
\end{definition}

\begin{lemma}[This Lemma is used in the following proofs without explicitly calling it (this is not standard practice though!)]
    \leavevmode
    $\varforvalattime[val=v,time=\slotstart(\slot(t))]{\bconfirmed} \in \varforvalattime[val=v,time=\slotstart(\slot(t))]{\bcands}$
\end{lemma}
\begin{proof}
    Obvious.
\end{proof}

\begin{lemma}\label{lem:conf-current-epoch-then-gu-curr-epoch}
    Pick any $b_c \in  \varforvalattime[val=v,time=\slotstart(\slot(t))]{\bcands}$.
    If
    \begin{enumerate}
        \item $\epoch(b_c) = \epoch(t)$
    \end{enumerate},
    then
    \begin{enumerate}
        \item $\exists b' \in \viewattime[val=v,time=\slotstartslot{t}], b' \succeq b_c \land \epoch(\gu(b')) \geq \epoch(t)-1$
        % \item $\banchor^{v,\slotstart(\slot(t))} \succeq GJ^{v,t}$
    \end{enumerate}
\end{lemma}

\begin{proof}
    % Assume we start executing the algorithm at time $t_0 = \slotstartslot{t_0}$.
    By induction on $\slot(t)$.
    Let $s := \slot(t)$.
    \begin{description}
        \item[Base Case: {$s = \slot(\varforvalattime[val=v]{\tinit})$}.] The Lemma is vacuously true.
        \item[Inductive Case: {$s \geq \slot(\varforvalattime[val=v]{\tinit})$}.] We assume that the Lemma holds for $s$ and prove that it also holds for $s+1$.
        Pick any $b_c \in  \varforvalattime[val=v,time=\slotstart(s+1)]{\bcands}$ such that $\epoch(b_c) = \epoch(s+1)$.
        This implies that slot $s+1 \neq \firstslot(\epoch(s+1))$ as, if so, it could not be that  $\epoch(b_c) = \epoch(s+1)$.
        This then implies that  $\epoch(s+1) = \epoch(s)$.
        \begin{description}
            \item[Case 1: {$b_c = \varforvalattime[val=v,time=\slotstart(s)]{\bconfirmed}$}.]
            Just apply the inductive hypothesis.
            \item[Case 2: {$b_c \neq \varforvalattime[val=v,time=\slotstart(s)]{\bconfirmed}$}.]
            Given that we assume $\epoch(s+1) = \epoch(b_c)$, it must be that the \KwSty{if} condition at \Cref{ln:second-if} is true.
            Given that  $s+1 \neq \firstslot(\epoch(s+1))$, then $\gu(\head) \geq \epoch(s+1)-1$.
            The \KwSty{if} block at \Cref{ln:if-bcand-npreceq-head} ensures that $b_c \preceq \head$.
        \end{description}
    \end{description}
\end{proof}

% \begin{lemma}[Old. Now reaplced by \Cref{lem:conf-current-epoch-then-gu-curr-epoch}]
%     If
%     \begin{enumerate}
%         \item $\epoch(\varforvalattime[val=v,time=\slotstart(\slot(t))]{\bconfirmed}) = \epoch(t)$
%     \end{enumerate},
%     then
%     \begin{enumerate}
%         \item $\exists b' \in \viewattime[val=v,time=\slotstartslot{t}], \epoch(\gu(b')) \geq \epoch(t)-1$
%         % \item $\banchor^{v,\slotstart(\slot(t))} \succeq GJ^{v,t}$
%     \end{enumerate}
% \end{lemma}

% \begin{proof}
%     % Assume we start executing the algorithm at time $t_0 = \slotstartslot{t_0}$.
%     By induction on $\slot(t)$.
%     Let $s := \slot(t)$.
%     \begin{description}
%         \item[Base Case: {$s = \slot(\varforvalattime[val=v]{\tinit})$}.] The Lemma is vacuously true.
%         \item[Inductive Case: {$s \geq \slot(\varforvalattime[val=v]{\tinit})$}.] We assume that the Lemma holds for $s$ and prove that it also holds for $s+1$.
%         We also assume that $\epoch(\varforvalattime[val=v,time=\slotstart(s+1)]{\bconfirmed}) = \epoch(s+1)$ as the Lemma holds vacuously otherwise.
%         This implies that slot $s+1 \neq \firstslot(\epoch(s+1))$ as, if so, it could not be that  $\epoch(\varforvalattime[val=v,time=\slotstart(s+1)]{\bconfirmed}) = \epoch(s+1)$.
%         This then implies that  $\epoch(s+1) = \epoch(s)$.
%         % This implies that $\epoch(s+1) = \epoch(s)$ as, otherwise, it would mean that we are the beginning of epoch $\epoch(s)+1$ and, therefore, it cannot be that $\epoch(\varforvalattime[val=v,time=\slotstart(s)]{\bconfirmed}) = \epoch(s+1)$ reaching a contradiction.
%         \begin{description}
%             \item[Case 1: {$\epoch(\varforvalattime[val=v,time=\slotstart(s)]{\bconfirmed}) = \epoch(s)$}.] Given that $\epoch(s+1) = \epoch(s)$, the proof for this case follows directly from the inductive hypothesis.
%             \item[Case 2: {$\epoch(\varforvalattime[val=v,time=\slotstart(s)]{\bconfirmed}) \neq \epoch(s)$}.] 
%             Given that $\epoch(\varforvalattime[val=v,time=\slotstart(s+1)]{\bconfirmed}) = \epoch(s+1) = \epoch(s)$, it must be that condition at Line XXX is true which implies that the Lemma holds.
%         \end{description}
%     \end{description}
% \end{proof}

% \begin{lemma}\label{lem:current-epoch-then-gu-prev-epoch}
%     If
%     \begin{enumerate}
%         \item $\epoch(\varforvalattime[val=v,time=\slotstart(\slot(t)-1)]{\bconfirmed}) = \epoch(t)$
%     \end{enumerate},
%     then
%     \begin{enumerate}
%         \item $\exists b' \in \viewattime[val=v,time=\slotstartslot{t}], b' \succeq \varforvalattime[val=v,time=\slotstart(\slot(t)-1)]{\bconfirmed} \land \epoch(\gu(b')) \geq \epoch(t)-1$
%         % \item $\banchor^{v,\slotstart(\slot(t))} \succeq GJ^{v,t}$
%     \end{enumerate}
% \end{lemma}

% \begin{proof}
%     % Assume we start executing the algorithm at time $t_0 = \slotstartslot{t_0}$.
%     By induction on $\slot(t)$.
%     Let $s := \slot(t)$.
%     \begin{description}
%         \item[Base Case: {$s = \slot(\varforvalattime[val=v]{\tinit})$}.] The Lemma is vacuously true.
%         \item[Inductive Case: {$s \geq \slot(\varforvalattime[val=v]{\tinit})$}.] We assume that the Lemma holds for $s$ and prove that it also holds for $s+1$.
%         We also assume that $\epoch(\varforvalattime[val=v,time=\slotstart(s)]{\bconfirmed}) = \epoch(s+1)$ as the Lemma holds vacuously otherwise.
%         This implies that $\epoch(s+1) = \epoch(s)$ as, otherwise, it would mean that we are the beginning of epoch $\epoch(s)+1$ and, therefore, it cannot be that $\epoch(\varforvalattime[val=v,time=\slotstart(s)]{\bconfirmed}) = \epoch(s+1)$ reaching a contradiction.
%         \begin{description}
%             \item[Case 1: {$\epoch(\varforvalattime[val=v,time=\slotstart(s-1)]{\bconfirmed}) = \epoch(s)$}.] 
%             Given that $\epoch(s+1) = \epoch(s)$, the proof for this case follows directly from the inductive hypothesis.
%             \item[Case 2: {$\epoch(\varforvalattime[val=v,time=\slotstart(s-1)]{\bconfirmed}) \neq \epoch(s)$}.] 
%             Given that $\epoch(\varforvalattime[val=v,time=\slotstart(s)]{\bconfirmed}) = \epoch(s+1) = \epoch(s)$, it must be that condition at Line XXX is true which implies that the Lemma holds.
%         \end{description}
%     \end{description}
% \end{proof}

\begin{lemma}\label{lem:output-find-latest-different-to-input}
    Let $b_o := \varforvalattime[val=v]{\mathit{find\_latest\_confirmed\_descendant}}(b_c)$.
    If 
    \begin{enumerate}
        \item $b_o \neq b_c$
    \end{enumerate},
    then, there exists an honest validator $v'$ such that 
    \begin{enumerate}
        \item $\exists b' \in \left(\viewattime[time=\slotstart(\slot({\varforvalattime[val=v]{t}})-1),val=v'] \cap \viewattime[time=\slotstart(\slot({\varforvalattime[val=v]{t}})),val=v]\right), b' \succeq b_o \land \epoch(\votsource[blck=b',time=\slotstartslot{{\varforvalattime[val=v]{t}}}])\geq \epoch({\varforvalattime[val=v]{t}})-2$
        \RSfn{Must be at the voting time of $\slot(t^v)-1$ not at the beginning.}
    \end{enumerate}    
\end{lemma}

\begin{proof}
    It must be that $\bcand \gets b_o$ at some point during the execution of   $\mathit{find\_latest\_confirmed\_descendant}$.
    Below by cases on the line  of $\mathit{find\_latest\_confirmed\_descendant}$ where this occurs.
    \begin{description}
        \item[\Cref{ln:bcand-set-beginning-of-find-latest}.]  Impossible as this lines sets $\bcand$ to $b_c \neq b_o$.
        \item[\Cref{ln:set-bcand-in-prev-epoch-loop}.] 
        If $\bcand$ is set to $b_o$ here, then it must be that $b_o \preceq phead$ which also implies $phead \in \viewattime[time=\slotstart({\varforvalattime[val=v]{t}}-1),val=v] \subseteq \viewattime[time=\slotstart({\varforvalattime[val=v]{t}}),val=v]$.
        Then, given \Cref{ln:if-prev-epoch}, $\votsource[blck=phead, time=\slotstart({\varforvalattime[val=v]{t}})] \geq \epoch({\varforvalattime[val=v]{t}}) - 2$.
        \item[\Cref{ln:set-bcand-to-btcand}] If $\bcand$ is set to $b_o$ here, then, due to \Cref{ln:if-to-set-bcand-to-btcand}, $\votsource[blck=b_o, time={\varforvalattime[val=v]{t}}] \geq \epoch(\varforvalattime[val=v]{t}) - 2$.
        Due to \Cref{ln:if-is-one-confirmed-second-loop,set-btcand-to-btemp}, $\isOneConfirmed(b_o, \cdot)$ which implies\RSfn{We should probably have a Lemma proving such an implication} that there exists an honest validator $v'$ such that
        $b_o \in \left(\viewattime[time=\slotstart({\varforvalattime[val=v]{t}}-1),val=v']\cap \viewattime[time=\slotstart({\varforvalattime[val=v]{t}}),val=v]\right)$.
    \end{description}    
\end{proof}

% \begin{lemma}\label{lem:output-find-latest-different-to-input}
%     Let $b_o := \varforvalattime[val=v]{\mathit{find\_latest\_confirmed\_descendant}}(b_c)$.
%     If $b_o \neq b_c$, then
%     then, 
%     \begin{enumerate}
%         \item $\exists b' \in \viewattime[time=\slotstart(\slot({\varforvalattime[val=v]{t}})),val=v'], b' \succeq b_o \land \epoch(\votsource[blck=b',time=\slotstartslot{{\varforvalattime[val=v]{t}}}])\geq \epoch({\varforvalattime[val=v]{t}})-2$
%     \end{enumerate}    
% \end{lemma}

% \begin{proof}
%     It must be that $\bcand \gets b_o$ at some point during the execution of   $\mathit{find\_latest\_confirmed\_descendant}$.
%     Below by cases on the line  of $\mathit{find\_latest\_confirmed\_descendant}$ where this occurs.
%     \begin{description}
%         \item[\Cref{ln:bcand-set-beginning-of-find-latest}.]  Impossible as this lines sets $\bcand$ to $b_c \neq b_o$.
%         \item[\Cref{ln:set-bcand-in-prev-epoch-loop}.] 
%         If $\bcand$ is set here, then it must be that $\bcand \preceq phead$ which also implies $\bcand \in \viewattime[time=\slotstart({\varforvalattime[val=v]{t}}),val=v]$.
%         Then, given \Cref{ln:if-prev-epoch}, $\votsource[blck=phead, time=\slotstart({\varforvalattime[val=v]{t}})] \geq \epoch({\varforvalattime[val=v]{t}}) - 2$.
%         \item[\Cref{ln:set-bcand-to-btcand}] If $\bcand$ is set here, then, due to \Cref{ln:if-to-set-bcand-to-btcand}, $\votsource[blck=\bcand, time={\varforvalattime[val=v]{t}}] \geq \epoch(\varforvalattime[val=v]{t}) - 2$ and clearly $\bcand \in \viewattime[time=\slotstart({\varforvalattime[val=v]{t}}),val=v]$.
%         % Due to \Cref{ln:if-is-one-confirmed-second-loop,set-btcand-to-btemp}, $\isOneConfirmed(\bcand, \cdot)$ which implies\RSfn{We should probably have a Lemma proving such an implication} that there exists an honest validator $v'$ such that
%         % $\bcand \in \viewattime[time=\slotstart({\varforvalattime[val=v]{t}}-1),val=v']$.
%     \end{description}    
% \end{proof}

\begin{lemma}\label{lem:when-restarting-vs-from-prev-epoch}
    Pick any $b_c \in  \varforvalattime[val=v,time=\slotstart(\slot(t))]{\bcands}$.
    If
    \begin{enumerate}
        \item $\epoch(\varforvalattime[val=v,time=\slotstart(\slot(t)-1)]{\bconfirmed}) < \epoch(t)-1$
        \item $\epoch(b_c) \geq \epoch(t)-1$
    \end{enumerate},
    then, there exists an honest validator $v'$ such that 
    \begin{enumerate}
        \item $\exists b' \in \viewattime[time=\slotstart(\slot(t)-1),val=v'], b' \succeq b_c \land \epoch(\votsource[blck=b',time=\slotstartslot{t}])\geq \epoch(t)-2$
    \end{enumerate}
\end{lemma}
\begin{proof}
    Let $s:= \slot(t)$.
    It must be that we restart the ``confirmation chain'' at time $\slotstart(s)$ as there is no other way to satisfy the conditions in the Lemma's statement.
    This means that conditions at \Cref{ln:start-conf-chain} are true.

    Now, we prove the statement by induction on the lines, in order of execution, where $\bcand$ might be set.
    
    Given the above, we know that the first time it is set is at \Cref{ln:set-bcan-on-start-conf-chain}

    \begin{description}
        \item[\Cref{ln:set-bcan-on-start-conf-chain}.] Obvious. \RSfn{Perhaps explain a bit more why in the future.} 
        \item[\Cref{ln:set-bcand-to-output-find-latest}.] Obvious from \Cref{lem:output-find-latest-different-to-input}.
    \end{description}
\end{proof}

% \begin{lemma}\label{lem:when-restarting-vs-from-prev-epoch}
%     Pick any $b_c \in  \varforvalattime[val=v,time=\slotstart(\slot(t))]{\bcands}$..
%     If
%     \begin{enumerate}
%         \item $\epoch(\varforvalattime[val=v,time=\slotstart(\slot(t)-1)]{\bconfirmed}) < \epoch(t)-1$
%         \item $\epoch(b_c) \geq \epoch(t)-1$
%     \end{enumerate},
%     then,
%     \begin{enumerate}
%         \item $\exists b' \in \viewattime[time=\slotstart(\slot(t)),val=v], b' \succeq b_c \land \epoch(\votsource[blck=b',time=\slotstartslot{t}])\geq \epoch(t)-2$
%     \end{enumerate}
% \end{lemma}
% \begin{proof}
%     Let $s:= \slot(t)$.
%     It must be that we restart the ``confirmation chain'' at time $\slotstart(s)$ as there is no other way to satisfy the conditions in the Lemma's statement.
%     This means that conditions at \Cref{ln:start-conf-chain} are true.

%     Now, we prove the statement by induction on the lines, in order of execution, where $\bcand$ might be set.
    
%     Given the above, we know that the first time it is set is at \Cref{ln:set-bcan-on-start-conf-chain}

%     \begin{description}
%         \item[\Cref{ln:set-bcan-on-start-conf-chain}.] Obvious. \RSfn{Perhaps explain a bit more why in the future.} 
%         \item[\Cref{ln:set-bcand-to-output-find-latest}.] Obvious from \Cref{lem:output-find-latest-different-to-input}.
%     \end{description}
% \end{proof}



% \begin{lemma}\label{lem:when-restarting-vs-from-prev-epoch}
%     Pick any $b_c \in  \varforvalattime[val=v,time=\slotstart(\slot(t))]{\bcands}$..
%     If
%     \begin{enumerate}
%         \item $\epoch(\varforvalattime[val=v,time=\slotstart(\slot(t)-1)]{\bconfirmed}) < \epoch(t)-1$
%         \item $\epoch(b_c) \geq \epoch(t)-1$
%     \end{enumerate},
%     then,
%     \begin{enumerate}
%         \item $\exists b' \in \viewattime[time=\slotstart(\slot(t)),val=v], b' \succeq b_c \land \epoch(\votsource[blck=b',time=\slotstartslot{t}])\geq \epoch(t)-2$
%     \end{enumerate}
% \end{lemma}
% \begin{proof}
%     Let $s:= \slot(t)$.
%     It must be that we restart the ``confirmation chain'' at time $\slotstart(s)$ as there is no other way to satisfy the conditions in the Lemma's statement.
%     This means that conditions at \Cref{ln:start-conf-chain} are true.

%     Now, we prove the statement by induction on the lines, in order of execution, where $\bcand$ might be set.
    
%     Given the above, we know that the first time it is set is at \Cref{ln:set-bcan-on-start-conf-chain}

%     \begin{description}
%         \item[\Cref{ln:set-bcan-on-start-conf-chain}.] Obvious. \RSfn{Perhaps explain a bit more why in the future.} 
%         \item[\Cref{ln:set-bcand-to-output-find-latest}.] Obvious from \Cref{lem:output-find-latest-different-to-input}.
%     \end{description}
% \end{proof}

% \begin{lemma}\label{lem:conf-prev-epoch-then-vs-two-epochs-ago-old}
%     If
%     \begin{enumerate}
%         \item $\epoch(\varforvalattime[val=v,time=\slotstart(\slot(t)-1)]{\bconfirmed}) \geq \epoch(t)-1$
%     \end{enumerate},
%     then
%     \begin{enumerate}
%         \item $\exists b' \in \viewattime[time=\slotstart(\slot(t)-1),val=v], \epoch(\votsource[blck=b',time=\slotstartslot{t}])\geq \epoch(t)-2$
%         % \item $\banchor^{v,\slotstart(\slot(t))} \succeq GJ^{v,t}$
%     \end{enumerate}
% \end{lemma}

% \begin{lemma}%[Replacement for \Cref{lem:conf-prev-epoch-then-vs-two-epochs-ago-old}]
%     % \label{lem:conf-prev-epoch-then-vs-two-epochs-ago}
%     %  \label{lem:vs-at-least-e-2}
%     Pick any $b_c \in  \varforvalattime[val=v,time=\slotstart(\slot(t))]{\bcands}$.
%     If
%     \begin{enumerate}
%         \item $\epoch(b_c) \geq \epoch(t)-1$
%         \item $\epoch(\varforvalattime[val=v,time=\slotstart(\slot(t)-1)]{\bconfirmed}) \geq \epoch(t)-1$
%     \end{enumerate},
%     then, 
%     \begin{enumerate}
%         \item $\exists b' \in \viewattime[time=\slotstart(\slot(t)-1),val=v], b' \succeq  b_c \land \epoch(\votsource[blck=b',time=\slotstartslot{t}])\geq \epoch(t)-2$
%         % \item $\banchor^{v,\slotstart(\slot(t))} \succeq GJ^{v,t}$
%     \end{enumerate}
% \end{lemma}

% \begin{proof}
%     By induction on $\slot(t)$.
%     Let $s := \slot(t)$.
%     \begin{description}
%         \item[Base Case: {$s = \slot(\varforvalattime[val=v]{\tinit})$}.] The Lemma is vacuously true.
%         \item[Inductive Case: {$s \geq \slot(\varforvalattime[val=v]{\tinit})$}.] We assume that the Lemma holds for $s$ and prove that it also holds for $s+1$.
%         So let $b_c \in  \varforvalattime[val=v,time=\slotstart(s+1)]{\bcands}$.
%         We also assume that $\epoch(b_c) \geq \epoch(s+1)-1$ and $\epoch(\varforvalattime[val=v,time=\slotstart(s)]{\bconfirmed}) \geq \epoch(s+1)-1$ as the Lemma holds vacuously otherwise.
%         Note that this implies that $\epoch(\varforvalattime[val=v,time=\slotstart(s)]{\bconfirmed}) \geq \epoch(s)-1$.
%         By case.
%         \begin{description}
%             \item[Case 1: {$b_c = \varforvalattime[val=v,time=\slotstart(s)]{\bconfirmed}$}.] 
%             By sub cases again.
%             \begin{description}
%                 \item[Case 1.1: $\epoch(s+1) = \epoch(s).$] 
%                 Given that $\varforvalattime[val=v,time=\slotstart(s)]{\bconfirmed} \in \varforvalattime[val=v,time=\slotstart(s)]{\bcands}$,
%                 we can apply the inductive hypothesis to conclude that $\exists b' \in \viewattime[time=\slotstart(s-1),val=v], b' \succeq b_c \land \epoch(\votsource[blck=b',time=\slotstart(s)])\geq \epoch(s)-2 = \epoch(s+1)-2$.
%                 So, given that $\viewattime[time=\slotstart(s-1),val=v'] \subseteq \viewattime[time=\slotstart(s),val=v']$, the proof for this case is concluded.
%                 \item[Case 1.2: $\epoch(s+1) = \epoch(s) + 1.$]
%                 This Case implies that $\epoch(b_c) = \epoch(s)$ as 
%                 $\epoch(s) = \epoch(s+1) -1 \leq \epoch(b_c) < \epoch(s+1) = \epoch(s) + 1$.
%                 Note also that  $\epoch(s+1) = \epoch(s) + 1$ implies that $s+1 = \firstslot(\epoch(s+1))$.
%                 All of this together with  \Cref{lem:conf-current-epoch-then-gu-curr-epoch} implies that $\exists b' \in \viewattime[time=\slotstart(s),val=v], \epoch(\votsource[blck=b',time=\slotstart(s+1)])\geq \epoch(\gu(b')) \geq \epoch(s)-1\geq\epoch(s+1)-2$.
%             \end{description}
%             \item[Case 2.2: {$b_c \neq \varforvalattime[val=v,time=\slotstart(s)]{\bconfirmed}$}.]
%             Now by cases on the first line, in order of execution of the Fast Confirmation Rule algorithm at time $\slotstart(s+1)$, where $\bcand = b_c$. 
%             \begin{description}
%                 \item[\Cref{ln:set-bcand-beginning-of-get-latest-confirmed}.] 
%                 Impossible, as at this line $\bcand = b_c$, but $b_c \neq \varforvalattime[val=v,time=\slotstart(s)]{\bconfirmed}$.
%                 \item[\Cref{ln:set-bcand-to-fin}.] Impossible, as at this line $\epoch(\bcand) < \epoch(s+1)-1$, but we assume $\epoch(b_c) \geq \epoch(s+1)-1$.
%                 \item[\Cref{ln:set-bcan-on-start-conf-chain}.] Obvious. \RSfn{Perhaps explain a bit more why in the future.} 
%                 \item[\Cref{ln:set-bcand-to-output-find-latest}.] Obvious from \Cref{lem:output-find-latest-different-to-input}.
%             \end{description}
%         \end{description}
%     \end{description}
% \end{proof}

\begin{lemma}%[Replacement for \Cref{lem:conf-prev-epoch-then-vs-two-epochs-ago-old}]
    \label{lem:conf-prev-epoch-then-vs-two-epochs-ago}
     \label{lem:vs-at-least-e-2}
    Pick any $b_c \in  \varforvalattime[val=v,time=\slotstart(\slot(t))]{\bcands}$.
    If
    \begin{enumerate}
        \item $\epoch(b_c) \geq \epoch(t)-1$
    \end{enumerate},
    then, there exists an honest validator $v'$ such that
    \begin{enumerate}
        \item $\exists b' \in \left(\viewattime[time=\slotstart(\slot(t)-1),val=v'] \cap \viewattime[time=\slotstart(\slot(t)),val=v]\right), b' \succeq  b_c \land \epoch(\votsource[blck=b',time=\slotstartslot{t}])\geq \epoch(t)-2$
        % \item $\banchor^{v,\slotstart(\slot(t))} \succeq GJ^{v,t}$
    \end{enumerate}
\end{lemma}

\begin{proof}
    By induction on $\slot(t)$.
    Let $s := \slot(t)$.
    \begin{description}
        \item[Base Case: {$s = \slot(\varforvalattime[val=v]{\tinit})$}.] The Lemma is vacuously true.
        \item[Inductive Case: {$s \geq \slot(\varforvalattime[val=v]{\tinit})$}.] We assume that the Lemma holds for $s$ and prove that it also holds for $s+1$.
        Pick any $b_c \in \varforvalattime[val=v,time=\slotstart(s+1)]{\bcands}$ such that $\epoch(b_c) \geq \epoch(s+1)-1$.
        % We also assume that $\epoch(b_c) \geq \epoch(s+1)-1$ as the Lemma holds vacuously otherwise.
        \begin{description}
            \item[Case 1: {$\epoch(\varforvalattime[val=v,time=\slotstart(s)]{\bconfirmed}) < \epoch(s+1)-1$}.] Apply  \Cref{lem:when-restarting-vs-from-prev-epoch}.
            \item[Case 2: {$\epoch(\varforvalattime[val=v,time=\slotstart(s)]{\bconfirmed}) \geq \epoch(s+1)-1$}.]
            % To prove the Lemma is sufficient 
            By sub cases.
            \begin{description}
                \item[Case 2.1: {$b_c = \varforvalattime[val=v,time=\slotstart(s)]{\bconfirmed}$}.] 
                By sub cases again.
                \begin{description}
                    \item[Case 2.1.1: $\epoch(s+1) = \epoch(s).$] 
                    Given that $\varforvalattime[val=v,time=\slotstart(s)]{\bconfirmed} \in \varforvalattime[val=v,time=\slotstart(s)]{\bcands}$,
                    we can apply the inductive hypothesis to conclude that there exists an honest validator $v'$ such that $\exists b' \in \left(\viewattime[time=\slotstart(s-1),val=v'] \cap \viewattime[time=\slotstart(s),val=v]\right), b' \succeq b_c \land \epoch(\votsource[blck=b',time=\slotstart(s)])\geq \epoch(s)-2 = \epoch(s+1)-2$.
                    So, given that $\viewattime[time=\slotstart(s-1),val=v'] \subseteq \viewattime[time=\slotstart(s),val=v']$ and $\viewattime[time=\slotstart(s),val=v] \subseteq \viewattime[time=\slotstart(s+1),val=v]$, the proof for this case is concluded.
                    \item[Case 2.1.2: $\epoch(s+1) = \epoch(s) + 1.$]
                    This Case implies that $\epoch(b_c) = \epoch(s)$ as 
                    $\epoch(s) = \epoch(s+1) -1 \leq \epoch(b_c) < \epoch(s+1) = \epoch(s) + 1$.
                    Note also that  $\epoch(s+1) = \epoch(s) + 1$ implies that $s+1 = \firstslot(\epoch(s+1))$.
                    All of this together with  \Cref{lem:conf-current-epoch-then-gu-curr-epoch} implies that $\exists b' \in \viewattime[time=\slotstart(s),val=v] \subseteq \viewattime[time=\slotstart(s+1),val=v], \epoch(\votsource[blck=b',time=\slotstart(s+1)])\geq \epoch(\gu(b')) \geq \epoch(s)-1\geq\epoch(s+1)-2$.
                \end{description}
                \item[Case 2.2: {$b_c \neq \varforvalattime[val=v,time=\slotstart(s)]{\bconfirmed}$}.]
                Now by cases on the first line, in order of execution of the Fast Confirmation Rule algorithm at time $\slotstart(s+1)$, where $\bcand = b_c$. 
                \begin{description}
                    \item[\Cref{ln:set-bcand-beginning-of-get-latest-confirmed}.] 
                    Impossible, as at this line $\bcand = b_c$, but $b_c \neq \varforvalattime[val=v,time=\slotstart(s)]{\bconfirmed}$.
                    \item[\Cref{ln:set-bcand-to-fin}.] Impossible, as at this line $\epoch(\bcand) < \epoch(s+1)-1$, but we assume $\epoch(b_c) \geq \epoch(s+1)-1$.
                    \item[\Cref{ln:set-bcan-on-start-conf-chain}.] Obvious. \RSfn{Perhaps explain a bit more why in the future.} 
                    \item[\Cref{ln:set-bcand-to-output-find-latest}.] Obvious from \Cref{lem:output-find-latest-different-to-input}.
                \end{description}
            \end{description}
        \end{description}
    \end{description}
\end{proof}

% \begin{lemma}%[Replacement for \Cref{lem:conf-prev-epoch-then-vs-two-epochs-ago-old}]
%     \label{lem:conf-prev-epoch-then-vs-two-epochs-ago}
%      \label{lem:vs-at-least-e-2}
%     Pick any $b_c \in  \varforvalattime[val=v,time=\slotstart(\slot(t))]{\bcands}$.
%     If
%     \begin{enumerate}
%         \item $\epoch(b_c) \geq \epoch(t)-1$
%         % \item $\varforvalattime[val=v,time=\slotstart()]{}
%     \end{enumerate},
%     then, 
%     \begin{enumerate}
%         \item $\exists b' \in \viewattime[time=\slotstart(\slot(t)),val=v], b' \succeq  b_c \land \epoch(\votsource[blck=b',time=\slotstartslot{t}])\geq \epoch(t)-2$
%         % \item $\banchor^{v,\slotstart(\slot(t))} \succeq GJ^{v,t}$
%     \end{enumerate}
% \end{lemma}

% \begin{proof}
%     By induction on $\slot(t)$.
%     Let $s := \slot(t)$.
%     \begin{description}
%         \item[Base Case: {$s = \slot(\varforvalattime[val=v]{\tinit})$}.] The Lemma is vacuously true.
%         \item[Inductive Case: {$s \geq \slot(\varforvalattime[val=v]{\tinit})$}.] We assume that the Lemma holds for $s$ and prove that it also holds for $s+1$.
%         We also assume that $\epoch(b_c) \geq \epoch(s+1)-1$ as the Lemma holds vacuously otherwise.
%         \begin{description}
%             \item[Case 1: {$\epoch(\varforvalattime[val=v,time=\slotstart(s)]{\bconfirmed}) < \epoch(s+1)-1$}.] Apply  \Cref{lem:when-restarting-vs-from-prev-epoch}.
%             \item[Case 2: {$\epoch(\varforvalattime[val=v,time=\slotstart(s)]{\bconfirmed}) \geq \epoch(s+1)-1$}.]
%             % To prove the Lemma is sufficient 
%             By sub cases.
%             \begin{description}
%                 \item[Case 2.1: {$b_c = \varforvalattime[val=v,time=\slotstart(s)]{\bconfirmed}$}.] 
%                 By sub cases again.
%                 \begin{description}
%                     \item[Case 2.1.1: $\epoch(s+1) = \epoch(s).$] 
%                     Given that $\varforvalattime[val=v,time=\slotstart(s)]{\bconfirmed} \in \varforvalattime[val=v,time=\slotstart(s)]{\bcands}$,
%                     we can apply the inductive hypothesis to conclude that  $\exists b' \in \viewattime[time=\slotstart(s),val=v], b' \succeq b_c \land \epoch(\votsource[blck=b',time=\slotstart(s)])\geq \epoch(s)-2 = \epoch(s+1)-2$.
%                     So, given that $\viewattime[time=\slotstart(s),val=v'] \subseteq \viewattime[time=\slotstart(s+1),val=v']$, the proof for this case is concluded.
%                     \item[Case 2.1.2: $\epoch(s+1) = \epoch(s) + 1.$]
%                     This Case implies that $\epoch(b_c) = \epoch(s)$ as 
%                     $\epoch(s) = \epoch(s+1) -1 \leq \epoch(b_c) < \epoch(s+1) = \epoch(s) + 1$.
%                     Note also that  $\epoch(s+1) = \epoch(s) + 1$ implies that $s+1 = \firstslot(\epoch(s+1))$.
%                     All of this together with  \Cref{lem:conf-current-epoch-then-gu-curr-epoch} implies that $\exists b' \in \viewattime[time=\slotstart(s),val=v] \subseteq \viewattime[time=\slotstart(s+1),val=v], \epoch(\votsource[blck=b',time=\slotstart(s+1)])\geq \epoch(\gu(b')) \geq \epoch(s)-1\geq\epoch(s+1)-2$.
%                 \end{description}
%                 \item[Case 2.2: {$b_c \neq \varforvalattime[val=v,time=\slotstart(s)]{\bconfirmed}$}.]
%                 Now by cases on the first line, in order of execution of the Fast Confirmation Rule algorithm at time $\slotstart(s+1)$, where $\bcand = b_c$. 
%                 \begin{description}
%                     \item[\Cref{ln:set-bcand-beginning-of-get-latest-confirmed}.] 
%                     Impossible, as at this line $\bcand = b_c$, but $b_c \neq \varforvalattime[val=v,time=\slotstart(s)]{\bconfirmed}$.
%                     \item[\Cref{ln:set-bcand-to-fin}.] Impossible, as at this line $\epoch(\bcand) < \epoch(s+1)-1$, but we assume $\epoch(b_c) \geq \epoch(s+1)-1$.
%                     \item[\Cref{ln:set-bcan-on-start-conf-chain}.] Obvious. \RSfn{Perhaps explain a bit more why in the future.} 
%                     \item[\Cref{ln:set-bcand-to-output-find-latest}.] Obvious from \Cref{lem:output-find-latest-different-to-input}.
%                 \end{description}
%             \end{description}
%         \end{description}
%     \end{description}
% \end{proof}


% \begin{lemma}%[Replacement for \Cref{lem:conf-prev-epoch-then-vs-two-epochs-ago-old}]
%     %\label{lem:conf-prev-epoch-then-vs-two-epochs-ago}
%     If
%     \begin{enumerate}
%         \item $\epoch(\varforvalattime[val=v,time=\slotstart(\slot(t)-1)]{\bconfirmed}) \geq \epoch(t)-1$
%     \end{enumerate},
%     then, there exists an honest validator $v'$ such taht
%     \begin{enumerate}
%         \item $\exists b' \in \viewattime[time=\slotstart(\slot(t)-1),val=v'], b' \succeq  \varforvalattime[val=v,time=\slotstart(\slot(t))]{\bconfirmed} \land \epoch(\votsource[blck=b',time=\slotstartslot{t}])\geq \epoch(t)-2$
%         % \item $\banchor^{v,\slotstart(\slot(t))} \succeq GJ^{v,t}$
%     \end{enumerate}
% \end{lemma}

% \begin{proof}
%     By induction on $\slot(t)$.
%     Let $s := \slot(t)$.
%     \begin{description}
%         \item[Base Case: {$s = \slot(\varforvalattime[val=v]{\tinit})$}.] The Lemma is vacuously true.
%         \item[Inductive Case: {$s \geq \slot(\varforvalattime[val=v]{\tinit})$}.] We assume that the Lemma holds for $s$ and prove that it also holds for $s+1$.
%         We also assume that $\epoch(\varforvalattime[val=v,time=\slotstart(s)]{\bconfirmed}) \geq \epoch(s+1)-1$ as the Lemma holds vacuously otherwise.
%         % This implies that $\epoch(s+1) = \epoch(s)$ as, otherwise, it would mean that we are the beginning of epoch $\epoch(s)+1$ and, therefore, it cannot be that $\epoch(\varforvalattime[val=v,time=\slotstart(s)]{\bconfirmed}) = \epoch(s+1)$ reaching a contradiction.
%         \begin{description}
%             \item[{Case 1: $\epoch(\varforvalattime[val=v,time=\slotstart(s-1)]{\bconfirmed}) < \epoch(s)-1$}.] Follows from \Cref{lem:when-restarting-vs-from-prev-epoch}.
%             \item[{Case 2: $\epoch(\varforvalattime[val=v,time=\slotstart(s-1)]{\bconfirmed}) \geq \epoch(s)-1$}] 
%             By the inductive hypothesis, we know that there exists an honest validator $v'$ such that $\exists b' \in \viewattime[time=\slotstart(s-1),val=v'], b' \succeq \varforvalattime[val=v,time=\slotstart(s)]{\bconfirmed} \land \epoch(\votsource[blck=b',time=\slotstart(s)])\geq \epoch(s)-2$.
%             Clearly $b' \in \viewattime[time=\slotstart(s),val=v']$.
%             By cases again
%             \begin{description}
%                 \item[Case 2.1: $\epoch(s+1) = \epoch(s)$.]  Then $\epoch(\votsource[blck=b',time=\slotstart(s+1)])\geq\epoch(\votsource[blck=b',time=\slotstart(s)])\geq \epoch(s)-2 = \epoch(s+1)-2$.
%                 \item[Case 2.2: $\epoch(s+1) = \epoch(s) + 1$.] From our assumption above, $\epoch(\varforvalattime[val=v,time=\slotstart(s)]{\bconfirmed}) \geq \epoch(s+1)-1 = \epoch(s)$.
%                 Given that $\epoch(\varforvalattime[val=v,time=\slotstart(s)]{\bconfirmed}) \leq \epoch(s)$, we can conclude that $\epoch(\varforvalattime[val=v,time=\slotstart(s)]{\bconfirmed})= \epoch(s)$.
%                 Note also that  $\epoch(s+1) = \epoch(s) + 1$ implies that $s+1 = \firstslot(\epoch(s+1))$.
%                 All of this together with  \Cref{lem:conf-current-epoch-then-gu-curr-epoch} implies that $\exists b' \in \viewattime[time=\slotstart(s-1),val=v], \epoch(\votsource[blck=b',time=\slotstart(s)])\geq \epoch(s)-1\geq\epoch(s+1)-2$.
%             \end{description}
%         \end{description}
%     \end{description}
% \end{proof}

% \begin{proof}
%     By induction on $\slot(t)$.
%     Let $s := \slot(t)$.
%     \begin{description}
%         \item[Base Case: {$s = \slot(\varforvalattime[val=v]{\tinit})$}.] The Lemma is vacuously true.
%         \item[Inductive Case: {$s \geq \slot(\varforvalattime[val=v]{\tinit})$}.] We assume that the Lemma holds for $s$ and prove that it also holds for $s+1$.
%         We also assume that $\epoch(\varforvalattime[val=v,time=\slotstart(s)]{\bconfirmed}) \geq \epoch(s+1)-1$ as the Lemma holds vacuously otherwise.
%         % This implies that $\epoch(s+1) = \epoch(s)$ as, otherwise, it would mean that we are the beginning of epoch $\epoch(s)+1$ and, therefore, it cannot be that $\epoch(\varforvalattime[val=v,time=\slotstart(s)]{\bconfirmed}) = \epoch(s+1)$ reaching a contradiction.
%         \begin{description}
%             \item[{Case 1: $\epoch(\varforvalattime[val=v,time=\slotstart(s-1)]{\bconfirmed}) < \epoch(s)-1$}.] Follows from \Cref{lem:when-restarting-vs-from-prev-epoch}.
%             \item[{Case 2: $\epoch(\varforvalattime[val=v,time=\slotstart(s-1)]{\bconfirmed}) \geq \epoch(s)-1$}] 
%             By the inductive hypothesis, we know that $\exists b' \in \viewattime[time=\slotstart(s-1),val=v], \epoch(\votsource[blck=b',time=\slotstart(s)])\geq \epoch(s)-2$.
%             By cases again
%             \begin{description}
%                 \item[Case 2.1: $\epoch(s+1) = \epoch(s)$.]  Then $\epoch(\votsource[blck=b',time=\slotstart(s+1)])\geq\epoch(\votsource[blck=b',time=\slotstart(s)])\geq \epoch(s)-2 = \epoch(s+1)-2$.
%                 \item[Case 2.2: $\epoch(s+1) = \epoch(s) + 1$.] From our assumption above, $\epoch(\varforvalattime[val=v,time=\slotstart(s)]{\bconfirmed}) \geq \epoch(s+1)-1 = \epoch(s)$.
%                 Given that $\epoch(\varforvalattime[val=v,time=\slotstart(s)]{\bconfirmed}) \leq \epoch(s)$, we can conclude that $\epoch(\varforvalattime[val=v,time=\slotstart(s)]{\bconfirmed})= \epoch(s)$.
%                 Note also that  $\epoch(s+1) = \epoch(s) + 1$ implies that $s+1 = \firstslot(\epoch(s+1))$.
%                 All of this together with  \Cref{lem:conf-current-epoch-then-gu-curr-epoch} implies that $\exists b' \in \viewattime[time=\slotstart(s-1),val=v], \epoch(\votsource[blck=b',time=\slotstart(s)])\geq \epoch(s)-1\geq\epoch(s+1)-2$.
%             \end{description}
%         \end{description}
%     \end{description}
% \end{proof}

% \begin{lemma}\label{lem:conf-prev-epoch-then-gj-two-epochs-ago}
%     If
%     \begin{enumerate}
%         \item $\epoch(\varforvalattime[val=v,time=\slotstart(\slot(t)-1)]{\bconfirmed}) \geq \epoch(t)-1$
%     \end{enumerate},
%     then
%     \begin{enumerate}
%         \item $\epoch(\gjattime[val=v,time=\slotstart(\slot(t))]) \geq \epoch(t)-2$
%         % \item $\banchor^{v,\slotstart(\slot(t))} \succeq GJ^{v,t}$
%     \end{enumerate}
% \end{lemma}

% \begin{proof}
%     By induction on $\slot(t)$.
%     Let $s := \slot(t)$.
%     \begin{description}
%         \item[Base Case: {$s = \slot(\varforvalattime[val=v]{\tinit})$}.] The Lemma is vacuously true.
%         \item[Inductive Case: {$s \geq \slot(\varforvalattime[val=v]{\tinit})$}.] We assume that the Lemma holds for $s$ and prove that it also holds for $s+1$.
%         We also assume that $\epoch(\varforvalattime[val=v,time=\slotstart(s)]{\bconfirmed}) \geq \epoch(s+1)-1$ as the Lemma holds vacuously otherwise.
%         % This implies that $\epoch(s+1) = \epoch(s)$ as, otherwise, it would mean that we are the beginning of epoch $\epoch(s)+1$ and, therefore, it cannot be that $\epoch(\varforvalattime[val=v,time=\slotstart(s)]{\bconfirmed}) = \epoch(s+1)$ reaching a contradiction.
%         \begin{description}
%             \item[{Case 1: $\epoch(\varforvalattime[val=v,time=\slotstart(s-1)]{\bconfirmed}) < \epoch(s)-1$}.] Given that we assume that $\epoch(\varforvalattime[val=v,time=\slotstart(s)]{\bconfirmed} ) \geq \epoch(s)-1$, it must be that we restart ``confirmation chain'' at time $\slotstart(s)$. 
%             Therefore $s = \firstslot(\epoch(s))$ and we know that $\epoch(\gjattime[time=\slotstart(s),val=v])=\epoch(s)-1$.
%             This means that we know $\epoch(\gjattime[time=\slotstart(s+1),val=v])\geq\epoch(\gjattime[time=\slotstart(s),val=v])\geq\epoch(s)-1=\epoch(s+1)-1$.
%             \item[{Case 2: $\epoch(\varforvalattime[val=v,time=\slotstart(s-1)]{\bconfirmed}) \geq \epoch(s)-1$}] 
%             By the induction hypothesis, we know that $\epoch(\gjattime[time=\slotstart(s),val=v]) \geq \epoch(s)-2$.
%             By cases again
%             \begin{description}
%                 \item[Case 2.1: $\epoch(s+1) = \epoch(s)$.]  Then $\epoch(\gjattime[time=\slotstart(s+1),val=v])\geq\epoch(\gjattime[time=\slotstart(s),val=v])\geq \epoch(s)-2 = \epoch(s+1)-2$.
%                 \item[Case 2.2: $\epoch(s+1) = \epoch(s) + 1$.] From our assumption above, $\epoch(\varforvalattime[val=v,time=\slotstart(s)]{\bconfirmed}) \geq \epoch(s+1)-1 = \epoch(s)$.
%                 Given that $\epoch(\varforvalattime[val=v,time=\slotstart(s)]{\bconfirmed}) \leq \epoch(s)$, we can conclude that $\epoch(\varforvalattime[val=v,time=\slotstart(s)]{\bconfirmed})= \epoch(s)$.
%                 Note also that  $\epoch(s+1) = \epoch(s) + 1$ implies that $s+1 = \firstslot(\epoch(s+1))$.
%                 All of this together with  \Cref{lem:current-epoch-then-gu-curr-epoch} implies that $\epoch(\gjattime[val=v,time=\slotstart(s+1)]) \geq \epoch(s)-1 = \epoch(s+1)-2$.
%             \end{description}
%         \end{description}
%     \end{description}
% \end{proof}

% \begin{proof}(Sketch)
%     By induction on $\slot(t)$.
%     Let $s := \slot(t)$.
%     \begin{description}
%         \item[{Base Case: $\varforvalattime[val=v,time=\slotstart(s-1)]{\bconfirmed} = \block(\gfattime[time=\slotstart(s-1),val=v])$.}] Clearly, $\epoch(\varforvalattime[val=v,time=\slotstart(s-1)]{\bconfirmed} ) < \epoch(t) -1$. Assume then that $\epoch(\varforvalattime[val=v,time=\slotstart(s)]{\bconfirmed} ) \geq \epoch(t)-1$.
%         This means that we restart the confirmation chain, which means that we know that $\epoch(\gjattime[time=\slotstart(s+1),val=v])=\epoch(t)=\epoch(s+1)-1$.
%         \item[Inductive Case.] 
%         We assume the Lemma holds for slot $s$ and prove that it also holds for slot $s+1$.
%         We also assume $\epoch(\varforvalattime[val=v,time=\slotstart(s+1)]{\bconfirmed}) \geq \epoch(s+1)-1$  as the Lemma holds vacuously otherwise. 
%         Now, by cases.
%         \begin{description}
%             \item[{Case 1: $\epoch(\varforvalattime[val=v,time=\slotstart(s-1)]{\bconfirmed}) < \epoch(s)-1$}] Same reasoning as for the base case.
%             \item[{Case 2: $\epoch(\varforvalattime[val=v,time=\slotstart(s-1)]{\bconfirmed}) \geq \epoch(s)-1$}] 
%             By the induction hypothesis, we know that $\epoch(\gjattime[time=\slotstart(s),val=v]) \geq \epoch(s)-2$.
%             By cases again
%             \begin{description}
%                 \item[Case 2.1: $\epoch(s+1) = \epoch(s)$.]  Then $\epoch(\gjattime[time=\slotstart(s+1),val=v])\geq\epoch(\gjattime[time=\slotstart(s),val=v])\geq \epoch(s)-2 = \epoch(s+1)-2$.
%                 \item[Case 2.2: $\epoch(s+1) = \epoch(s) + 1$.] This implies that  $\epoch(\varforvalattime[val=v,time=\slotstart(s+1)]{\bconfirmed}) = \epoch(s)$ as we are at the beginning of epoch $\epoch(s+1)$ so we cannot confirm any block from epoch $\epoch(s+1)$.
%             \end{description}
%         \end{description}
%     \end{description}
%     We prove the following equivalent statement inductively.
%     If $\epoch(\varforvalattime[val=v,time=\slotstartslot{t}]{\isOneConfirmed}) \geq \epoch(s+1)-1$,
%     then $\epoch(\gjattime[val=v,time=\slotstart(s+1)]) \geq \epoch(s+1)-2$.

% \end{proof}

% \begin{lemma}\label{lem:vs-at-least-e-2-old}
%     If
%     \begin{enumerate}
%         \item $\epoch(\varforvalattime[val=v,time=\slotstartslot{t}]{\bcand}) \geq \epoch(t)-1$
%     \end{enumerate},
%     then
%     \begin{enumerate}
%         \item $\exists b' \in \viewattime[time=\slotstart(\slot(t)-1),val=v], \epoch(\votsource[blck=b',time=\slotstartslot{t}])\geq \epoch(t)-2$
%         % \item $\banchor^{v,\slotstart(\slot(t))} \succeq GJ^{v,t}$
%     \end{enumerate}
% \end{lemma}


% \begin{lemma}%[Replacement of \Cref{lem:vs-at-least-e-2-old}]
%     \label{lem:vs-at-least-e-2}
%     If
%     \begin{enumerate}
%         \item $\epoch(\varforvalattime[val=v,time=\slotstartslot{t}]{\bcand}) \geq \epoch(t)-1$
%     \end{enumerate},
%     then
%     \begin{enumerate}
%         \item $\exists b' \in \viewattime[time=\slotstart(\slot(t)-1),val=v], b' \succeq \varforvalattime[val=v,time=\slotstartslot{t}]{\bcand} \land \epoch(\votsource[blck=b',time=\slotstartslot{t}])\geq \epoch(t)-2$
%         % \item $\banchor^{v,\slotstart(\slot(t))} \succeq GJ^{v,t}$
%     \end{enumerate}
% \end{lemma}

% \begin{proof}
%     TBD
% \end{proof}


% \begin{proof}
% By cases.
% \begin{description}
%     \item[Case 1: {$\epoch(\varforvalattime[val=v,time=\slotstart(\slot(t)-1)]{\bconfirmed}) \geq \epoch(s)-1$}.] Follows from \Cref{lem:conf-prev-epoch-then-vs-two-epochs-ago}.
%     \item[Case 2: {$\epoch(\varforvalattime[val=v,time=\slotstart(\slot(t)-1)]{\bconfirmed}) < \epoch(s)-1$}.] 
%     From $\epoch(\varforvalattime[val=v,time=\slotstartslot{t}]{\bcand}) \geq \epoch(t)-1$, we can conclude that  $\epoch(\varforvalattime[val=v,time=\slotstartslot{t}]{\bconfirmed}) \geq \epoch(t)-1$.
%     Then, apply \Cref{lem:when-restarting-vs-from-prev-epoch}.
% \end{description}
% \end{proof}

% \begin{lemma}
%     Let $\varforvalattime[val=v,time=\slotstartslot{t}]{\bcand}$ be any of the possible values assumed by $\bcand$ during the execution of \Cref{alg:conffull} by validator $v$ at time $\slotstartslot{t}$
%     If
%     \begin{enumerate}
%         \item $\epoch(\varforvalattime[val=v,time=\slotstartslot{t}]{\bcand}) \geq \epoch(t)-1$
%     \end{enumerate},
%     then
%     \begin{enumerate}
%         \item $\epoch(\gjattime[val=v,time=\slotstart(\slot(t))]) \geq \epoch(t)-2$
%         % \item $\banchor^{v,\slotstart(\slot(t))} \succeq GJ^{v,t}$
%     \end{enumerate}
% \end{lemma}

% \begin{proof}(Sketch)
% \begin{description}
%     \item[Case 1: {$\epoch(\varforvalattime[val=v,time=\slotstart(\slot(t)-1)]{\bconfirmed}) \geq \epoch(s)-1$}.] Follows from \Cref{lem:conf-prev-epoch-then-gj-two-epochs-ago}.
%     \item[Case 2: {$\epoch(\varforvalattime[val=v,time=\slotstart(\slot(t)-1)]{\bconfirmed}) < \epoch(s)-1$}.] 
%     Assume that  $\epoch(\varforvalattime[val=v,time=\slotstart(s)]{\bconfirmed} ) \geq \epoch(s)-1$ as, otherwise, the Lemma holds vacuously.
%     Then, it must be that we restart ``confirmation chain'' at time $\slotstart(s)$. 
%     Therefore $s = \firstslot(\epoch(s))$ and we know that $\epoch(\gjattime[time=\slotstart(s),val=v])=\epoch(s)-1$.
% \end{description}
% \end{proof}

% \begin{lemma}\label{lem:no-conflict-chkp-is-justified}
%     % Take an honest validator $v$ and a time $t$.
%     Pick any $b_c \in  \varforvalattime[val=v,time=\slotstart(\slot(t))]{\bcands}$.
%     If
%     \begin{enumerate}
%         % \item $\slotstart(\epoch(t)-1) \geq \GST$
%         \item $\epoch(b_c) \geq \epoch(t) - 1$
%     \end{enumerate},
%     then at least one of the following statements hold:
%     \begin{enumerate}
%         \item $\gjattime[time=\slotstartslot{t},val=v] = \chkp(b_c)$
%         \item there exists a time $t' \leq t$ such that
%         \begin{enumerate}
%             \item $t' = \slotstartslot{t'}$
%             \item $\epoch(t') = \epoch(b_c)$
%             \item $\varforvalattime[val=v,time=t']{\willChkpBeJustified}(\chkp(b_c))$
%         \end{enumerate}
%     \end{enumerate}
% \end{lemma}

% \begin{proof}(by Roberto)
%     By induction on $\slot(t)$.
%     Let $s := \slot(t)$.
%     \begin{description}
%         \item[Base Case: {$s = \slot(\varforvalattime[val=v]{\tinit})$}.] The Lemma is vacuously true.
%         \item[Inductive Case: {$s \geq \slot(\varforvalattime[val=v]{\tinit})$}.]
%             We assume that the Lemma holds for $s$ and prove that it also holds for $s+1$.
%         \begin{description}
%             \item[{Case 1: $\epoch(\varforvalattime[val=v,time=\slotstart(s)]{\bconfirmed}) < \epoch(s+1) - 1$}.]
%                 We assume condition at \Cref{ln:start-conf-chain} holds, otherwise,
%                 $\varforvalattime[val=v,time=\slotstartslot{s+1}]{\bcand} < \epoch(s+1) - 1$ and the Lemma is vacuously true.
%                 That condition implies $\gjattime[val=v,time=\slotstart(s+1)] = \guattime[val=v,time=\slotstart(s)]$,
%                 $\varforvalattime[val=v,time=\slotstart(s+1)]{\bcand} \succeq \block(\guattime[val=v,time=\slotstart(s)]) = \block(\gjattime[val=v,time=\slotstart(s+1)])$,
%                 $\epoch(\varforvalattime[val=v,time=\slotstart(s+1)]{\bcand}) = \epoch(s+1)-1$.
%                 Thus, $\gjattime[val=v,time=\slotstart(s+1)] = \chkp(\varforvalattime[val=v,time=\slotstart(s+1)]{\bcand},\epoch(s+1)-1)$
%                 concluding Statement 1 of the Lemma.
%             \item[Case 2: {$\epoch(\varforvalattime[val=v,time=\slotstart(s)]{\bconfirmed}) \geq \epoch(s+1) - 1$}.]
%             Clearly $\epoch(\varforvalattime[val=v,time=\slotstart(s)]{\bconfirmed}) \geq \epoch(s) - 1$, so the inductive hypothesis holds non-vacuously for $s$.
%             By sub-cases.
%             \begin{description} 
%                 \item[Case 2.1: {$\epoch(\varforvalattime[val=v,time=\slotstart(s+1)]{\bcand}) = \epoch(\varforvalattime[val=v,time=\slotstart(s)]{\bcand})$}.] 
%                 This implies that $\chkp(\varforvalattime[val=v,time=\slotstart(s+1)]{\bcand}) = \chkp(\varforvalattime[val=v,time=\slotstart(s)]{\bcand})$.
%                 \sloppy{Note that if $\gjattime[time=\slotstartslot{t},val=v] = \chkp(\varforvalattime[val=v,time=\slotstartslot{t}]{\bcand})$, then $\varforvalattime[val=v,time=\slotstartslot{t}]{\willChkpBeJustified}(\chkp(\varforvalattime[val=v,time=\slotstartslot{t}]{\bcand}))$.}
%                 Then, the rest follows from the inductive hypothesis.
%                 \item[Case 2.2: {$\epoch(\varforvalattime[val=v,time=\slotstart(s+1)]{\bcand}) = \epoch(\varforvalattime[val=v,time=\slotstart(s)]{\bcand}) + 1$}.] 
%                 Given that $\epoch(\varforvalattime[val=v,time=\slotstart(s+1)]{\bcand}) \leq \epoch(s+1)$, this implies that $\epoch(\varforvalattime[val=v,time=\slotstart(s+1)]{\bcand}) = \epoch(s+1)$.
%                 Then, it must be that the \KwSty{if} blocks at line 23 is executed proving the lemma.
%             \end{description}
%         \end{description}
%     \end{description}
% \end{proof}

% \begin{lemma}\label{lem:no-conflict-chkp-is-justified}
%     Take an honest validator $v$ and a time $t$.
%     If
%     \begin{enumerate}
%         % \item $\slotstart(\epoch(t)-1) \geq \GST$
%         \item $\epoch(\varforvalattime[val=v,time=\slotstartslot{t}]{\bcand}) \geq \epoch(t) - 1$
%     \end{enumerate},
%     then at least one of the following statements hold:
%     \begin{enumerate}
%         \item $\gjattime[time=\slotstartslot{t},val=v] = \chkp(\varforvalattime[val=v,time=\slotstartslot{t}]{\bcand})$
%         \item there exists a time $t' \leq t$ such that
%         \begin{enumerate}
%             \item $t' = \slotstartslot{t'}$
%             \item $\epoch(t') = \epoch(\varforvalattime[val=v,time=\slotstartslot{t}]{\bcand})$
%             \item $\varforvalattime[val=v,time=t']{\willChkpBeJustified}(\chkp(\varforvalattime[val=v,time=\slotstartslot{t}]{\bcand}))$
%         \end{enumerate}
%     \end{enumerate}
% \end{lemma}

% \begin{proof}(by Roberto)
%     By induction on $\slot(t)$.
%     Let $s := \slot(t)$.
%     \begin{description}
%         \item[Base Case: {$s = \slot(\varforvalattime[val=v]{\tinit})$}.] The Lemma is vacuously true.
%         \item[Inductive Case: {$s \geq \slot(\varforvalattime[val=v]{\tinit})$}.]
%             We assume that the Lemma holds for $s$ and prove that it also holds for $s+1$.
%         \begin{description}
%             \item[{Case 1: $\epoch(\varforvalattime[val=v,time=\slotstart(s)]{\bconfirmed}) < \epoch(s+1) - 1$}.]
%                 We assume condition in line 14 of \Cref{alg:conffull} holds, otherwise,
%                 $\varforvalattime[val=v,time=\slotstartslot{s+1}]{\bcand} < \epoch(s+1) - 1$ and the Lemma is vacuously true.
%                 That condition implies $\gjattime[val=v,time=\slotstart(s+1)] = \guattime[val=v,time=\slotstart(s)]$,
%                 $\varforvalattime[val=v,time=\slotstart(s+1)]{\bcand} \succeq \block(\guattime[val=v,time=\slotstart(s)]) = \block(\gjattime[val=v,time=\slotstart(s+1)])$,
%                 $\epoch(\varforvalattime[val=v,time=\slotstart(s+1)]{\bcand}) = \epoch(s+1)-1$.
%                 Thus, $\gjattime[val=v,time=\slotstart(s+1)] = \chkp(\varforvalattime[val=v,time=\slotstart(s+1)]{\bcand},\epoch(s+1)-1)$
%                 concluding Statement 1 of the Lemma.
%             \item[Case 2: {$\epoch(\varforvalattime[val=v,time=\slotstart(s)]{\bconfirmed}) \geq \epoch(s+1) - 1$}.]
%             Clearly $\epoch(\varforvalattime[val=v,time=\slotstart(s)]{\bconfirmed}) \geq \epoch(s) - 1$, so the inductive hypothesis holds non-vacuously for $s$.
%             By sub-cases.
%             \begin{description} 
%                 \item[Case 2.1: {$\epoch(\varforvalattime[val=v,time=\slotstart(s+1)]{\bcand}) = \epoch(\varforvalattime[val=v,time=\slotstart(s)]{\bcand})$}.] 
%                 This implies that $\chkp(\varforvalattime[val=v,time=\slotstart(s+1)]{\bcand}) = \chkp(\varforvalattime[val=v,time=\slotstart(s)]{\bcand})$.
%                 \sloppy{Note that if $\gjattime[time=\slotstartslot{t},val=v] = \chkp(\varforvalattime[val=v,time=\slotstartslot{t}]{\bcand})$, then $\varforvalattime[val=v,time=\slotstartslot{t}]{\willChkpBeJustified}(\chkp(\varforvalattime[val=v,time=\slotstartslot{t}]{\bcand}))$.}
%                 Then, the rest follows from the inductive hypothesis.
%                 \item[Case 2.2: {$\epoch(\varforvalattime[val=v,time=\slotstart(s+1)]{\bcand}) = \epoch(\varforvalattime[val=v,time=\slotstart(s)]{\bcand}) + 1$}.] 
%                 Given that $\epoch(\varforvalattime[val=v,time=\slotstart(s+1)]{\bcand}) \leq \epoch(s+1)$, this implies that $\epoch(\varforvalattime[val=v,time=\slotstart(s+1)]{\bcand}) = \epoch(s+1)$.
%                 Then, it must be that the \KwSty{if} blocks at line 23 is executed proving the lemma.
%             \end{description}
%         \end{description}
%     \end{description}
% \end{proof}

\begin{lemma}\label{lem:prev-conf-at-least-e-1}
    Pick any $b_c \in  \varforvalattime[val=v,time=\slotstart(\slot(t))]{\bcands}$.
    If
    \begin{enumerate}
        \item $\slot(t) > \text{\firstslot}(\epoch(t))$
        \item $\epoch(b_c) \geq \epoch(t)-1$
    \end{enumerate},
    then
    \begin{enumerate}
        \item $\epoch(\varforvalattime[val=v,time=\slotstart(\slot(t)-1)]{\bconfirmed}) \geq \epoch(t)-1$
        \item $\varforvalattime[val=v,time=\slotstart(\slot(t)-1)]{\bconfirmed} \preceq \LMDGHOSTHFC(\viewatstslottime[val=v,time=t])$
    \end{enumerate}
\end{lemma}

\begin{proof}
By \Cref{def:b-cand-is-b-conf} algorithm execution at $\slotstartslot{t}$ starts with
$b_c = \varforvalattime[val=v,time=\slotstart(\slot(t)-1)]{\bconfirmed}$.
Given Condition 1 of the Lemma's statement, condition at \Cref{ln:start-conf-chain}
does not hold making code at \Cref{ln:set-bcan-on-start-conf-chain} unreachable.
We also know that condition at \Cref{ln:if-bcand-npreceq-head} does not hold, otherwise,
$b_c = \gfattime[time=\slotstartslot{t},val=v]$
and $\epoch(b_c) \leq \epoch(t) - 2$
which contradicts Condition 2 of the Lemma's statement.
\end{proof}

\begin{lemma}\label{lem:no-curr-epochconflict-chkp-is-justified}
    Pick any $b_c \in  \varforvalattime[val=v,time=\slotstart(\slot(t))]{\bcands}$.
    % Take an honest validator $v$ and a time $t$.
    If
    \begin{enumerate}
        % \item $\slotstart(\epoch(t)-1) \geq \GST$
        \item $\epoch(b_c) = \epoch(t)$
    \end{enumerate},
    then,\
    \begin{enumerate}
        % \item $\gjattime[time=\slotstartslot{t},val=v] = \chkp(b_c,\epoch(t) - 1)$
        \item there exists a time $t' \leq t$ such that
        \begin{enumerate}
            \item $t' = \slotstartslot{t'}$
            \item $\epoch(t') = \epoch(t)$
            \item $\varforvalattime[val=v,time=t']{\willChkpBeJustified}(\chkp(b_c))$
        \end{enumerate}
    \end{enumerate}
\end{lemma}

\begin{proof}
    By induction on $\slot(t)$.
    Let $s := \slot(t)$.
    \begin{description}
        \item[Base Case: {$s = \slot(\varforvalattime[val=v]{\tinit})$}.] The Lemma is vacuously true.
        \item[Inductive Case: {$s \geq \slot(\varforvalattime[val=v]{\tinit})$}.]
            We assume that the Lemma holds for $s$ and prove that it also holds for $s+1$.
            Pick any $b_c \in \varforvalattime[val=v,time=\slotstart(s+1)]{\bcands}$ such that $\epoch(b_c) = \epoch(s+1)$.
            This implies $s+1 \neq \firstslot(\epoch(s+1))$ and therfore $\epoch(s) = \epoch(s+1)$.
            By cases.
            \begin{description}
                \item[Case 1: {$\epoch(\varforvalattime[val=v,time=\slotstart(s)]{\bconfirmed}) = \epoch(s)$}.] 
                % This implies that $s \neq \firstslot(\epoch(s))$.
                \Cref{lem:prev-conf-at-least-e-1} implies that $\varforvalattime[val=v,time=\slotstart(s)]{\bconfirmed} \preceq \LMDGHOSTHFC(\viewattime[val=v,time=\slotstart(s+1)])$.
                This implies that $b_c \succeq \varforvalattime[val=v,time=\slotstart(s)]{\bconfirmed}$.
                Given that $\epoch(b_c) = \epoch(s) = \epoch(\varforvalattime[val=v,time=\slotstart(s)]{\bconfirmed})$, $\chkp(b_c) = \chkp(\varforvalattime[val=v,time=\slotstart(s)]{\bconfirmed})$.
                Then apply the inductive hypothesis.
                \item[Case 2: {$\epoch(\varforvalattime[val=v,time=\slotstart(s)]{\bconfirmed}) < \epoch(s)$}.] 
                Given that $\epoch(b_c) = \epoch(s+1)$, condition at line \Cref{ln:check-will-chkp-be-justified} must be true for a $\btemp = b'$ such that $b' \preceq b_c \land \epoch(b') = \epoch(b_c)$.
                Hence, $\chkp(b') = \chkp(b_c)$.
                This implies that $\varforvalattime[val=v,time=\slotstart(s+1)]{\willChkpBeJustified}(\chkp(b_c))$.
            \end{description}
    \end{description}
\end{proof}

\RSfn{\Cref{lem:restart-condition-cannot-cause-issues} perhaps not needed.}
\begin{lemma}\label{lem:restart-condition-cannot-cause-issues}
    If
    \begin{enumerate}
        \item $\epoch(\varforvalattime[val=v,time=\slotstart(\slot(t)-1)]{\bconfirmed}) \geq \epoch(t) - 1$
        \item $\slot(t) = \firstslot(\epoch(t))$
        \item $\epoch(\guattime[time=\slotstart(\slot(t)-1),val=v]) = \epoch(t)-1$
    \end{enumerate},
    then
    \begin{enumerate}
        \item $\block(\guattime[time=\slotstart(\slot(t)-1),val=v])$ does not coflict with $\varforvalattime[val=v,time=\slotstart(\slot(t)-1)]{\bconfirmed}$.
    \end{enumerate}
\end{lemma}

\begin{proof}
    The Lemma's condition imply that $\epoch(\varforvalattime[val=v,time=\slotstart(\slot(t)-1)]{\bconfirmed}) = \epoch(\slot(t)-1)$ as $\epoch(\slot(t)-1) = \epoch(t)-1 \leq \epoch(\varforvalattime[val=v,time=\slotstart(\slot(t)-1)]{\bconfirmed}) < \epoch(t)$.
    Given the $\epoch(\chkp(\varforvalattime[val=v,time=\slotstart(\slot(t)-1)]{\bconfirmed})) = \epoch(t)-1$ and $\epoch(\guattime[time=\slotstart(\slot(t)-1),val=v]) = \epoch(t)-1$, 
    \Cref{lem:no-curr-epochconflict-chkp-is-justified} implies that $\guattime[time=\slotstart(\slot(t)-1),val=v]= \chkp(\varforvalattime[val=v,time=\slotstart(\slot(t)-1)]{\bconfirmed})$.
    Given that $\chkp(\varforvalattime[val=v,time=\slotstart(\slot(t)-1)]{\bconfirmed})$ does not conflict with $\varforvalattime[val=v,time=\slotstart(\slot(t)-1)]{\bconfirmed}$, the  proof is concluded.
\end{proof}



\begin{lemma}\label{lem:no-prev-epochconflict-chkp-is-justified}
    Pick any $b_c \in  \varforvalattime[val=v,time=\slotstart(\slot(t))]{\bcands}$.
    % Take an honest validator $v$ and a time $t$.
    If
    \begin{enumerate}
        % \item $\slotstart(\epoch(t)-1) \geq \GST$
        \item $\epoch(b_c) \geq \epoch(t) - 1$
    \end{enumerate},
    then at least one of the following statements hold:
    \begin{enumerate}
        % \item $\gjattime[time=\slotstartslot{t},val=v] = \chkp(b_c,\epoch(t) - 1)$
        \item $\chkp(b_c,\epoch(t) - 1) \in \allU(\viewattime[time=\slotstartslot{t},val=v])$
        \item there exists a time $t' \leq t$ such that
        \begin{enumerate}
            \item $t' = \slotstartslot{t'}$
            \item $\epoch(t') = \epoch(t)-1$
            \item $\varforvalattime[val=v,time=t']{\willChkpBeJustified}(\chkp(b_c,\epoch(t) - 1))$
        \end{enumerate}
    \end{enumerate}
\end{lemma}

\begin{proof}
    By induction on $\slot(t)$.
    Let $s := \slot(t)$.
    \begin{description}
        \item[Base Case: {$s = \slot(\varforvalattime[val=v]{\tinit})$}.] The Lemma is vacuously true.
        \item[Inductive Case: {$s \geq \slot(\varforvalattime[val=v]{\tinit})$}.]
            We assume that the Lemma holds for $s$ and prove that it also holds for $s+1$.
            Pick any $b_c \in \varforvalattime[val=v,time=\slotstart(s+1)]{\bcands}$ such that $\epoch(b_c) \geq \epoch(s+1) - 1$
        \begin{description}
            \item[{Case 1: $\epoch(\varforvalattime[val=v,time=\slotstart(s)]{\bconfirmed}) < \epoch(s+1) - 1  \lor \varforvalattime[val=v,time=\slotstart(s)]{\bconfirmed} \npreceq \LMDGHOSTHFC(\viewatstslottime[val=v,time=\slotstart(s+1)])$}.]
                Given that $\epoch(b_c) \geq \epoch(s+1) - 1$, it follows \RSfn{Perhaps we should have a Lemma about this} that condition at \Cref{ln:start-conf-chain} holds.
                This implies that $\gjattime[val=v,time=\slotstart(s+1)] = \guattime[val=v,time=\slotstart(s)]$,
                $b_c \succeq \block(\guattime[val=v,time=\slotstart(s)]) = \block(\gjattime[val=v,time=\slotstart(s+1)])$,
                $\epoch(\guattime[val=v,time=\slotstart(s)]) = \epoch(s+1)-1$.
                Thus, $\gjattime[val=v,time=\slotstart(s+1)] =\guattime[val=v,time=\slotstart(s)]= \chkp(b_c,\epoch(s+1)-1)$
                proving that Statement 1 holds.
            \item[Case 2: {$\epoch(\varforvalattime[val=v,time=\slotstart(s)]{\bconfirmed}) \geq \epoch(s+1) - 1 \land \varforvalattime[val=v,time=\slotstart(s)]{\bconfirmed} \preceq \LMDGHOSTHFC(\viewatstslottime[val=v,time=\slotstart(s+1)])$}.]
            This case and \Cref{lem:restart-condition-cannot-cause-issues} imply\RSfn{Perhaps we need a Lemma for this} that $b_c \succeq \varforvalattime[val=v,time=\slotstart(s)]{\bconfirmed}$.
            Also, clearly $\epoch(\varforvalattime[val=v,time=\slotstart(s)]{\bconfirmed}) \geq \epoch(s) - 1$, so the inductive hypothesis holds non-vacuously for $s$.
            By sub-cases.
            \begin{description} 
                \item[Case 2.1: $\epoch(s+1)=\epoch(s)$.]
                Given that $b_c \succeq \varforvalattime[val=v,time=\slotstart(s)]{\bconfirmed}$ and $\epoch(\varforvalattime[val=v,time=\slotstart(s)]{\bconfirmed}) \geq \epoch(s+1) - 1$,
                this implies that $\chkp(b_c,\epoch(s+1)-1) = \chkp(\varforvalattime[val=v,time=\slotstart(s)]{\bconfirmed},\epoch(s)-1)$.
                Then apply the inductive hypothesis.
                \item[Case 2.2: $\epoch(s+1)=\epoch(s)+1$.]
                This case implies that $\epoch(\varforvalattime[val=v,time=\slotstart(s)]{\bconfirmed}) = \epoch(s)$.
                Then from \Cref{lem:no-curr-epochconflict-chkp-is-justified}, we know that $\exists t', t' =\slotstartslot{t'}\land \epoch(t') = \epoch(s) = \epoch(s+1)-1 \land \varforvalattime[val=v,time=t']{\willChkpBeJustified}(\chkp(\varforvalattime[val=v,time=\slotstartslot{t}]{\bconfirmed}))$.
                Given that $\chkp(\varforvalattime[val=v,time=\slotstartslot{t}]{\bconfirmed}) =  \chkp(\varforvalattime[val=v,time=\slotstartslot{t}]{\bconfirmed},\epoch(s)) = \chkp(\varforvalattime[val=v,time=\slotstartslot{t}]{\bconfirmed},\epoch(s+1)-1)$, the proof for this case is concluded.
                % \item[Case 2.1: {$\epoch(b_c) = \epoch(\varforvalattime[val=v,time=\slotstart(s)]{\bconfirmed})$}.] 
                % Given that $b_c \succeq \varforvalattime[val=v,time=\slotstart(s)]{\bconfirmed}$,
                % this implies that $\chkp(b_c,\epoch()) = \chkp(\varforvalattime[val=v,time=\slotstart(s)]{\bcand})$.
                % \sloppy{Note that if $\gjattime[time=\slotstartslot{t},val=v] = \chkp(\varforvalattime[val=v,time=\slotstartslot{t}]{\bcand})$, then $\varforvalattime[val=v,time=\slotstartslot{t}]{\willChkpBeJustified}(\chkp(\varforvalattime[val=v,time=\slotstartslot{t}]{\bcand}))$.}
                % Then, the rest follows from the inductive hypothesis.
                % \item[Case 2.2: {$\epoch(b_c) = \epoch(\varforvalattime[val=v,time=\slotstart(s)]{\bconfirmed}) + 1$}.] 
                % Given that $\epoch(\varforvalattime[val=v,time=\slotstart(s+1)]{\bcand}) \leq \epoch(s+1)$, this implies that $\epoch(\varforvalattime[val=v,time=\slotstart(s+1)]{\bcand}) = \epoch(s+1)$.
                % Then, it must be that the \KwSty{if} blocks at line 23 is executed proving the lemma.
            \end{description}
        \end{description}
    \end{description}
\end{proof}

% \begin{proof}
%     By induction on $\slot(t)$.
%     Let $s := \slot(t)$.
%     \begin{description}
%         \item[Base Case: {$s = \slot(\varforvalattime[val=v]{\tinit})$}.] The Lemma is vacuously true.
%         \item[Inductive Case: {$s \geq \slot(\varforvalattime[val=v]{\tinit})$}.]
%             We assume that the Lemma holds for $s$ and prove that it also holds for $s+1$.
%             Given this, $\epoch(\varforvalattime[val=v,time=\slotstart(s)]{\bconfirmed}) \geq \epoch(s) - 1$.
%             We also know that $\epoch(\varforvalattime[val=v,time=\slotstart(s+1)]{\bcand}) \leq \epoch(s+1)$.
%             With all this we proceed by cases.
%         \begin{description}
%             \item[{Case 1: $\epoch(\varforvalattime[val=v,time=\slotstart(s)]{\bconfirmed}) < \epoch(s+1) - 1$}.]
%                 We assume condition in line 14 of \Cref{alg:conffull} holds, otherwise,
%                 $\varforvalattime[val=v,time=\slotstartslot{s+1}]{\bcand} < \epoch(s+1) - 1$ and the Lemma is vacuously true.
%                 That condition implies $\gjattime[val=v,time=\slotstart(s+1)] = \guattime[val=v,time=\slotstart(s)]$,
%                 $\varforvalattime[val=v,time=\slotstart(s+1)]{\bcand} \succeq \block(\guattime[val=v,time=\slotstart(s)]) = \block(\gjattime[val=v,time=\slotstart(s+1)])$,
%                 $\epoch(\varforvalattime[val=v,time=\slotstart(s+1)]{\bcand}) = \epoch(s+1)-1$.
%                 Thus, $\gjattime[val=v,time=\slotstart(s+1)] = \chkp(\varforvalattime[val=v,time=\slotstart(s+1)]{\bcand},\epoch(s+1)-1)$
%                 concluding Statement 1 of the Lemma.
%             \item[{Case 2: $\epoch(\varforvalattime[val=v,time=\slotstart(s)]{\bconfirmed}) = \epoch(s+1)-1$}]. By cases again.
%                 \begin{description}
%                     \item[{Case 2.1: $\epoch(\varforvalattime[val=v,time=\slotstart(s+1)]{\bcand}) = \epoch(s+1)-1$}].
%                         $\epoch(\varforvalattime[val=v,time=\slotstart(s+1)]{\bcand}) = \epoch(\varforvalattime[val=v,time=\slotstart(s)]{\bcand})$
%                         and $\varforvalattime[val=v,time=\slotstart(s+1)]{\bcand} \succeq \varforvalattime[val=v,time=\slotstart(s)]{\bcand}$
%                         due to line 17 of \Cref{alg:conffull} imply $\chkp(\varforvalattime[val=v,time=\slotstart(s+1)]{\bcand}) = \chkp(\varforvalattime[val=v,time=\slotstart(s)]{\bcand})$.
%                         Then by subcases.
%                         \begin{description}
%                             \item[{Case 2.1.1: $\gjattime[val=v,time=\slotstart(s+1)] = \gjattime[val=v,time=\slotstart(s)]$}].
%                                 By the inductive hypothesis assume Statement 1 holds for $\varforvalattime[val=v,time=\slotstart(s)]{\bcand}$,
%                                 then it's clearly holds for $\varforvalattime[val=v,time=\slotstart(s+1)]{\bcand}$.
%                                 Now assume that only Statement 2 holds for $\varforvalattime[val=v,time=\slotstart(s)]{\bcand}$,
%                                 then there must be $t' \leq st(s)$, $\epoch(t') = \epoch(s)-1 = \epoch(s+1)-1$
%                                 for which $\varforvalattime[val=v,time=t']{\willChkpBeJustified}(\chkp(\varforvalattime[val=v,time=\slotstart(s)]{\bcand}))$.
%                                 Then, clearly Statement 2 holds for slot $s+1$.
%                             \item[{Case 2.1.2: $\gjattime[val=v,time=\slotstart(s+1)] \ne \gjattime[val=v,time=\slotstart(s)]$}].
%                                 From \Cref{lem:gj-at-least-e-2} it follows that
%                                 $\epoch(\gjattime[val=v,time=\slotstart(s)]) \geq \epoch(s) - 2$.
%                                 Then, by definition and monotonicity property of greatest justified checkpoint,
%                                 we have $\epoch(\gjattime[val=v,time=\slotstart(s)]) = \epoch(s)-2$ and
%                                 $\epoch(\gjattime[val=v,time=\slotstart(s+1)]) = \epoch(s)-1$.
%                                 Thus, Statement 1 doesn't hold for slot $s$, and then by inductive hypothesis
%                                 it must be that Statement 2 holds, which implies
%                                 $\varforvalattime[val=v,time=t']{\willChkpBeJustified}(\chkp(\varforvalattime[val=v,time=\slotstart(s)]{\bcand}))$,
%                                 $\epoch(t') = \epoch(s)-1$. Given that, the syncrhony assumption and the fact that
%                                 $\epoch(\gjattime[val=v,time=\slotstart(s+1)]) = \epoch(s) - 1$ we conclude
%                                 $\gjattime[val=v,time=\slotstart(s+1)] = \chkp(\varforvalattime[val=v,time=\slotstart(s)]{\bcand})$.
%                                 Thus, Statement 1 of the Lemma holds for slot $s+1$.
%                         \end{description}
%                     \item[{Case 2.2: $\epoch(\varforvalattime[val=v,time=\slotstart(s+1)]{\bcand}) = \epoch(s+1)$}].
%                         This case is only possible if condition in line 23 of \Cref{alg:findlatestconf}
%                         holds for $b' \in \viewattime[val=v,time=s+1]$, $\epoch(b') = \epoch(s+1)$,
%                         thus $\varforvalattime[val=v,time=\slotstart(s+1)]{\willChkpBeJustified}(\chkp(b'))$.
%                         By lines 1-7 and 22 of \Cref{alg:findlatestconf} we know that $\varforvalattime[val=v,time=\slotstart(s+1)]{\bcand} \succeq b'$,
%                         this and the fact that $\epoch(b') = \epoch(\varforvalattime[val=v,time=\slotstart(s+1)]{\bcand})$ implies
%                         $\chkp(\varforvalattime[val=v,time=\slotstart(s+1)]{\bcand}) = \chkp(b')$.
%                         From this it follows that Statement 2 of the Lemma holds for $t' = \slotstart(s+1)$.
%                 \end{description}
%             \item[{Case 3: $\epoch(\varforvalattime[val=v,time=\slotstart(s)]{\bconfirmed}) = \epoch(s+1)$}].
%                 By definition $\epoch(\gjattime[val=v,time=\slotstart(s+1)]) < \epoch(s+1)$, thus, Statement 1 of the Lemma cannot hold for this case.
%                 Then, by the inductive hypothesis, we know that Statement 2 of the Lemma holds for $t' \leq \slotstart(s)$.
%                 We also have $\varforvalattime[val=v,time=\slotstart(s+1)]{\bcand} \succeq \varforvalattime[val=v,time=\slotstart(s)]{\bcand}$
%                 due to line 17 of \Cref{alg:conffull}.
%                 Thus, $\chkp(\varforvalattime[val=v,time=\slotstart(s+1)]{\bcand}) = \chkp(\varforvalattime[val=v,time=\slotstart(s)]{\bcand})$
%                 which together with the inductive hypothesis concludes proof for the Statement 2 of the Lemma for slot $s+1$.
%         \end{description}
%     \end{description}    
% \end{proof}

\begin{lemma}\label{lem:gj-does-not-conflict}
    Pick any $b_c \in  \varforvalattime[val=v,time=\slotstart(\slot(t))]{\bcands}$.
    If
    \begin{enumerate}
        \item $\slotstart(\slot(t)-1) \geq \GST$
        \item $\epoch(b_c) \geq \epoch(t) - 1$
    \end{enumerate},
    then, for any honest validator $v'$,
    \begin{enumerate}
        \item $\gjattime[time=\slotstartslot{t},val=v'] \preceq b_c$
        % \item $\gjattime[val=v', time=\slotstart(\slot(t))] \succeq \gjattime[val=v, time=\slotstart(\slot(t)-1)]$
    \end{enumerate}
\end{lemma}

\begin{proof}
    Let $s := \slot(t)$.
    Due to \Cref{lem:vs-at-least-e-2}, we know that there exists an honest validator $v_h$ such that $\exists b' \in \viewattime[time=\slotstart(s-1),val=v_h], b' \succeq  b_c \land \epoch(\votsource[blck=b',time=\slotstart(s)])\geq \epoch(s)-2$.
    Due to synchrony this implies that $\epoch(s)-2 \leq \epoch(\votsource[blck=b',time=\slotstart(s)]) \leq \epoch(\gjattime[time=\slotstart(s-1),val=v_h]) \leq \epoch(\gjattime[time=\slotstart(s),val=v']) \leq \epoch(s)-1$.
    By cases.
    \begin{description}
        \item[Case 1: {$\epoch(\gjattime[time=\slotstart(s),val=v']) = \epoch(s)-1$}.] 
        % By sub cases.
        % \begin{description}
        %     \item[Case 1.1: $\epoch(b_c) = \epoch(s)$.] 
        %             We can apply \Cref{lem:conf-current-epoch-then-gu-curr-epoch} to conclude that $\gjattime[time=\slotstart(s),val=v']$ does not conflict with $b_c$.
        %     \item[Case 1.2: $\epoch(b_c) = \epoch(s)-1$.] 
            We can apply \Cref{lem:no-prev-epochconflict-chkp-is-justified} to conclude that $\gjattime[time=\slotstartslot{t},val=v'] = \chkp(b_c, \epoch(s)-1)\preceq b_c$.
        % \end{description}
        \item[Case 2: {$\epoch(\gjattime[time=\slotstart(s),val=v']) = \epoch(s)-2$}.] This implies that $\epoch(\gjattime[time=\slotstart(s-1),val=v_h])= \epoch(s)-2$ which further implies that $\epoch(\votsource[blck=b',time=\slotstart(s)]) = \epoch(s)-2$.
        Hence, $\gjattime[time=\slotstartslot{t},val=v'] = \votsource[blck=b',time=\slotstart(s)]$.
        Given that $b' \succeq b_c$ and $\epoch(b_c) \geq \epoch(s)-1 > \epoch(\gjattime[time=\slotstartslot{t},val=v'])$, $\gjattime[time=\slotstartslot{t},val=v'] \preceq b_c$.
    \end{description}
\end{proof}



% \begin{proof}(by Roberto)
%     Let $s := \slot(t)$.
%     Due to the synchrony assumption and \Cref{lem:vs-at-least-e-2}, we know that $\exists b' \in \viewattime[time=\slotstart(s),val=v] \cap \viewattime[time=\slotstart(s),val=v'] , b' \succeq  b_c \land \epoch(\votsource[blck=b',time=\slotstart(s)])\geq \epoch(s)-2$.
%     This implies that \{$\epoch(\gjattime[time=\slotstart(s),val=v]),\epoch(\gjattime[time=\slotstart(s),val=v'])\} \subseteq \{\epoch(s)-2,\epoch(s)-1\}$.
%     \begin{description}
%         \item[Case 1: {$\epoch(\gjattime[time=\slotstartslot{t},val=v']) = \epoch(s)-1$}.] 
%         We can apply \Cref{lem:no-conflict-chkp-is-justified} to conclude that $\gjattime[time=\slotstartslot{t},val=v']$ does not conflict with $b_c$.

%         \item[Case 2: {$\epoch(\gjattime[time=\slotstartslot{t},val=v']) = \epoch(s)-2$}.] Due to synchrony, $\epoch(\gjattime[time=\slotstart(s),val=v']) \geq \epoch(\gjattime[time=\slotstart(s-1),val=v])$ which implies that $\epoch(\gjattime[time=\slotstart(s-1),val=v])= \epoch(s)-2$.
         
%     \end{description}

%     Given that $\epoch(\varforvalattime[val=v,time=\slotstart(s-1)]{\bcand}) = \epoch(s) - 1 \geq \epoch(s-1)-1$, we can apply \Cref{lem:no-conflict-chkp-is-justified} to conclude that if $\epoch(\gjattime[time=\slotstartslot{t},val=v']) = \epoch(s)-1$, then $\gjattime[time=\slotstartslot{t},val=v']$ does not conflict with $\varforvalattime[val=v,time=\slotstart(\slot(t)-1)]{\bcand}$.

% \end{proof}

% \begin{lemma}%\label{lem:gj-does-not-conflict-e-1}
%     Pick any $b_c \in  \varforvalattime[val=v,time=\slotstart(\slot(t))]{\bcands}$.
%     If
%     \begin{enumerate}
%         \item $\text{\slotstart}(\text{\lastslot}(\text{\epoch}(t) - 1)) \geq \GST$
%         \item $\epoch(b_c) = \epoch(t) - 1$
%     \end{enumerate},
%     then, for any honest validator $v'$,
%     \begin{enumerate}
%         \item $\gjattime[time=\slotstartslot{t},val=v']$ does not conflict with $b_c$
%         % \item $\gjattime[val=v', time=\slotstart(\slot(t))] \succeq \gjattime[val=v, time=\slotstart(\slot(t)-1)]$
%     \end{enumerate}
% \end{lemma}

% \begin{proof}(by Roberto)
%     Let $s := \slot(t)$.
%     Due the synchrony assumption and \Cref{lem:vs-at-least-e-2}, we know that $\exists b' \in \viewattime[time=\slotstart(s)-1,val=v], b' \succeq  \varforvalattime[val=v,time=\slotstart(s)]{\bconfirmed} \land \epoch(\votsource[blck=b',time=\slotstart(s)])\geq \epoch(s)-2$.
%     This implies that $\epoch(\gjattime[time=\slotstart(s-1),val=v]) \in \{\epoch(s)-2,\epoch(s)-1\}$.
%     \begin{description}
%         \item[Case 1: {$\epoch(\gjattime[time=\slotstartslot{t},val=v']) = \epoch(s)-1$}.] 
%         We can apply \Cref{lem:no-conflict-chkp-is-justified} to conclude that $\gjattime[time=\slotstartslot{t},val=v']$ does not conflict with $\varforvalattime[val=v,time=\slotstart(s)]{\bcand}$.

%         \item[Case 2: {$\epoch(\gjattime[time=\slotstartslot{t},val=v']) = \epoch(s)-2$}.] Due to synchrony, $\epoch(\gjattime[time=\slotstart(s),val=v']) \geq \epoch(\gjattime[time=\slotstart(s-1),val=v])$ which implies that $\epoch(\gjattime[time=\slotstart(s-1),val=v])= \epoch(s)-2$.
         
%     \end{description}

%     Given that $\epoch(\varforvalattime[val=v,time=\slotstart(s-1)]{\bcand}) = \epoch(s) - 1 \geq \epoch(s-1)-1$, we can apply \Cref{lem:no-conflict-chkp-is-justified} to conclude that if $\epoch(\gjattime[time=\slotstartslot{t},val=v']) = \epoch(s)-1$, then $\gjattime[time=\slotstartslot{t},val=v']$ does not conflict with $\varforvalattime[val=v,time=\slotstart(\slot(t)-1)]{\bcand}$.

% \end{proof}

\begin{property}\label{prop:on-chkp-prec}
    Let $C_1$ be a checkpoint and $e$ be an epoch.
    If
    \begin{enumerate}
        \item $b \preceq b'$
        \item $C_1 \preceq b'$
        \item $\epoch(C_1) \leq \epoch(b)$
    \end{enumerate}, 
    then, for any $e \geq \epoch(C_1)$,
    \begin{enumerate}
        \item $C_1 \preceq \chkp(b,e)$
    \end{enumerate}
\end{property}
% \begin{proof}
%     Just a property of how checkpoints are computed.
% \end{proof}

\begin{lemma}\label{lem:gu-prec-gj-start-epoch-when-prec-conf-from-at-least-prev-epoch}
    If
    \begin{enumerate}
        \item $\slotstart(\slot(t)-1)\geq \GST$
        \item $\epoch(\varforvalattime[val=v,time=\slotstart(\slot(t)-1)]{\bconfirmed}) \geq \epoch(t) - 1$
        \item $\slot(t) = \firstslot(\epoch(t))$
    \end{enumerate},
    then
    \begin{enumerate}
        \item $\guattime[time=\slotstart(\slot(t)-1),val=v] \preceq \gjattime[time=\slotstartslot{t},val=v']$
    \end{enumerate}
\end{lemma}

\begin{proof}
    Let $s:= \slot(t)$.
    The Lemma's condition imply that $\epoch(\varforvalattime[val=v,time=\slotstart(s-1)]{\bconfirmed}) = \epoch(s-1)$ as $\epoch(s-1) = \epoch(s)-1 \leq \epoch(\varforvalattime[val=v,time=\slotstart(s-1)]{\bconfirmed}) < \epoch(t)$.
    \Cref{lem:conf-current-epoch-then-gu-curr-epoch} implies that $\exists b' \in \viewattime[val=v,time=\slotstart(s-1)], b' \succeq \varforvalattime[val=v,time=\slotstart(s-1)]{\bconfirmed} \land \epoch(\gu(b')) \geq \epoch(s-1) = \epoch(s)-2$.
    This and the synchrony assumption imply that $\epoch(s)-2 \leq \epoch(\gu(b')) \leq \epoch(\guattime[time=\slotstart(s-1),val=v] ) \leq \epoch(\gjattime[time=\slotstart(s),val=v']) \leq \epoch(s)-1$.
    By cases on $\epoch(\guattime[time=\slotstart(s-1),val=v] )$.
    \begin{description}
        % \item[Case 1: ${\epoch(\gjattime[time=\slotstart(s),val=v']) = \epoch(s)-1}$.] 
        \item[Case 1: {$\epoch(\guattime[time=\slotstart(s-1),val=v] ) = \epoch(\gjattime[time=\slotstart(s),val=v'])$}.] This implies that  $\guattime[time=\slotstart(s-1),val=v]  = \gjattime[time=\slotstart(s),val=v']$.
        \item[Case 2: {$\epoch(\guattime[time=\slotstart(s-1),val=v] ) \neq \epoch(\gjattime[time=\slotstart(s),val=v'])$}.] This case implies that $\epoch(\gu(b'))= \epoch(\guattime[time=\slotstart(s-1),val=v] ) = \epoch(s)-2$ and $\epoch(\gjattime[time=\slotstart(s),val=v']) = \epoch(s)-1$.
        Given that  $\epoch(\varforvalattime[val=v,time=\slotstart(s-1)]{\bconfirmed}) = \epoch(s-1) = \epoch(s)-1$, \Cref{lem:no-prev-epochconflict-chkp-is-justified} implies that $\gjattime[time=\slotstart(s),val=v'] = \chkp(\varforvalattime[val=v,time=\slotstart(s-1)]{\bconfirmed})$.
        Because $\epoch(\gu(b')) = \epoch(\guattime[time=\slotstart(s-1),val=v] ) \leq \epoch(\gjattime[time=\slotstart(s),val=v']) = \epoch(\chkp(\varforvalattime[val=v,time=\slotstart(s-1)]{\bconfirmed}))$ and $b' \succeq \varforvalattime[val=v,time=\slotstart(s-1)]{\bconfirmed}$, \Cref{prop:on-chkp-prec} implies that $\guattime[time=\slotstart(s-1),val=v] = \gu(b')\preceq \gjattime[time=\slotstart(s),val=v']$.
    \end{description}
\end{proof}

\begin{lemma}
    Pick any $b_c \in  \varforvalattime[val=v,time=\slotstart(\slot(t))]{\bcands}$. 
    If
    \begin{enumerate}
        \item $\slotstart(\slot(t)-1)\geq \GST$
        \item $\epoch(b_c) \geq \epoch(t) - 1$
        \item $\slot(t) = \firstslot(\epoch(t))$
    \end{enumerate},
    then
    \begin{enumerate}
        \item $\guattime[time=\slotstart(\slot(t)-1),val=v] \preceq \gjattime[time=\slotstartslot{t},val=v']$
    \end{enumerate}
\end{lemma}

\begin{proof}
    Let $s:= \slot(t)$.
    By cases.
    \begin{description}
<<<<<<< HEAD
        \item[Base Case: {$s = \slot(\varforvalattime[val=v]{\tinit})$}.] The Lemma is vacuously true.
        \item[Inductive Case: {$s \geq \slot(\varforvalattime[val=v]{\tinit})$}.]
            We assume that the Lemma holds for $s$ and prove that it also holds for $s+1$.
            \begin{description}
                \item[Case 1: {$\epoch(s+1) = \epoch(s)$}.]
                    It must be that $s-1 > \firstslot(\epoch(s))$, otherwise,
                    $\epoch(\varforvalattime[val=v,time=\slotstart(s-1)]{\bcand})$ cannot be equal to $\epoch(s)$.
                    By \Cref{lem:gj-at-least-e-2-curr-slot} $\epoch(\gjattime[val=v',time=\slotstart(s-1)]) \geq \epoch(s)-2$.
                    \begin{description}
                        \item[Subcase 1.1: {$\epoch(\gjattime[val=v,time=\slotstart(s-1)]) > \epoch(s)-2$}.]
                            This condition implies $\epoch(\gjattime[val=v,time=\slotstart(s-1)]) = \epoch(s)-1$.
                            Due to line xxx of \Cref{alg:conffull}
                            $\varforvalattime[val=v,time=\slotstart(s-1)]{\bcand} \succeq \gjattime[val=v,time=\slotstart(s-1)]$,
                            thus $\gjattime[val=v,time=\slotstart(s-1)] = \chkp(\varforvalattime[val=v,time=\slotstart(s-1)]{\bcand}, \epoch(s)-1)$.
                            Since $\gjattime[val=v,time=\slotstart(s-1)]$ is the greatest possible justified checkpoint during $\epoch(s)$,
                            from the inductive hypothesis we have $\gjattime[val=v',time=\slotstart(s)] = \gjattime[val=v,time=\slotstart(s-1)]$.
                            Givent that $\epoch(s+1) = \epoch(s)$, we can conclude the following:
                            $\gjattime[val=v',time=\slotstart(s+1)] = \gjattime[val=v',time=\slotstart(s)] = \gjattime[val=v,time=\slotstart(s-1)]$
                            and at the same time $\gjattime[val=v,time=\slotstart(s)] = \gjattime[val=v,time=\slotstart(s-1)]$
                            which proves Statement 2 for the inductive case. Due to line xxx of \Cref{alg:conffull}
                            $\varforvalattime[val=v,time=\slotstart(s)]{\bcand} \succeq \gjattime[val=v,time=\slotstart(s)] = \gjattime[val=v',time=\slotstart(s+1)]$
                            proving Statement 1.
                        \item[Subcase 1.2 (Sketch): {$\epoch(\gjattime[val=v,time=\slotstart(s-1)]) = \epoch(s)-2$}.]
                            By the inductive hypothesis $\gjattime[val=v',time=\slotstart(s)] \succeq \gjattime[val=v,time=\slotstart(s-1)]$.
                            By sub-cases.
                            \begin{description}
                                \item[Subcase 1.2.1: {$\gjattime[val=v',time=\slotstart(s)] \succ \gjattime[val=v,time=\slotstart(s-1)]$}.]
                                    With this condition we have $\epoch(\gjattime[val=v',time=\slotstart(s)]) > \epoch(s) - 2$,
                                    thus $\gjattime[val=v',time=\slotstart(s)]$ is the greatest possible justified checkpoint during $\epoch(s)$.
                                    Therefore $\gjattime[val=v',time=\slotstart(s+1)] = \gjattime[val=v',time=\slotstart(s)]$,
                                    by the inductive hypothesis we know that $\varforvalattime[val=v,time=\slotstart(s-1)]{\bcand} \succeq \gjattime[val=v',time=\slotstart(s)]$,
                                    then $\epoch(\varforvalattime[val=v,time=\slotstart(s-1)]{\bcand}) = \epoch(s)$
                                    implies that $\epoch(\varforvalattime[val=v,time=\slotstart(s-1)]{\bconfirmed}) = \epoch(s)$
                                    thus due to lines xxx of \Cref{alg:conffull} $\varforvalattime[val=v,time=\slotstart(s)]{\bcand} \succeq \varforvalattime[val=v,time=\slotstart(s-1)]{\bcand} \succeq \gjattime[val=v',time=\slotstart(s)] = \gjattime[val=v',time=\slotstart(s+1)]$.
                                    Thus Statement 1 of the Lemma holds.
                                    
                                    Then we have two cases, either $\epoch(\gjattime[val=v,time=\slotstart(s)]) = \epoch(\gjattime[val=v,time=\slotstart(s-1)])$
                                    or $\epoch(\gjattime[val=v,time=\slotstart(s)]) > \epoch(\gjattime[val=v,time=\slotstart(s-1)])$.
                                    In the case of the former $\gjattime[val=v,time=\slotstart(s)] = \gjattime[val=v,time=\slotstart(s-1)] \prec \gjattime[val=v',time=\slotstart(s)] = \gjattime[val=v',time=\slotstart(s+1)]$.
                                    If the latter is true then $\gjattime[val=v,time=\slotstart(s)]$ must be equal to $\gjattime[val=v',time=\slotstart(s)] = \gjattime[val=v',time=\slotstart(s+1)]$.
                                    In both cases Statement 2 of the Lemma hold.
                                \item[Subcase 1.2.2: {$\gjattime[val=v',time=\slotstart(s)] = \gjattime[val=v,time=\slotstart(s-1)]$}.]
                                    We need to show that if $\epoch(\gjattime[val=v',time=\slotstart(s+1)]) > \epoch(s) - 2$
                                    then $\gjattime[val=v',time=\slotstart(s+1)] = \chkp(\varforvalattime[val=v,time=\slotstart(s-1)]{\bcand}, \epoch(s)-1)$.
                            \end{description}
                    \end{description}
                \item[Case 2: {$\epoch(s+1) > \epoch(s)$}.]
                    Then we have $\epoch(\varforvalattime[val=v,time=\slotstart((s+1)-1)]{\bcand}) = \epoch(s+1)-1$.
                    Apply \Cref{lem:gj-does-not-conflict-e-1}.
            \end{description}
=======
        \item[Case 1: {$\epoch(\varforvalattime[val=v,time=\slotstart(s-1)]{\bconfirmed}) < \epoch(s) - 1$}.] 
        Given that $\epoch(b_c) \geq \epoch(s)-1$, it must be that we restart the ``confirmation chain'' at time $\slotstart(s)$ as there is no other way to satisfy the conditions in the Lemma's statement.
        This means that conditions at \Cref{ln:start-conf-chain} are true.
        Therefore, due to the synchrony assumption, $\gjattime[time=\slotstartslot{t},val=v'] = \guattime[time=\slotstart(s-1),val=v]$.
        \item[Case 2: {$\epoch(\varforvalattime[val=v,time=\slotstart(s-1)]{\bconfirmed}) \geq \epoch(s) - 1$}.] Apply \Cref{lem:gu-prec-gj-start-epoch-when-prec-conf-from-at-least-prev-epoch}.
>>>>>>> 66eae94d
    \end{description}
\end{proof}

% \begin{lemma}%\label{prop:on-chkp-prec}
%     If
%     \begin{enumerate}
%         \item $C_1 \preceq b'$
%         \item $b \preceq b'$
%         \item $C_2 \preceq b$
%         \item $\epoch(C_1) \leq \epoch(C_2)$
%     \end{enumerate}, 
%     then
%     \begin{enumerate}
%         \item $C_1 \preceq C_2$
%     \end{enumerate}
% \end{lemma}
% \begin{proof}
%     Just a property of how checkpoints are computed.
% \end{proof}


\RS{After all, \Cref{lem:prev-gj-prec-others-gj} is probably not needed :'(}
\begin{lemma}\label{lem:prev-gj-prec-others-gj}
    If
    \begin{enumerate}
        \item $\slotstart(\slot(t)-1)\geq \GST$
        \item $\epoch(\varforvalattime[val=v,time=\slotstart(\slot(t)-1)]{\bconfirmed}) \geq \epoch(t) - 1$
        % \item $\slot(t) = \firstslot(\epoch(t))$
    \end{enumerate},
    then
    \begin{enumerate}
        \item $\gjattime[time=\slotstart(\slot(t)-1),val=v] \preceq \gjattime[time=\slotstartslot{t},val=v']$
    \end{enumerate}    
\end{lemma}

\begin{proof}
    By cases.
    From \Cref{lem:conf-prev-epoch-then-vs-two-epochs-ago}, we know that $\exists b' \in \viewattime[time=\slotstart(s-1),val=v], b' \succeq  \varforvalattime[val=v,time=\slotstart(s-1)]{\bconfirmed} \land \epoch(\votsource[blck=b',time=\slotstart(s-1)])\geq \epoch(s-1)-2$.
    We have $ \epoch(s-1)-2 \leq \epoch(\votsource[blck=b',time=\slotstart(s-1)]) \leq  \epoch(\gjattime[time=\slotstart(s-1),val=v]) \leq   \epoch(s-1)-1$.
    \begin{description}
        \item[Case 1: {$\epoch(\gjattime[time=\slotstart(s),val=v']) \leq \epoch(s-1)-1$}.]
        This case and the synchrony assumption imply that 
        $ \epoch(s-1)-2 \leq \epoch(\votsource[blck=b',time=\slotstart(s-1)]) \leq  \epoch(\gjattime[time=\slotstart(s-1),val=v]) \leq  \epoch(\gjattime[time=\slotstart(s),val=v']) \leq \epoch(s-1)-1$.
        \begin{description}
            \item[Case 1.1: {$\epoch(\gjattime[time=\slotstart(s-1),val=v]) =  \epoch(\gjattime[time=\slotstart(s),val=v'])$}.] Obvious.
            \item[Case 1.2: {$\epoch(\gjattime[time=\slotstart(s-1),val=v]) \neq  \epoch(\gjattime[time=\slotstart(s),val=v'])$}.]
            This case implies that $\epoch(\gjattime[time=\slotstart(s-1),val=v]) = \epoch(s-1)-2 = \epoch(\votsource[blck=b',time=\slotstart(s-1)])$ and $\epoch(\gjattime[time=\slotstart(s),val=v']) = \epoch(s-1)-1$.
            Because $\epoch(\votsource[blck=b',time=\slotstart(s-1)]) = \epoch(s-1) -2 < \epoch(s-1) -1 \leq \epoch(s)-1 \leq \epoch(\varforvalattime[val=v,time=\slotstart(s-1)]{\bconfirmed})$,  $b' \succeq \varforvalattime[val=v,time=\slotstart(s-1)]{\bconfirmed}$ and $\votsource[blck=b',time=\slotstart(s-1)]\preceq b'$, we can appy \Cref{prop:on-chkp-prec} to conclude that $\votsource[blck=b',time=\slotstart(s-1)] \preceq \chkp(\varforvalattime[val=v,time=\slotstart(s-1)]{\bconfirmed},\epoch(s-1)-1)$.
            From $\epoch(\votsource[blck=b',time=\slotstart(s-1)]) = \epoch(\gjattime[time=\slotstart(s-1),val=v] )$ and \Cref{lem:no-prev-epochconflict-chkp-is-justified}, it follows that $\gjattime[time=\slotstart(s-1),val=v] =\votsource[blck=b',time=\slotstart(s-1)] \preceq  \chkp(\varforvalattime[val=v,time=\slotstart(s-1)]{\bconfirmed},\epoch(s-1)-1) =  \gjattime[time=\slotstartslot{t},val=v']$.
        \end{description}
        \item[Case 2: {$\epoch(\gjattime[time=\slotstart(s),val=v']) > \epoch(s-1)-1$}.]
        This case implies that $\epoch(\gjattime[time=\slotstart(s),val=v']) = \epoch(s-1) = \epoch(s)-1$ and $s = \firstslot(\epoch(s))$.
        Hence, $\epoch(\varforvalattime[val=v,time=\slotstart(s-1)]{\bconfirmed})= \epoch(s-1)$.
        From \Cref{lem:no-curr-epochconflict-chkp-is-justified} we then have that $\gjattime[time=\slotstart(s),val=v'] = \chkp(\varforvalattime[val=v,time=\slotstart(s-1)]{\bconfirmed})$.
        By sub-cases
        \begin{description}
            \item[Case 2.1: {$\epoch(\gjattime[time=\slotstart(s-1),val=v])= \epoch(s-1)-2$}.] 
            This case implies that $\epoch(\gjattime[time=\slotstart(s-1),val=v])= \epoch(s-1)-2 = \epoch(\votsource[blck=b',time=\slotstart(s-1)])$ which further imples that $\gjattime[time=\slotstart(s-1),val=v] = \votsource[blck=b',time=\slotstart(s-1)]$.
            Because $\epoch(\votsource[blck=b',time=\slotstart(s-1)]) = \epoch(s-1) -2 < \epoch(s-1) = \epoch(\varforvalattime[val=v,time=\slotstart(s-1)]{\bconfirmed})$,  $b' \succeq \varforvalattime[val=v,time=\slotstart(s-1)]{\bconfirmed}$ and $\votsource[blck=b',time=\slotstart(s-1)]\preceq b'$, we can appy \Cref{prop:on-chkp-prec} which, together with $\epoch(\gjattime[time=\slotstart(s),val=v']) = \epoch(s-1)$, allows us to conclude that $\gjattime[time=\slotstart(s-1),val=v] = \votsource[blck=b',time=\slotstart(s-1)] \preceq \chkp(\varforvalattime[val=v,time=\slotstart(s-1)]{\bconfirmed},\epoch(s-1))= \chkp(\varforvalattime[val=v,time=\slotstart(s-1)]{\bconfirmed})= \gjattime[time=\slotstart(s),val=v']$.
            \item[Case 2.2: {$\epoch(\gjattime[time=\slotstart(s-1),val=v])= \epoch(s-1)-1$}.] 
            \Cref{lem:no-prev-epochconflict-chkp-is-justified} implies that $\gjattime[time=\slotstart(s-1),val=v'] = \chkp(\varforvalattime[val=v,time=\slotstart(s-1)]{\bconfirmed},\epoch(s-1)-1)$.
            Then clearly $\gjattime[time=\slotstart(s-1),val=v'] = \chkp(\varforvalattime[val=v,time=\slotstart(s-1)]{\bconfirmed},\epoch(s-1)-1) \preceq \chkp(\varforvalattime[val=v,time=\slotstart(s-1)]{\bconfirmed}) = \gjattime[time=\slotstart(s),val=v']$.
        \end{description}
    \end{description}    
\end{proof}

\begin{lemma}
    Pick any $b_c \in  \varforvalattime[val=v,time=\slotstart(\slot(t))]{\bcands}$.
    If
    \begin{enumerate}
        \item $\slotstart(\slot(t)-1)\geq \GST$
        \item $\epoch(b_c) \geq \epoch(t)-1$
        \item $\slot(t) \neq \firstslot(\epoch(t))$
    \end{enumerate},
    then
    \begin{enumerate}
        \item $\gjattime[time=\slotstart(\slot(t)-1),val=v] \preceq \gjattime[time=\slotstartslot{t},val=v']$
    \end{enumerate}
\end{lemma}

\begin{proof}
    \Cref{lem:prev-conf-at-least-e-1} implies that $\epoch(\varforvalattime[val=v,time=\slotstart(\slot(t)-1)]{\bconfirmed}) \geq \epoch(t)-1$.
    Then apply \Cref{lem:prev-gj-prec-others-gj}.
\end{proof}

\begin{proof}(that does not require \Cref{lem:prev-gj-prec-others-gj})
    \Cref{lem:prev-conf-at-least-e-1} implies that $\epoch(\varforvalattime[val=v,time=\slotstart(\slot(t)-1)]{\bconfirmed}) \geq \epoch(t)-1$ and $\varforvalattime[val=v,time=\slotstart(\slot(t)-1)]{\bconfirmed} \preceq \LMDGHOSTHFC(\viewatstslottime[val=v,time=t])$.
    \Cref{lem:no-curr-epochconflict-chkp-is-justified} then implies that $b_c \succeq \varforvalattime[val=v,time=\slotstart(\slot(t)-1)]{\bconfirmed}$.
    Hence, $b_c \succeq \gjattime[time=\slotstart(\slot(t)-1),val=v]$.
    Also, due to \Cref{lem:gj-does-not-conflict}, we have that  $b_c \succeq \gjattime[time=\slotstartslot{t},val=v']$.
    Finally, the synchrony assumption implies that $\gjattime[time=\slotstart(\slot(t)-1),val=v] \leq \gjattime[time=\slotstartslot{t},val=v']$ which concludes the proof.
\end{proof}

% \begin{proof}
%     By cases.
%     \begin{description}
%         \item[Case 1: $\epoch(s+1) = \epoch(s)$.]
%         \item[] 
%         \item[Case 2: $\epoch(s+1) = \epoch(s)+1$]  
%     \end{description}
% \end{proof}

% \begin{lemma}\label{lem:gj-does-not-conflict-e-1-old}
%     If
%     \begin{enumerate}
%         \item $\text{\slotstart}(\text{\lastslot}(\text{\epoch}(t) - 1)) \geq \GST$
%         \item $\epoch(\varforvalattime[val=v,time=\slotstart(\slot(t)-1)]{\bcand}) = \epoch(t) - 1$
%     \end{enumerate},
%     then, for any honest validator $v'$,
%     \begin{enumerate}
%         \item $\gjattime[time=\slotstartslot{t},val=v']$ does not conflict with $\varforvalattime[val=v,time=\slotstart(\slot(t)-1)]{\bcand}$
%         \item $\gjattime[val=v', time=\slotstart(\slot(t))] \succeq \gjattime[val=v, time=\slotstart(\slot(t)-1)]$
%     \end{enumerate}
% \end{lemma}

% \begin{proof}(by Roberto)
%     Let $s := \slot(t)$.
%     Note that $\epoch(\varforvalattime[val=v,time=\slotstart(s-1)]{\bcand}) = \epoch(s) - 1 \geq \epoch(s-1)-1$. 
%     From \Cref{lem:gj-at-least-e-2-curr-slot}, we know that $\epoch(\gjattime[time=\slotstartslot{t},val=v']) \in \{\epoch(s)-2,\epoch(s)-1\}$.
%     From \Cref{lem:conf-prev-epoch-then-vs-two-epochs-ago}, we know that $\exists b' \in \viewattime[time=\slotstart(\slot(t)-1),val=v], b' \succeq  \varforvalattime[val=v,time=\slotstart(\slot(t)-1)]{\bconfirmed} \land \epoch(\votsource[blck=b',time=\slotstartslot{t}])\geq \epoch(t)-2$.
%     Given that $\epoch(\varforvalattime[val=v,time=\slotstart(s-1)]{\bcand}) = \epoch(s) - 1 \geq \epoch(s-1)-1$, we can apply \Cref{lem:no-conflict-chkp-is-justified} to conclude that if $\epoch(\gjattime[time=\slotstartslot{t},val=v']) = \epoch(s)-1$, then $\gjattime[time=\slotstartslot{t},val=v']$ does not conflict with $\varforvalattime[val=v,time=\slotstart(\slot(t)-1)]{\bcand}$.

% \end{proof}

% \begin{proof}
%     By cases. Let $s := \slot(t)$.
%     \begin{description}
%         \item[Case 1: {$\epoch(\varforvalattime[val=v,time=\slotstart(\slot(t)-2)]{\bconfirmed}) < \epoch(t) - 1$}.]
%             We must have restarted the confirmation chain, otherwise, Condition 2 of the Lemma wouldn't held.
%             Then from lines xxx of \Cref{alg:conffull} and because of the synchrony assumption we have
%             $\varforvalattime[val=v,time=\slotstart(\slot(t)-1)]{\bcand} \succeq \gjattime[val=v',time=\slotstartslot{t}]$
%             which makes Statement 1 and 2 hold.
%         \item[Case 2: {$\epoch(\varforvalattime[val=v,time=\slotstart(\slot(t)-2)]{\bconfirmed}) >= \epoch(t) - 1$}.]
%             Due to lines xxx of \Cref{alg:conffull} we know that
%             $\exists b' \in \viewattime[val=v,time=\slotstart(s-1)], b' \succeq \varforvalattime[val=v,time=\slotstart(s-1)]{\bcand} \land \epoch(\gu(b')) \geq \epoch(s)-2$.
%             Because $\varforvalattime[val=v,time=\slotstart(s-1)]{\bcand} \preceq \varforvalattime[val=v,time=\slotstart(s-1)]{\LMDGHOSTHFC}$
%             we know that $\chkp(\varforvalattime[val=v,time=\slotstart(s-1)]{\bcand}) \succeq \gu(b') \succeq \gjattime[val=v,time=\slotstart(s-1)]$ for this case.
%             \begin{description}
%                 \item[Subcase 1.1: {$\epoch(\gu(b')) > \epoch(s)-2$}].
%                     Thus, $\epoch(\gu(b')) = \epoch(s)-1$.
%                     It is clear that $\gu(b') = \chkp(\varforvalattime[val=v,time=\slotstart(s-1)]{\bcand})$.
%                     Then because of the synchrony assumption
%                     $\gjattime[val=v',time=\slotstart(s)] = \gu(b') = \chkp(\varforvalattime[val=v,time=\slotstart(s-1)]{\bcand}) \succ \gjattime[val=v,time=\slotstart(s-1)]$
%                     which proves Statement 1 and 2.
%                 \item[Subcase 1.2: {$\epoch(\gu(b')) = \epoch(s)-2$}].
%                     Then because of the synchrony assumption $\epoch(\gjattime[val=v',time=\slotstart(s)]) \geq \epoch(s)-2$.
%                     Also note that $\chkp(\varforvalattime[val=v,time=\slotstart(s-1)]{\bcand}) \succ \gu(b')$ in this case.
%                     Suppose $\epoch(\gjattime[val=v',time=\slotstart(s)]) = \epoch(s)-2$,
%                     then clearly $\chkp(\varforvalattime[val=v,time=\slotstart(s-1)]{\bcand}) \succ \gjattime[val=v',time=\slotstart(s)] = \gu(b') \succeq  \gjattime[val=v,time=\slotstart(s-1)]$.
%                     Otherwise $\epoch(\gjattime[val=v',time=\slotstart(s)])$ must be equal to $\epoch(s)-1$ and then
%                     because of the \Cref{lem:no-conflict-chkp-is-justified}
%                     we have $\gjattime[val=v',time=\slotstart(s)] = \chkp(\varforvalattime[val=v,time=\slotstart(s-1)]{\bcand}) \succ \gu(b') \succeq \gjattime[val=v,time=\slotstart(s-1)]$.
%                     In both of these cases Statement 1 and 2 hold.
%             \end{description}

%     \end{description}
% \end{proof}

% \begin{lemma}\label{lem:gj-does-not-conflict}
%     If
%     \begin{enumerate}
%         \item $\slotstart(\firstslot(\epoch(t)-1)) \geq \GST$
%         \item $\epoch(\varforvalattime[val=v,time=\slotstart(\slot(t)-1)]{\bcand}) = \epoch(t)$
%     \end{enumerate},
%     then, for any honest validator $v'$,
%     \begin{enumerate}
%         \item $\gjattime[time=\slotstartslot{t},val=v']$ does not conflict with $\varforvalattime[val=v,time=\slotstart(\slot(t)-1)]{\bcand}$
%         \item $\gjattime[val=v', time=\slotstart(\slot(t))] \succeq \gjattime[val=v, time=\slotstart(\slot(t)-1)]$
%     \end{enumerate}
% \end{lemma}

% \begin{proof}
%     By induction on $\slot(t)$.
%     Let $s := \slot(t)$.
%     \begin{description}
%         \item[Base Case: {$s = \slot(\varforvalattime[val=v]{\tinit})$}.] The Lemma is vacuously true.
%         \item[Inductive Case: {$s \geq \slot(\varforvalattime[val=v]{\tinit})$}.]
%             We assume that the Lemma holds for $s$ and prove that it also holds for $s+1$.
%             \begin{description}
%                 \item[Case 1: {$\epoch(s+1) = \epoch(s)$}.]
%                     Clearly $s-1 > \firstslot(\epoch(s))$, otherwise,
%                     $\epoch(\varforvalattime[val=v,time=\slotstart(s-1)]{\bcand}) = \epoch(s)$ would be impossible.
%                     By \Cref{lem:gj-at-least-e-2-curr-slot} $\epoch(\gjattime[val=v',time=\slotstart(s-1)]) \geq \epoch(s)-2$.
%                     \begin{description}
%                         \item[Subcase 1.1: {$\epoch(\gjattime[val=v,time=\slotstart(s-1)]) > \epoch(s)-2$}.]
%                             Clearly $\epoch(\gjattime[val=v,time=\slotstart(s-1)]) = \epoch(s)-1$ in this case.
%                             Due to line xxx of \Cref{alg:conffull}
%                             $\varforvalattime[val=v,time=\slotstart(s-1)]{\bcand} \succeq \gjattime[val=v,time=\slotstart(s-1)]$,
%                             thus $\gjattime[val=v,time=\slotstart(s-1)] = \chkp(\varforvalattime[val=v,time=\slotstart(s-1)]{\bcand}, \epoch(s)-1)$.
%                             In this case it must be that $\gjattime[val=v',time=\slotstart(s)] \nsucc \gjattime[val=v,time=\slotstart(s-1)]$
%                             as $\gjattime[val=v,time=\slotstart(s-1)]$ has the greatest possible epoch,
%                             thus by the inductive hypothesis $\gjattime[val=v',time=\slotstart(s)] = \gjattime[val=v,time=\slotstart(s-1)]$.
%                             Following the above reasoning $\gjattime[val=v',time=\slotstart(s+1)] = \gjattime[val=v,time=\slotstart(s)] = \gjattime[val=v,time=\slotstart(s-1)]$
%                             which proves Statement 2. Due to line xxx of \Cref{alg:conffull}
%                             $\varforvalattime[val=v,time=\slotstart(s)]{\bcand} \succeq \gjattime[val=v,time=\slotstart(s)]$
%                             proving Statement 1.
%                         \item[Subcase 1.2 (Sketch): {$\epoch(\gjattime[val=v,time=\slotstart(s-1)]) = \epoch(s)-2$}.]
%                             By the inductive hypothesis
%                             $\gjattime[val=v',time=\slotstart(s+1)] \in \{\gjattime[val=v,time=\slotstart(s-1)], \chkp(\varforvalattime[val=v,time=\slotstart(s-1)]{\bcand}, \epoch(s)-1)\}$,
%                             so does the $\gjattime[val=v,time=\slotstart(s)]$.
%                             $\varforvalattime[val=v,time=\slotstart(s)]{\bcand} \succeq \chkp(\varforvalattime[val=v,time=\slotstart(s-1)]{\bcand}, \epoch(s)-1) \succeq \gjattime[val=v,time=\slotstart(s-1)]$.
%                             Thus both statements hold.                            
%                     \end{description}
%                 \item[Case 2: {$\epoch(s+1) > \epoch(s)$}.]
%                     Then we have $\epoch(\varforvalattime[val=v,time=\slotstart((s+1)-1)]{\bcand}) = \epoch(s+1)-1$.
%                     Apply \Cref{lem:gj-does-not-conflict-e-1}.
%             \end{description}
%     \end{description}
% \end{proof}

\RS{Done till here. Some of the Lemmas below might not be necessary anymore. Possibly because they have been replaced by a stronger Lemma above.}

\begin{lemma}\label{lem:gj-at-least-e-2-curr-slot}
    If
    \begin{enumerate}
        \item $\text{\slotstart}(\text{\lastslot}(\text{\epoch}(t) - 1)) \geq \GST$
        \item $\epoch(\varforvalattime[val=v,time=\slotstartslot{t}]{\bcand}) \geq \epoch(t)-1$
    \end{enumerate},
    then, for any honest validator $v'$,
    \begin{enumerate}
        \item $\epoch(\gjattime[val=v',time=\slotstart(\slot(t))]) \geq \epoch(t)-2$
    \end{enumerate}
\end{lemma}

\begin{proof}
Given Condition 1 of the Lemma's statement, we have $\slotstart(\slot(t) - 1) \geq \GST$.
Then Condition 2 of the Lemma's statement allows us to apply \Cref{lem:vs-at-least-e-2} which implies that
$\exists b' \in \viewattime[time=\slotstart(\slot(t)-1),val=v], \epoch(\votsource[blck=b',time=\slotstartslot{t}])\geq \epoch(t)-2$.
Given all this we have $b' \in \viewattime[time=\slotstart(\slot(t)),val=v']$.
By Definition 3 of the paper $\epoch(\gjattime[val=v',time=\slotstartslot{t}]) = \epoch(\max(\{\votsource[blck=b,time=t]: b \in \viewatstslottime[val=v',time=t]\}))
\geq \epoch(\votsource[blck=b',time=\slotstartslot{t}]) \geq \epoch(t) - 2$.
\end{proof}


\begin{lemma}\label{lem:gj-at-least-e-2}
    If
    \begin{enumerate}
        \item $\text{\slotstart}(\text{\lastslot}(\text{\epoch}(t) - 1)) \geq \GST$
        \item $\slot(t) > \text{\firstslot}(\epoch(t))$
        \item $\epoch(\varforvalattime[val=v,time=\slotstartslot{t}]{\bcand}) \geq \epoch(t)-1$
    \end{enumerate},
    then, for any honest validator $v'$,
    \begin{enumerate}
        \item $\epoch(\gjattime[val=v',time=\slotstart(\slot(t)-1)]) \geq \epoch(t)-2$
    \end{enumerate}
\end{lemma}

\begin{proof}
Given Condition 2 and 3 of the Lemma's statement we apply \Cref{lem:prev-conf-at-least-e-1} to conclude
$\epoch(\varforvalattime[val=v,time=\slotstart(\slot(t)-1)]{\bconfirmed}) \geq \epoch(t)-1$.
Thus $\epoch(\varforvalattime[val=v,time=\slotstart(\slot(t)-1)]{\bcand}) \geq \epoch(t)-1$.
With Condition 2 of the Lemma's statement we can also conclde that $\slotstart(\slot(t)-2) \geq \GST$.
Then, by following the same reasoning that is used to proof \Cref{lem:gj-at-least-e-2-curr-slot}
but for $\slot(t)-1$ instead of $\slot(t)$ we conclude the proof.
\end{proof}

\begin{lemma}
    % Let $GU^{v,t-1} := GU(V^{v,\slotstart(\slot(t)-1)},\slotstart(\slot(t)-1))$.
    If
    \begin{enumerate}
        \item $\text{\slotstart}(\text{\lastslot}(\text{\epoch}(t) - 1)) \geq \GST$
        \item $t = \slotstart(\epoch(t))$
        \item $\epoch(\guattime[val=v,time=\slotstart(\slot(t)-1)]) = \epoch(t)-1$
    \end{enumerate},
    then for any honest validator $v'$ and time $t'$ such that $\epoch(t') \in \{\epoch(t),\epoch(t)+1\}$,
    \begin{enumerate}
        \item $\block(\guattime[val=v,time=\slotstart(\slot(t)-1)]) \in \filtered[time=t',val=v']$
    \end{enumerate}
\end{lemma}

\begin{proof}
    Consider time $t'', \epoch(t'') = \epoch(t)$.
    $\gjattime[val=v',time=t''] = \guattime[val=v,time=\slotstart(\slot(t)-1)]$
    follows from Conditions 1 and 3 of the Lemma's statement together with Definitions 1-3 of the paper.
    Clearly, $\block(\guattime[val=v,time=\slotstart(\slot(t)-1)]) \in \filtered[time=t'',val=v']$
    and $\canonical[blck={\block(\guattime[val=v,time=\slotstart(\slot(t)-1)])},time=t'']$.
    Due to Condition 2 of the Lemma's statement all honest validators in the committee of $\epoch(t)$
    will vote in the support of $\block(\guattime[val=v,time=\slotstart(\slot(t)-1)])$.
    Then, by the Property 1.6 from the paper, no checkpoint $\chkp$ conflicting with $\block(\guattime[val=v,time=\slotstart(\slot(t)-1)])$
    such that $\epoch(C) = \epoch(t)$ can ever be justified.
    Thus, either $\gjattime[val=v',time=t'''] = \guattime[val=v,time=\slotstart(\slot(t)-1)]$
    or $\gjattime[val=v',time=t'''] = \chkp(b', \epoch(t)), b' \succeq \block(\guattime[val=v,time=\slotstart(\slot(t)-1)])$,
    $\epoch(t''') = \epoch(t) + 1$. In either case $\block(\guattime[val=v,time=\slotstart(\slot(t)-1)]) \in \filtered[time=t''',val=v']$.
\end{proof}

\begin{lemma}
    Take an honest validator $v$ and a block $b$.
    If
    \begin{enumerate}
        \item $t = \slotstart(\epoch(t))$
        \item $\epoch(b) = \epoch(t)-1$
        \item $\varforvalattime[val=v,time=t]{\isOneConfirmed}(b, \gjattime[val=v,time=t])$
        \item $\epoch(\gu(b)) \geq \epoch(t)-2$
    \end{enumerate},
    then for any honest validator $v'$ and time $t'$ such that $\epoch(t') = \epoch(t)$,
    \begin{enumerate}
        \item $b \in \filtered[time=t',val=v']$
    \end{enumerate}
\end{lemma}

\begin{proof} (by Mikhail)
    From \Cref{lem:no-conflict-chkp-is-justified} we know that no checkpoint conflicting with
    $\chkp(\varforvalattime[val=v,time=\slotstartslot{t}]{\bcand})$ can be justified.
    Given this, Condition 4 of the Lemma's statement together with the synchrony assumption
    we know that $\varforvalattime[val=v,time=\slotstartslot{t}]{\bcand} \succeq \block(\gjattime[val=v',time=\slotstartslot{t}])$
    and $\votsource[blck={\varforvalattime[val=v,time=\slotstartslot{t}]{\bcand}},time=t] \geq \epoch(t)-2$.
    Thus, $\varforvalattime[val=v,time=\slotstartslot{t}]{\bcand} \in \filtered[time=t',val=v']$ for $\epoch(t')=\epoch(t)$.
    Given the fact that $\varforvalattime[val=v,time=\slotstartslot{t}]{\bcand}$ remains canonical during the whole $\epoch(t)$
    and Property 1.6 from the paper we know that no $\epoch(t)$ checkpoint conflicting with
    $\varforvalattime[val=v,time=\slotstartslot{t}]{\bcand}$ can be justified.
    Which concludes the proof for $\epoch(t') = \epoch(t)+1$.
\end{proof}

\begin{lemma}
    Take an honest validator $v$ and a block $b$.
    If
    \begin{enumerate}
        \item $t = \slotstart(\epoch(t))$
        \item $\epoch(b) = \epoch(t)-1$
        \item $\varforvalattime[val=v,time=t]{\isOneConfirmed}(b, \gjattime[val=v,time=t])$
        \item $b \preceq \LMDGHOST(\viewattime[val=v',time=t''])$ for any $t''$ such that $\epoch(t'') = \epoch(t)$
        \item $\epoch(\gu(b)) \geq \epoch(t)-2$
    \end{enumerate},
    then for any honest validator $v'$ and time $t'$ such that $\epoch(t') = \epoch(t)+1$,
    \begin{enumerate}
        \item $b \in \filtered[time=t',val=v']$
    \end{enumerate}
\end{lemma}

\begin{lemma}
    Take an honest validator $v$ and a block $b$.
    If
    \begin{enumerate}
        \item $t = \slotstartslot{t}$
        \item $\epoch(b) = \epoch(t)-1$
        \item $\exists b' \in \viewattime[val=v,time=\slotstart(\slot(t)-1)], b' \succeq b \land \epoch(\votsource[blck=b',time=t]) \geq \epoch(t)-2$
        \item $\exists b', b' \succeq b \land \epoch(\gu(b')) \geq \epoch(t)-1$
        \item $\exists C, C \succeq b \land \epoch(C) = \epoch(t) \land \text{will\_no\_conflicting\_checkpoint\_be\_justified}(C)$
    \end{enumerate},
    then for any honest validator $v'$ and time $t' \geq t$ such that $\epoch(t') \in \{\epoch(t),\epoch(t)+1\}$,
    \begin{enumerate}
        \item $b \in \filtered[time=t',val=v']$
    \end{enumerate}
\end{lemma}

\begin{lemma}
    If
    \begin{enumerate}
        \item $\varforvalattime[val=v,time=\slotstart(\slot(t))]{\isOneConfirmed}(b, \gjattime[val=v,time=\slotstart(\slot(t))])$
        \item $\epoch(b) = \epoch(t)$
    \end{enumerate},
    then, for any honest validator $v'$ and time $t' \geq t$ such that $\epoch(t') = \epoch(t)$
    \begin{enumerate}
        \item $b \in \filtered[time=t',val=v']$
    \end{enumerate}
\end{lemma}

\begin{proof}(Sketch)
    At least one honest validator $v'$ voted for $b$ in the previous \slot.
    This also implies that $\slot(t) > first_slot(\epoch(t))$. 
    Given, \Cref{lem:gj-at-least-e-2} and that $\epoch(\slot(t)-1) = \epoch(t)$,  it must be that $v'$'s view includes a block $b' \succeq b$ such that $\epoch(\votsource[blck=b',time=\slotstart(\slot(t)-1)]) \geq \epoch(t)-2$.
    By $\slotstart(\slot(t))$, $b'$ is in the view of any honest validator.
    Hence, $b'$ is not filtered out by any honest validator at time $\slotstart(\slot(t))$ or after during epoch $\epoch(t)$.
\end{proof}

\begin{lemma}
    % Let $GU^{v,t-1} := GU(V^{v,\slotstart(\slot(t)-1)},\slotstart(\slot(t)-1))$.
    If
    \begin{enumerate}
        \item $t = \slotstart(\epoch(t))$
        \item $\epoch(\guattime[val=v,time=\slotstart(\slot(t)-1)]) = \epoch(t)-1$
    \end{enumerate},
    then, $\canonical[time=t,blck={\block(\guattime[val=v,time=\slotstart(\slot(t)-1)])}]$
\end{lemma}

\begin{lemma}
    If
    \begin{enumerate}
        \item $t = \slotstart(\epoch(t))$
        \item $\epoch(b) = \epoch(t)-1$
        \item $\epoch(\gu(b)) \geq \epoch(t)-2$
        \item $\canonical[time=t,blck=b_c]$
        \item $\forall b': b_c \prec b' \preceq b \implies \varforvalattime[val=v,time=t]{\isOneConfirmed}(b', \gjattime[val=v,time=\slotstart(\slot(t)-1)])$
    \end{enumerate},
    then $\canonical[time=t,blck=b]$
\end{lemma}

\begin{lemma}
    Take an honest validator $v$ and a block $b$.
    If
    \begin{enumerate}
        \item $t = \slotstartslot{t}$
        \item $\epoch(b) = \epoch(t)-1$
        \item $\exists b' \in \viewattime[val=v,time=\slotstart(\slot(t)-1)], b' \succeq b \land \epoch(\votsource[blck=b',time=t]) \geq \epoch(t)-2$
        \item $\exists b', b' \succeq b \land \epoch(\gu(b')) \geq \epoch(t)-1$
        \item $\exists C, C \succeq b \land \epoch(C) = \epoch(t) \land \text{will\_no\_conflicting\_checkpoint\_be\_justified}(C)$
        \item $\canonical[time=t,blck=b_c]$
        \item $\forall b': b_c \prec b' \preceq b \implies \varforvalattime[val=v,time=t]{\isOneConfirmed}(b', \gjattime[val=v,time=\slotstart(\slot(t)-1)])$        
    \end{enumerate},
    then $\canonical[time=t,blck=b]$
\end{lemma}

\begin{lemma}
    If
    \begin{enumerate}
        \item $\epoch(b) = \epoch(t)$
        \item $\canonical[time=t,blck=b_c]$
        \item $\forall b': b_c \prec b' \preceq b \implies \varforvalattime[val=v,time=t]{\isOneConfirmed}(b', \gjattime[val=v,time=\slotstart(\slot(t)-1)])$  
    \end{enumerate},
    then, $\canonical[time=t,blck=b]$.
\end{lemma}

\begin{lemma}
    $\canonical[time=t,blck={\varforvalattime[val=v,time=\slotstartslot{t}]{\bcand}}]$
\end{lemma}




\end{document}<|MERGE_RESOLUTION|>--- conflicted
+++ resolved
@@ -1448,64 +1448,11 @@
     Let $s:= \slot(t)$.
     By cases.
     \begin{description}
-<<<<<<< HEAD
-        \item[Base Case: {$s = \slot(\varforvalattime[val=v]{\tinit})$}.] The Lemma is vacuously true.
-        \item[Inductive Case: {$s \geq \slot(\varforvalattime[val=v]{\tinit})$}.]
-            We assume that the Lemma holds for $s$ and prove that it also holds for $s+1$.
-            \begin{description}
-                \item[Case 1: {$\epoch(s+1) = \epoch(s)$}.]
-                    It must be that $s-1 > \firstslot(\epoch(s))$, otherwise,
-                    $\epoch(\varforvalattime[val=v,time=\slotstart(s-1)]{\bcand})$ cannot be equal to $\epoch(s)$.
-                    By \Cref{lem:gj-at-least-e-2-curr-slot} $\epoch(\gjattime[val=v',time=\slotstart(s-1)]) \geq \epoch(s)-2$.
-                    \begin{description}
-                        \item[Subcase 1.1: {$\epoch(\gjattime[val=v,time=\slotstart(s-1)]) > \epoch(s)-2$}.]
-                            This condition implies $\epoch(\gjattime[val=v,time=\slotstart(s-1)]) = \epoch(s)-1$.
-                            Due to line xxx of \Cref{alg:conffull}
-                            $\varforvalattime[val=v,time=\slotstart(s-1)]{\bcand} \succeq \gjattime[val=v,time=\slotstart(s-1)]$,
-                            thus $\gjattime[val=v,time=\slotstart(s-1)] = \chkp(\varforvalattime[val=v,time=\slotstart(s-1)]{\bcand}, \epoch(s)-1)$.
-                            Since $\gjattime[val=v,time=\slotstart(s-1)]$ is the greatest possible justified checkpoint during $\epoch(s)$,
-                            from the inductive hypothesis we have $\gjattime[val=v',time=\slotstart(s)] = \gjattime[val=v,time=\slotstart(s-1)]$.
-                            Givent that $\epoch(s+1) = \epoch(s)$, we can conclude the following:
-                            $\gjattime[val=v',time=\slotstart(s+1)] = \gjattime[val=v',time=\slotstart(s)] = \gjattime[val=v,time=\slotstart(s-1)]$
-                            and at the same time $\gjattime[val=v,time=\slotstart(s)] = \gjattime[val=v,time=\slotstart(s-1)]$
-                            which proves Statement 2 for the inductive case. Due to line xxx of \Cref{alg:conffull}
-                            $\varforvalattime[val=v,time=\slotstart(s)]{\bcand} \succeq \gjattime[val=v,time=\slotstart(s)] = \gjattime[val=v',time=\slotstart(s+1)]$
-                            proving Statement 1.
-                        \item[Subcase 1.2 (Sketch): {$\epoch(\gjattime[val=v,time=\slotstart(s-1)]) = \epoch(s)-2$}.]
-                            By the inductive hypothesis $\gjattime[val=v',time=\slotstart(s)] \succeq \gjattime[val=v,time=\slotstart(s-1)]$.
-                            By sub-cases.
-                            \begin{description}
-                                \item[Subcase 1.2.1: {$\gjattime[val=v',time=\slotstart(s)] \succ \gjattime[val=v,time=\slotstart(s-1)]$}.]
-                                    With this condition we have $\epoch(\gjattime[val=v',time=\slotstart(s)]) > \epoch(s) - 2$,
-                                    thus $\gjattime[val=v',time=\slotstart(s)]$ is the greatest possible justified checkpoint during $\epoch(s)$.
-                                    Therefore $\gjattime[val=v',time=\slotstart(s+1)] = \gjattime[val=v',time=\slotstart(s)]$,
-                                    by the inductive hypothesis we know that $\varforvalattime[val=v,time=\slotstart(s-1)]{\bcand} \succeq \gjattime[val=v',time=\slotstart(s)]$,
-                                    then $\epoch(\varforvalattime[val=v,time=\slotstart(s-1)]{\bcand}) = \epoch(s)$
-                                    implies that $\epoch(\varforvalattime[val=v,time=\slotstart(s-1)]{\bconfirmed}) = \epoch(s)$
-                                    thus due to lines xxx of \Cref{alg:conffull} $\varforvalattime[val=v,time=\slotstart(s)]{\bcand} \succeq \varforvalattime[val=v,time=\slotstart(s-1)]{\bcand} \succeq \gjattime[val=v',time=\slotstart(s)] = \gjattime[val=v',time=\slotstart(s+1)]$.
-                                    Thus Statement 1 of the Lemma holds.
-                                    
-                                    Then we have two cases, either $\epoch(\gjattime[val=v,time=\slotstart(s)]) = \epoch(\gjattime[val=v,time=\slotstart(s-1)])$
-                                    or $\epoch(\gjattime[val=v,time=\slotstart(s)]) > \epoch(\gjattime[val=v,time=\slotstart(s-1)])$.
-                                    In the case of the former $\gjattime[val=v,time=\slotstart(s)] = \gjattime[val=v,time=\slotstart(s-1)] \prec \gjattime[val=v',time=\slotstart(s)] = \gjattime[val=v',time=\slotstart(s+1)]$.
-                                    If the latter is true then $\gjattime[val=v,time=\slotstart(s)]$ must be equal to $\gjattime[val=v',time=\slotstart(s)] = \gjattime[val=v',time=\slotstart(s+1)]$.
-                                    In both cases Statement 2 of the Lemma hold.
-                                \item[Subcase 1.2.2: {$\gjattime[val=v',time=\slotstart(s)] = \gjattime[val=v,time=\slotstart(s-1)]$}.]
-                                    We need to show that if $\epoch(\gjattime[val=v',time=\slotstart(s+1)]) > \epoch(s) - 2$
-                                    then $\gjattime[val=v',time=\slotstart(s+1)] = \chkp(\varforvalattime[val=v,time=\slotstart(s-1)]{\bcand}, \epoch(s)-1)$.
-                            \end{description}
-                    \end{description}
-                \item[Case 2: {$\epoch(s+1) > \epoch(s)$}.]
-                    Then we have $\epoch(\varforvalattime[val=v,time=\slotstart((s+1)-1)]{\bcand}) = \epoch(s+1)-1$.
-                    Apply \Cref{lem:gj-does-not-conflict-e-1}.
-            \end{description}
-=======
         \item[Case 1: {$\epoch(\varforvalattime[val=v,time=\slotstart(s-1)]{\bconfirmed}) < \epoch(s) - 1$}.] 
         Given that $\epoch(b_c) \geq \epoch(s)-1$, it must be that we restart the ``confirmation chain'' at time $\slotstart(s)$ as there is no other way to satisfy the conditions in the Lemma's statement.
         This means that conditions at \Cref{ln:start-conf-chain} are true.
         Therefore, due to the synchrony assumption, $\gjattime[time=\slotstartslot{t},val=v'] = \guattime[time=\slotstart(s-1),val=v]$.
         \item[Case 2: {$\epoch(\varforvalattime[val=v,time=\slotstart(s-1)]{\bconfirmed}) \geq \epoch(s) - 1$}.] Apply \Cref{lem:gu-prec-gj-start-epoch-when-prec-conf-from-at-least-prev-epoch}.
->>>>>>> 66eae94d
     \end{description}
 \end{proof}
 
