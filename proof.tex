--- conflicted
+++ resolved
@@ -10,10 +10,6 @@
 \newtheorem{definition}{Definition}
 
 
-\newtheorem{lemma}{Lemma}
-\newtheorem{definition}{Definition}
-
-
 \begin{document}
 
 \section*{Confirmation Rule: Safety}
@@ -42,10 +38,7 @@
 }
 \end{algorithm}
 
-<<<<<<< HEAD
-=======
-
->>>>>>> 53434b8f
+
 \begin{lemma}
 If $t$ and $t'$ are any two times, $b := \text{highestLMDConfirmedDesc}_v(b_{\text{anchor}}, t)$, $t \leq t'$ and the following holds:
 \begin{enumerate}
@@ -62,33 +55,6 @@
     TBD..
 \end{proof}
 
-<<<<<<< HEAD
-\section*{Algorithm 101}
-\textbf{(Highest confirmed descendant)}
-
-\begin{enumerate}
-    \item \textbf{function} highestConfirmedDesc$_v(b_{\text{anchor}}, t)$
-    \item \quad \textbf{let} $b' = \text{highestLMDConfirmedDesc}_v(b_{\text{anchor}}, t)$
-    \item \quad \textbf{if} $\text{epoch}(t) = \text{epoch}(b') > \text{epoch}(b_{\text{anchor}})$
-    \item \quad \quad \textbf{if} $\wedge \text{willChkpBeJustified}_v(C(b'))$
-    \item \quad \quad \quad $\wedge \exists b'' \succeq b' : \text{epoch}(GU(b'')) \geq \text{epoch}(t) - 1$
-    \item \quad \quad \quad \quad \textbf{return} $b'$
-    \item \quad \quad \textbf{else}
-    \item \quad \quad \quad \quad \textbf{return} $\max(\{b'' \in \nu^{v,t} : b_{\text{anchor}} \preceq b'' \prec b' \wedge \text{epoch}(b'') = \text{epoch}(b_{\text{anchor}})\})$
-    \item \quad \textbf{elif} $\text{epoch}(t) = \text{epoch}(b') = \text{epoch}(b_{\text{anchor}})$
-    \item \quad \quad \textbf{if} $\exists b'' \succeq b' : \text{epoch}(GU(b'')) \geq \text{epoch}(t) - 1$
-    \item \quad \quad \quad \textbf{return} $b'$
-    \item \quad \quad \textbf{else}
-    \item \quad \quad \quad \textbf{return} $b_{\text{anchor}}$
-    \item \quad \textbf{elif} $\text{epoch}(t) > \text{epoch}(b') \wedge \text{slot}(t) = \text{first\_slot}(\text{epoch}(t))$
-    \item \quad \quad \textbf{if} $\text{epoch}(GU(b')) \geq \text{epoch}(t) - 2$
-    \item \quad \quad \quad \textbf{return} $b'$
-    \item \quad \quad \textbf{else}
-    \item \quad \quad \quad \textbf{return} $b_{\text{anchor}}$
-    \item \quad \textbf{else}
-    \item \quad \quad \textbf{return} $b'$
-\end{enumerate}
-=======
 
 \begin{algorithm}[H]
 \caption{Highest confirmed descendant}
@@ -126,7 +92,6 @@
     }
 }
 \end{algorithm}
->>>>>>> 53434b8f
 
 \begin{lemma}
 If $t$ and $t'$ are any two times such that $t' \geq t \wedge \text{epoch}(t') = \text{epoch}(t)$, $b := \text{highestConfirmedDesc}_v(b_{\text{anchor}}, t)$, $\text{epoch}(b) = \text{epoch}(t) - 1$ and the following holds:
@@ -165,32 +130,6 @@
     
     then $b$ is canonical in the view of any honest validator $v'$ at time $t' < \text{st}(\text{epoch}(b) + 2)$.
 \end{lemma}
-<<<<<<< HEAD
-
-\begin{proof}
-    TBD...
-\end{proof}
-
-\section*{Algorithm 102}
-\textbf{(Highest confirmed)}
-
-Let $V^{v,t}$ be the view of a validator $v$ at the start of $\text{slot}(t)$ to which all the votes cast and observed by $v$ before $\text{st}(\text{slot}(t))$ are applied.
-
-\begin{enumerate}
-    \item \textbf{function} highestConfirmed$_v(V^{v,t})$
-    \item \quad \textbf{let} $b' = \text{highestConfirmed}(V^{v, \text{st}(\text{slot}(t) - 1)})$
-    \item \quad \textbf{if} $\wedge b' \preceq \text{LMD\_GHOST\_HFC}(V^{v, t})$
-    \item \quad \quad $\wedge \text{epoch}(b') \geq \text{epoch}(t) - 1$
-    \item \quad \quad \quad \textbf{return} $\text{highestConfirmedDesc}_v(b', t)$
-    \item \quad \textbf{else}
-    \item \quad \quad \textbf{if} $\wedge \text{epoch}(GU(V^{v, t})) = \text{epoch}(t)$
-    \item \quad \quad \quad $\wedge \text{epoch}(GJ(V^{v, \text{st}(\text{slot}(t) - 1)})) = \text{epoch}(t) - 1$
-    \item \quad \quad \quad $\wedge GU(V^{v,t}) \succeq GJ^{\text{st}(\text{slot}(t) - 1), v}$
-    \item \quad \quad \quad \quad \textbf{return} $\text{highestConfirmedDesc}_v(\text{block}(GU(V^{v,t})), t)$
-    \item \quad \quad \textbf{else}
-    \item \quad \quad \quad \textbf{return} $b_{\text{fin}}$
-\end{enumerate}
-=======
 
 \begin{proof}
     TBD...
@@ -221,7 +160,6 @@
 }
 \caption{Highest Confirmed Block Selection}
 \end{algorithm}
->>>>>>> 53434b8f
 
 \begin{lemma}
     If $t$ and $t'$ are any two times such that $t' \geq t$, $b := \text{highestConfirmed}(V^{v,t})$ and the following holds:
