\documentclass{article}
\usepackage[utf8]{inputenc}
\usepackage[margin=2.5cm]{geometry}
% \pagestyle{plain}
\include{preamble.tex}
\usepackage{amsmath, amssymb, amsthm}

\begin{document}

\section*{Confirmation Rule: Safety}

\begin{algorithm}[H]
\caption{Find latest confirmed descendant}
\label{alg:findlatestconf}
\SetAlgoNoLine
\Fn{$\var[val=v]{\mathit{next\_child}}(b,head)$}{
    $extension = \{ b' \in \viewattime[time={\var[val=v]{\now}},val=v], b \prec b' \preceq head \}$\\
    \uIf{$|extension| > 0$}
    {
        \Return{$\argmin_{b' \in extension} \slot(b')$}
    }
    \uElse{
        \Return{$\bot$}
    }
}

\Fn{\isOneConfirmed$_v(b, C)$}{
    \Return{$Q^{\slot(\var[val=v]{\now})-1, v, \var[val=v]{\now}, C}_{b} > \frac{1}{2}\left(1 + \frac{W^C_p}{W^{\slot(\var[val=v]{\now})-1,\ C}_b}\right) + \beta$}\;
}

\Fn{$\var[val=v]{\findlatestconfirmeddescendant}(b_c)$}
{
    $\bcand \gets b_c$\label{ln:bcand-set-beginning-of-find-latest}\\
<<<<<<< HEAD
    \Const $head \gets \LMDGHOSTHFC(\viewattime[time={\var[val=v]{t}},val=v])$\\
    \Const $phead \gets \LMDGHOSTHFC(\viewattime[time={\slotstart(\slot(\var[val=v]{t})-1)},val=v])$\\
    
=======
    \Const $head \gets \LMDGHOSTHFC(\viewattime[time={\var[val=v]{\now}},val=v])$\\
    \Const $phead \gets \LMDGHOSTHFC(\viewattime[time={\slotstart(\slot(\var[val=v]{\now})-1)},val=v])$\\
>>>>>>> 7468045d


    \uIf{$\epoch(\bcand) = \epoch(\var[val=v]{\now}) - 1$ {\bf and}
        $\votsource[blck=phead, time={\var[val=v]{\now}}] \geq \epoch(\var[val=v]{\now}) - 2$ {\bf and}
        $(\slot(\var[val=v]{\now}) = \firstslot(\epoch(\var[val=v]{\now}))$ {\bf or}
        $(\var[val=v]{\willNoConflictingChkpBeJustified}(\chkp(head, \epoch(\var[val=v]{\now})))$ {\bf and}
        $(\gu(phead) \geq \epoch(\var[val=v]{\now}) - 1$ {\bf or}
        $\gu(head) \geq \epoch(\var[val=v]{\now}) - 1)))$\label{ln:if-prev-epoch}}
    {
        \While{$\var[val=v]{\mathit{next\_child}}(\bcand,head) \neq \bot$}
        {
            $\btemp \gets \var[val=v]{\mathit{next\_child}}(\bcand,head)$\\
            \uIf{$\epoch(\btemp) < \epoch(\var[val=v]{\now})$ {\bf and}
                $\btemp \preceq phead$ {\bf and}
<<<<<<< HEAD
                $\var[val=v]{\isOneConfirmed}(\btemp, \guattime[val=v,time=\slotstart(\prevfirstslotepoch{t})])$}
=======
                $\isOneConfirmed_v(\btemp, \guattime[val=v,time={\prevfirstslotepoch{t}}])$}
>>>>>>> 7468045d
            {
                $\bcand \gets \btemp$\label{ln:set-bcand-in-prev-epoch-loop}
            }
            \uElse { 
                \Break 
            }
        }
    }

    \uIf{$\slot(\var[val=v]{\now}) = \firstslot(\epoch(\var[val=v]{\now}))$ {\bf or}
        $\gu(head) \geq \epoch(\var[val=v]{\now}) - 1$\nllabel{ln:second-if}}
    {
        $\btcand \gets \bcand$\;
        \While{$\var[val=v]{\mathit{next\_child}}(\btcand,head) \neq \bot$}
        {
            $\btemp \gets \var[val=v]{\mathit{next\_child}}(\btcand,head)$\\
            \uIf{$\epoch(\btemp) > \epoch(\btcand)$ {\bf and}
                $\neg \willChkpBeJustified_v(\chkp(\btemp))$\label{ln:check-will-chkp-be-justified}}
            {
                \Break
            }
<<<<<<< HEAD
            \uIf{$\var[val=v]{\isOneConfirmed}(\btemp, \guattime[val=v,time=\slotstart(\prevfirstslotepoch{t})])$\label{ln:if-is-one-confirmed-second-loop}} {
=======
            \uIf{$\isOneConfirmed_v(\btemp, \guattime[val=v,time={\prevfirstslotepoch{t}}])$\label{ln:if-is-one-confirmed-second-loop}} {
>>>>>>> 7468045d
                $\btcand \gets \btemp$\label{set-btcand-to-btemp}
            }
            \uElse { 
                \Break 
            }
        }

        \uIf{$\epoch(\btcand) = \epoch(\var[val=v]{\now})$ {\bf or}
            $(\votsource[blck=\btcand, time={\var[val=v]{\now}}] \geq \epoch(\var[val=v]{\now}) - 2$ {\bf and}
            $(\slot(\var[val=v]{\now}) = \firstslot(\epoch(\var[val=v]{\now}))$ {\bf or}
            $\willNoConflictingChkpBeJustified_v(\chkp(head, \epoch(\var[val=v]{\now})))))$\label{ln:if-to-set-bcand-to-btcand}}
        {
            $\bcand \gets \btcand$\label{ln:set-bcand-to-btcand}
        }
    }

    \Return{$\bcand$}
    \marklastline{lastline}
}
\end{algorithm}

% \setcounter{algocf}{10}
\addtocounter{algocf}{-1}

\begin{algorithm}[H]
\caption{Full Algo}
\label{alg:conffull}
\SetAlgoNoLine
\continuefrom{lastline}
% \DontPrintSemicolon
% \KwStateK{$x \in \mathbb{R}$\\ $y \in \mathbb{R}$}\\
\KwState{
    $\var[val=v]{\bconfirmed}$
}
\Upon{$\var[val=v]{\now} = \var[val=v]{\tinit}$}{
    $\var[val=v]{\bconfirmed}   \gets \block(\gfattime[time={\var[val=v]{\now}},val=v])$
}
\Upon{$\var[val=v]{\now} = \slotstartslot{\var[val=v]{\now}} \land \var[val=v]{\now} \geq \var[val=v]{\tinit}$}{
    $\var[val=v]{\bconfirmed} \gets \var[val=v]{\getlatestconfirmed}(\var[val=v]{\bconfirmed})$
}
\Fn{$\var[val=v]{\mathit{is\_chain\_one\_confirmed}}(b_c, C)$}{
    $b \gets b_c$\\
    \While{$b \neq \block(C) \land \var[val=v]{\isOneConfirmed}(b, C)$}{
        $b \gets \parent(b)$
    }

    \Return{$b = \block(C)$}
}
\Fn{$\var[val=v]{\willNoConflictingChkpBeJustified}(C)$}
{
    \Return{$\max(\ffgvalsettoslotweight[target={C},to={\slot(\var[val=v]{\now})-1},time={\var[val=v]{\now}},val=v,weight chkp={C}]
    - \beta \commweightfromslot[from=\firstslot(\epoch(t)),to=\slot(t)-1,chkp=C]{\allvals},
    0)
    + {(1-\beta)\commweightfromslot[from={\slot(\var[val=v]{\now})},to=\lastslot(\epoch(C)),chkp={C},when={\var[val=v]{\now}},val=v]{\allvals}}
    \geq
    \frac{1}{3}\totvalsetweight[chkp={C}] {\allvals}
    % +
    % \min\left(
    %     \ffgequivweight,
    %     \beta \commweightfromslot[from=\slotstart(\epoch(C)),to={\slot(\var[val=v]{\now})}-1,chkp={C},when={\var[val=v]{\now}},val=v]{\allvals}
    % \right)
    $}
}
\Proc{$\var[val=v]{\getlatestconfirmed}(b_c)$}{
    $\bcand \gets b_c$\label{ln:set-bcand-beginning-of-get-latest-confirmed}\\
    \Const $\head \gets \LMDGHOSTHFC(\viewattime[time={\var[val=v]{\now}},val=v])$\\

    \uIf{$\epoch(\bcand) < \epoch(\var[val=v]{\now}) - 1$ {\bf or}
        $\bcand \npreceq \head$ {\bf or}
        $(\slot(\var[val=v]{\now}) = \firstslot(\epoch(\var[val=v]{\now}))$ 
        % {\bf and}
        % $\epoch(\bcand) \geq \epoch(t)-1$
        {\bf and}
        $\bcand \succeq \guattime[val=v,time=\slotstart(\prevfirstslotepoch{t})]$
        {\bf and}
<<<<<<< HEAD
        $\neg \var[val=v]{\mathit{is\_chain\_one\_confirmed}}(\bcand, \guattime[val=v,time=\slotstart(\prevfirstslotepoch{t})]))$\label{ln:if-bcand-npreceq-head}}{
        $\bcand \gets \block(\gfattime[val=v,time={\var[val=v]{t}}])$\label{ln:set-bcand-to-fin}
    }

    \uIf{$\slot(\var[val=v]{t}) = \firstslot(\epoch(\var[val=v]{t}))$ {\bf and}
        $\epoch(\guattime[val=v,time=\slotstart(\prevfirstslotepoch{t})]) = \epoch(\var[val=v]{t})-1$ {\bf and}
        $\gu(\LMDGHOSTHFC(\viewattime[time={\var[val=v]{t}},val=v])) = \guattime[val=v,time=\slotstart(\prevfirstslotepoch{t})]$ {\bf and}
        $\slot(\bcand) < \slot(\block(\guattime[val=v,time=\slotstart(\prevfirstslotepoch{t})]))$
        \label{ln:start-conf-chain}}
    {
        $\bcand \gets \block(\guattime[val=v,time=\slotstart(\prevfirstslotepoch{t})])$\label{ln:set-bcan-on-start-conf-chain}
=======
        $\neg (\var[val=v]{\mathit{is\_chain\_one\_confirmed}}(b_c, \guattime[val=v,time=\slotstart(\slot(t)-1)]))$ {\bf and} $b_c \succeq \guattime[val=v,time=\slotstart(\slot(t)-1)]$\label{ln:if-bcand-npreceq-head}}{
        $\bcand \gets \block(\gfattime[val=v,time={\var[val=v]{\now}}])$\label{ln:set-bcand-to-fin}
    }

    \uIf{$\slot(\var[val=v]{\now}) = \firstslot(\epoch(\var[val=v]{\now}))$ {\bf and}
        $\epoch(\guattime[val=v,time={\slotstart(\slot(\var[val=v]{\now})-1)}]) = \epoch(\var[val=v]{\now})-1$ {\bf and}
        $\gu(\LMDGHOSTHFC(\viewattime[time={\var[val=v]{\now}},val=v])) = \guattime[val=v,time={\slotstart(\slot(\var[val=v]{\now})-1)}]$ {\bf and}
        $\slot(\bcand) < \slot(\block(\guattime[val=v,time={\slotstart(\slot(\var[val=v]{\now})-1)}]))$
        \label{ln:start-conf-chain}}
    {
        $\bcand \gets \block(\guattime[val=v,time={\slotstart(\slot(\var[val=v]{\now})-1)}])$\label{ln:set-bcan-on-start-conf-chain}
>>>>>>> 7468045d
    }

    \uIf{$\epoch(\bcand) \geq \epoch(\var[val=v]{\now}) - 1$\label{ln:if-bcand-e-1}}
    {
        $\bcand \gets \var[val=v]{\findlatestconfirmeddescendant}(\bcand)$\label{ln:set-bcand-to-output-find-latest}
    }

    \Return{$\bcand$}
}
\end{algorithm}



\begin{definition}[Notation]\leavevmode\label{def:b-cand-is-b-conf}
    \begin{enumerate}
        \item Let $\var[time=t,val=v]{\bconfirmed}$ be the value of $\var[val=v]{\bconfirmed}$ after the execution of any code that should be executed at time $t$ as per \Cref{alg:conffull}.
        If $t < \var[val=v]{\tinit}$, then $\var[time=t,val=v]{\bconfirmed}$ corresponds to the value of $\var[val=v]{\bconfirmed}$ after executing any code that should be executed at time $\var[val=v]{\tinit}$.
        With this convention, we have the property that $\var[val=v,time=\slotstart(\slot(t))]{get\_latest\_confirmed}(b_c)$ implies that $b_c = \var[val=v,time=\slotstart(\slot(t)-1)]{\bconfirmed}$.
        \item Let $\var[val=v,time=\slotstartslot{t}]{\bcands}$ be the set of all the values assumed by $\bcand$ during the execution of \Cref{alg:conffull} by validator $v$ at time $\slotstartslot{t}$
        \item For any function\RSfn{Perhaps we should call these procedures as they read the state?} $f$ in \Cref{alg:conffull}, let $\var[val=v,time=t]{f}(\mathit{pars})$ be the result of honest validator $v$ executing $f(\mathit{pars})$ at time $t$.        
        \item $\canonical[time=t,blck=b,to=t_f]$ means that any time time $t'\in [t,t_f]$ block $b$ is canonical in the view of any honest validator.
        \item $\canonical[time=t,blck=b] := \canonical[time=t,blck=b,to=\infty]$.
    \end{enumerate}
\end{definition}

\begin{lemma}[This Lemma is used in the following proofs without explicitly calling it (this is not standard practice though!)]
    \leavevmode
    $\bconfirmed[val=v,time=\slotstart(\slot(t))] \in \var[val=v,time=\slotstart(\slot(t))]{\bcands}$
\end{lemma}
\begin{proof}
    Obvious.
\end{proof}

\begin{lemma}\label{lem:conf-current-epoch-then-gu-curr-epoch}
    Pick any $b_c \in  \var[val=v,time=\slotstart(\slot(t))]{\bcands}$.
    If
    \begin{enumerate}
        \item $\epoch(b_c) = \epoch(t)$
    \end{enumerate},
    then
    \begin{enumerate}
        \item $\exists b' \in \viewattime[val=v,time=\slotstartslot{t}], b' \succeq b_c \land \epoch(\gu(b')) \geq \epoch(t)-1$
        % \item $\banchor^{v,\slotstart(\slot(t))} \succeq GJ^{v,t}$
    \end{enumerate}
\end{lemma}

\begin{proof}
    % Assume we start executing the algorithm at time $t_0 = \slotstartslot{t_0}$.
    By induction on $\slot(t)$.
    Let $s := \slot(t)$.
    \begin{description}
        \item[Base Case: {$s = \slot(\var[val=v]{\tinit})$}.] The Lemma is vacuously true.
        \item[Inductive Case: {$s \geq \slot(\var[val=v]{\tinit})$}.] We assume that the Lemma holds for $s$ and prove that it also holds for $s+1$.
        Pick any $b_c \in  \var[val=v,time=\slotstart(s+1)]{\bcands}$ such that $\epoch(b_c) = \epoch(s+1)$.
        This implies that slot $s+1 \neq \firstslot(\epoch(s+1))$ as, if so, it could not be that  $\epoch(b_c) = \epoch(s+1)$.
        This then implies that  $\epoch(s+1) = \epoch(s)$.
        \begin{description}
            \item[Case 1: {$b_c = \var[val=v,time=\slotstart(s)]{\bconfirmed}$}.]
            Just apply the inductive hypothesis.
            \item[Case 2: {$b_c \neq \var[val=v,time=\slotstart(s)]{\bconfirmed}$}.]
            Given that we assume $\epoch(s+1) = \epoch(b_c)$, it must be that the \KwSty{if} condition at \Cref{ln:second-if} is true.
            Given that  $s+1 \neq \firstslot(\epoch(s+1))$, then $\gu(\head) \geq \epoch(s+1)-1$.
            The \KwSty{if} block at \Cref{ln:if-bcand-npreceq-head} ensures that $b_c \preceq \head$.
        \end{description}
    \end{description}
\end{proof}

% \begin{lemma}[Old. Now reaplced by \Cref{lem:conf-current-epoch-then-gu-curr-epoch}]
%     If
%     \begin{enumerate}
%         \item $\epoch(\bconfirmed[val=v,time=\slotstart(\slot(t))]) = \epoch(t)$
%     \end{enumerate},
%     then
%     \begin{enumerate}
%         \item $\exists b' \in \viewattime[val=v,time=\slotstartslot{t}], \epoch(\gu(b')) \geq \epoch(t)-1$
%         % \item $\banchor^{v,\slotstart(\slot(t))} \succeq GJ^{v,t}$
%     \end{enumerate}
% \end{lemma}

% \begin{proof}
%     % Assume we start executing the algorithm at time $t_0 = \slotstartslot{t_0}$.
%     By induction on $\slot(t)$.
%     Let $s := \slot(t)$.
%     \begin{description}
%         \item[Base Case: {$s = \slot(\var[val=v]{\tinit})$}.] The Lemma is vacuously true.
%         \item[Inductive Case: {$s \geq \slot(\var[val=v]{\tinit})$}.] We assume that the Lemma holds for $s$ and prove that it also holds for $s+1$.
%         We also assume that $\epoch(\var[val=v,time=\slotstart(s+1)]{\bconfirmed}) = \epoch(s+1)$ as the Lemma holds vacuously otherwise.
%         This implies that slot $s+1 \neq \firstslot(\epoch(s+1))$ as, if so, it could not be that  $\epoch(\var[val=v,time=\slotstart(s+1)]{\bconfirmed}) = \epoch(s+1)$.
%         This then implies that  $\epoch(s+1) = \epoch(s)$.
%         % This implies that $\epoch(s+1) = \epoch(s)$ as, otherwise, it would mean that we are the beginning of epoch $\epoch(s)+1$ and, therefore, it cannot be that $\epoch(\var[val=v,time=\slotstart(s)]{\bconfirmed}) = \epoch(s+1)$ reaching a contradiction.
%         \begin{description}
%             \item[Case 1: {$\epoch(\var[val=v,time=\slotstart(s)]{\bconfirmed}) = \epoch(s)$}.] Given that $\epoch(s+1) = \epoch(s)$, the proof for this case follows directly from the inductive hypothesis.
%             \item[Case 2: {$\epoch(\var[val=v,time=\slotstart(s)]{\bconfirmed}) \neq \epoch(s)$}.] 
%             Given that $\epoch(\var[val=v,time=\slotstart(s+1)]{\bconfirmed}) = \epoch(s+1) = \epoch(s)$, it must be that condition at Line XXX is true which implies that the Lemma holds.
%         \end{description}
%     \end{description}
% \end{proof}

% \begin{lemma}\label{lem:current-epoch-then-gu-prev-epoch}
%     If
%     \begin{enumerate}
%         \item $\epoch(\var[val=v,time=\slotstart(\slot(t)-1)]{\bconfirmed}) = \epoch(t)$
%     \end{enumerate},
%     then
%     \begin{enumerate}
%         \item $\exists b' \in \viewattime[val=v,time=\slotstartslot{t}], b' \succeq \var[val=v,time=\slotstart(\slot(t)-1)]{\bconfirmed} \land \epoch(\gu(b')) \geq \epoch(t)-1$
%         % \item $\banchor^{v,\slotstart(\slot(t))} \succeq GJ^{v,t}$
%     \end{enumerate}
% \end{lemma}

% \begin{proof}
%     % Assume we start executing the algorithm at time $t_0 = \slotstartslot{t_0}$.
%     By induction on $\slot(t)$.
%     Let $s := \slot(t)$.
%     \begin{description}
%         \item[Base Case: {$s = \slot(\var[val=v]{\tinit})$}.] The Lemma is vacuously true.
%         \item[Inductive Case: {$s \geq \slot(\var[val=v]{\tinit})$}.] We assume that the Lemma holds for $s$ and prove that it also holds for $s+1$.
%         We also assume that $\epoch(\var[val=v,time=\slotstart(s)]{\bconfirmed}) = \epoch(s+1)$ as the Lemma holds vacuously otherwise.
%         This implies that $\epoch(s+1) = \epoch(s)$ as, otherwise, it would mean that we are the beginning of epoch $\epoch(s)+1$ and, therefore, it cannot be that $\epoch(\var[val=v,time=\slotstart(s)]{\bconfirmed}) = \epoch(s+1)$ reaching a contradiction.
%         \begin{description}
%             \item[Case 1: {$\epoch(\var[val=v,time=\slotstart(s-1)]{\bconfirmed}) = \epoch(s)$}.] 
%             Given that $\epoch(s+1) = \epoch(s)$, the proof for this case follows directly from the inductive hypothesis.
%             \item[Case 2: {$\epoch(\var[val=v,time=\slotstart(s-1)]{\bconfirmed}) \neq \epoch(s)$}.] 
%             Given that $\epoch(\var[val=v,time=\slotstart(s)]{\bconfirmed}) = \epoch(s+1) = \epoch(s)$, it must be that condition at Line XXX is true which implies that the Lemma holds.
%         \end{description}
%     \end{description}
% \end{proof}

\begin{lemma}\label{lem:output-find-latest-different-to-input}
    Let $b_o := \var[val=v,time=\slotstartslot{t}]{\findlatestconfirmeddescendant}(b_c)$.
    If 
    \begin{enumerate}
        \item $b_o \neq b_c$
        \item $\epoch(b_o) = \epoch(t) - 1$
    \end{enumerate},
    then, there exists an honest validator $v'$ such that 
    \begin{enumerate}
        \item $\exists b' \in \left(\viewattime[time=\votingtime(\slot({t})-1),val=v'] \cap \viewattime[time=\slotstart(\slot({t})),val=v]\right), b' \succeq b_o \land \epoch(\votsource[blck=b',time=\slotstartslot{{t}}])\geq \epoch({t})-2$
    \end{enumerate}    
\end{lemma}

\begin{proof}
    It must be that $\bcand \gets b_o$ at some point during the execution of   $\findlatestconfirmeddescendant$.
    Below by cases on the line  of $\findlatestconfirmeddescendant$ where this occurs.
    \begin{description}
        \item[\Cref{ln:bcand-set-beginning-of-find-latest}.]  Impossible as this lines sets $\bcand$ to $b_c \neq b_o$.
        \item[\Cref{ln:set-bcand-in-prev-epoch-loop}.] 
        If $\bcand$ is set to $b_o$ here, then it must be that $b_o \preceq phead$ which also implies $phead \in \viewattime[time=\slotstart(\slot(t)-1),val=v] \subseteq \viewattime[time=\votingtime(\slot(t)-1),val=v] \subseteq \viewattime[time=\slotstart(\slot(t)),val=v]$.
        Then, given \Cref{ln:if-prev-epoch} and the Lemma statement, $phead \succeq b_o \land \epoch(\votsource[blck=phead, time={\slotstartslot{t}}]) \geq \epoch({t}) - 2$.
        \item[\Cref{ln:set-bcand-to-btcand}] If $\bcand$ is set to $b_o$ here, then, due to \Cref{ln:if-to-set-bcand-to-btcand}, $\epoch(\votsource[blck=b_o, time={\slotstartslot{t}}]) \geq \epoch(t) - 2$.
        Due to \Cref{ln:if-is-one-confirmed-second-loop,set-btcand-to-btemp}, $\isOneConfirmed(b_o, \cdot)$ which implies\RSfn{We should probably have a Lemma proving such an implication} that there exists an honest validator $v'$ such that
        $b_o \in \left(\viewattime[time=\votingtime(\slot(t)-1),val=v']\cap \viewattime[time=\slotstart(\slot(t)),val=v]\right)$.
    \end{description}
\end{proof}

% \begin{lemma}\label{lem:output-find-latest-different-to-input}
%     Let $b_o := \var[val=v]{\findlatestconfirmeddescendant}(b_c)$.
%     If $b_o \neq b_c$, then
%     then, 
%     \begin{enumerate}
%         \item $\exists b' \in \viewattime[time=\slotstart(\slot({\var[val=v]{\now}})),val=v'], b' \succeq b_o \land \epoch(\votsource[blck=b',time=\slotstartslot{{\var[val=v]{\now}}}])\geq \epoch({\var[val=v]{\now}})-2$
%     \end{enumerate}    
% \end{lemma}

% \begin{proof}
%     It must be that $\bcand \gets b_o$ at some point during the execution of   $\findlatestconfirmeddescendant$.
%     Below by cases on the line  of $\findlatestconfirmeddescendant$ where this occurs.
%     \begin{description}
%         \item[\Cref{ln:bcand-set-beginning-of-find-latest}.]  Impossible as this lines sets $\bcand$ to $b_c \neq b_o$.
%         \item[\Cref{ln:set-bcand-in-prev-epoch-loop}.] 
%         If $\bcand$ is set here, then it must be that $\bcand \preceq phead$ which also implies $\bcand \in \viewattime[time=\slotstart({\var[val=v]{\now}}),val=v]$.
%         Then, given \Cref{ln:if-prev-epoch}, $\votsource[blck=phead, time=\slotstart({\var[val=v]{\now}})] \geq \epoch({\var[val=v]{\now}}) - 2$.
%         \item[\Cref{ln:set-bcand-to-btcand}] If $\bcand$ is set here, then, due to \Cref{ln:if-to-set-bcand-to-btcand}, $\votsource[blck=\bcand, time={\var[val=v]{\now}}] \geq \epoch(\var[val=v]{\now}) - 2$ and clearly $\bcand \in \viewattime[time=\slotstart({\var[val=v]{\now}}),val=v]$.
%         % Due to \Cref{ln:if-is-one-confirmed-second-loop,set-btcand-to-btemp}, $\isOneConfirmed(\bcand, \cdot)$ which implies\RSfn{We should probably have a Lemma proving such an implication} that there exists an honest validator $v'$ such that
%         % $\bcand \in \viewattime[time=\slotstart({\var[val=v]{\now}}-1),val=v']$.
%     \end{description}    
% \end{proof}

\begin{lemma}\label{lem:when-restarting-vs-from-prev-epoch}
    Pick any $b_c \in  \var[val=v,time=\slotstart(\slot(t))]{\bcands}$.
    If
    \begin{enumerate}
        \item $\epoch(\var[val=v,time=\slotstart(\slot(t)-1)]{\bconfirmed}) < \epoch(t)-1$
        \item $\epoch(b_c) \geq \epoch(t)-1$
    \end{enumerate},
    then, there exists an honest validator $v'$ such that 
    \begin{enumerate}
        \item $\exists b' \in \viewattime[time=\votingtime(\slot(t)-1),val=v'], b' \succeq b_c \land \epoch(\votsource[blck=b',time=\slotstartslot{t}])\geq \epoch(t)-2$
    \end{enumerate}
\end{lemma}
\begin{proof}
    Let $s:= \slot(t)$.
    It must be that we restart the ``confirmation chain'' at time $\slotstart(s)$ as there is no other way to satisfy the conditions in the Lemma's statement.
    This means that conditions at \Cref{ln:start-conf-chain} are true.

    Now, we prove the statement by induction on the lines, in order of execution, where $\bcand$ might be set.
    
    Given the above, we know that the first time it is set is at \Cref{ln:set-bcan-on-start-conf-chain}

    \begin{description}
        \item[\Cref{ln:set-bcan-on-start-conf-chain}.] Obvious. \RSfn{Perhaps explain a bit more why in the future.} 
        \item[\Cref{ln:set-bcand-to-output-find-latest}.] Given $\slot(t) = \firstslot(\epoch(t))$ and the assumption in the Lemma statement, we know that $\epoch(b_c) = \epoch(t) - 1$ and thus can apply \Cref{lem:output-find-latest-different-to-input} to conclude the proof.
    \end{description}
\end{proof}

% \begin{lemma}\label{lem:when-restarting-vs-from-prev-epoch}
%     Pick any $b_c \in  \var[val=v,time=\slotstart(\slot(t))]{\bcands}$..
%     If
%     \begin{enumerate}
%         \item $\epoch(\var[val=v,time=\slotstart(\slot(t)-1)]{\bconfirmed}) < \epoch(t)-1$
%         \item $\epoch(b_c) \geq \epoch(t)-1$
%     \end{enumerate},
%     then,
%     \begin{enumerate}
%         \item $\exists b' \in \viewattime[time=\slotstart(\slot(t)),val=v], b' \succeq b_c \land \epoch(\votsource[blck=b',time=\slotstartslot{t}])\geq \epoch(t)-2$
%     \end{enumerate}
% \end{lemma}
% \begin{proof}
%     Let $s:= \slot(t)$.
%     It must be that we restart the ``confirmation chain'' at time $\slotstart(s)$ as there is no other way to satisfy the conditions in the Lemma's statement.
%     This means that conditions at \Cref{ln:start-conf-chain} are true.

%     Now, we prove the statement by induction on the lines, in order of execution, where $\bcand$ might be set.
    
%     Given the above, we know that the first time it is set is at \Cref{ln:set-bcan-on-start-conf-chain}

%     \begin{description}
%         \item[\Cref{ln:set-bcan-on-start-conf-chain}.] Obvious. \RSfn{Perhaps explain a bit more why in the future.} 
%         \item[\Cref{ln:set-bcand-to-output-find-latest}.] Obvious from \Cref{lem:output-find-latest-different-to-input}.
%     \end{description}
% \end{proof}



% \begin{lemma}\label{lem:when-restarting-vs-from-prev-epoch}
%     Pick any $b_c \in  \var[val=v,time=\slotstart(\slot(t))]{\bcands}$..
%     If
%     \begin{enumerate}
%         \item $\epoch(\var[val=v,time=\slotstart(\slot(t)-1)]{\bconfirmed}) < \epoch(t)-1$
%         \item $\epoch(b_c) \geq \epoch(t)-1$
%     \end{enumerate},
%     then,
%     \begin{enumerate}
%         \item $\exists b' \in \viewattime[time=\slotstart(\slot(t)),val=v], b' \succeq b_c \land \epoch(\votsource[blck=b',time=\slotstartslot{t}])\geq \epoch(t)-2$
%     \end{enumerate}
% \end{lemma}
% \begin{proof}
%     Let $s:= \slot(t)$.
%     It must be that we restart the ``confirmation chain'' at time $\slotstart(s)$ as there is no other way to satisfy the conditions in the Lemma's statement.
%     This means that conditions at \Cref{ln:start-conf-chain} are true.

%     Now, we prove the statement by induction on the lines, in order of execution, where $\bcand$ might be set.
    
%     Given the above, we know that the first time it is set is at \Cref{ln:set-bcan-on-start-conf-chain}

%     \begin{description}
%         \item[\Cref{ln:set-bcan-on-start-conf-chain}.] Obvious. \RSfn{Perhaps explain a bit more why in the future.} 
%         \item[\Cref{ln:set-bcand-to-output-find-latest}.] Obvious from \Cref{lem:output-find-latest-different-to-input}.
%     \end{description}
% \end{proof}

% \begin{lemma}\label{lem:conf-prev-epoch-then-vs-two-epochs-ago-old}
%     If
%     \begin{enumerate}
%         \item $\epoch(\var[val=v,time=\slotstart(\slot(t)-1)]{\bconfirmed}) \geq \epoch(t)-1$
%     \end{enumerate},
%     then
%     \begin{enumerate}
%         \item $\exists b' \in \viewattime[time=\slotstart(\slot(t)-1),val=v], \epoch(\votsource[blck=b',time=\slotstartslot{t}])\geq \epoch(t)-2$
%         % \item $\banchor^{v,\slotstart(\slot(t))} \succeq GJ^{v,t}$
%     \end{enumerate}
% \end{lemma}

% \begin{lemma}%[Replacement for \Cref{lem:conf-prev-epoch-then-vs-two-epochs-ago-old}]
%     % \label{lem:conf-prev-epoch-then-vs-two-epochs-ago}
%     %  \label{lem:vs-at-least-e-2}
%     Pick any $b_c \in  \var[val=v,time=\slotstart(\slot(t))]{\bcands}$.
%     If
%     \begin{enumerate}
%         \item $\epoch(b_c) \geq \epoch(t)-1$
%         \item $\epoch(\var[val=v,time=\slotstart(\slot(t)-1)]{\bconfirmed}) \geq \epoch(t)-1$
%     \end{enumerate},
%     then, 
%     \begin{enumerate}
%         \item $\exists b' \in \viewattime[time=\slotstart(\slot(t)-1),val=v], b' \succeq  b_c \land \epoch(\votsource[blck=b',time=\slotstartslot{t}])\geq \epoch(t)-2$
%         % \item $\banchor^{v,\slotstart(\slot(t))} \succeq GJ^{v,t}$
%     \end{enumerate}
% \end{lemma}

% \begin{proof}
%     By induction on $\slot(t)$.
%     Let $s := \slot(t)$.
%     \begin{description}
%         \item[Base Case: {$s = \slot(\var[val=v]{\tinit})$}.] The Lemma is vacuously true.
%         \item[Inductive Case: {$s \geq \slot(\var[val=v]{\tinit})$}.] We assume that the Lemma holds for $s$ and prove that it also holds for $s+1$.
%         So let $b_c \in  \var[val=v,time=\slotstart(s+1)]{\bcands}$.
%         We also assume that $\epoch(b_c) \geq \epoch(s+1)-1$ and $\epoch(\var[val=v,time=\slotstart(s)]{\bconfirmed}) \geq \epoch(s+1)-1$ as the Lemma holds vacuously otherwise.
%         Note that this implies that $\epoch(\var[val=v,time=\slotstart(s)]{\bconfirmed}) \geq \epoch(s)-1$.
%         By case.
%         \begin{description}
%             \item[Case 1: {$b_c = \var[val=v,time=\slotstart(s)]{\bconfirmed}$}.] 
%             By sub cases again.
%             \begin{description}
%                 \item[Case 1.1: $\epoch(s+1) = \epoch(s).$] 
%                 Given that $\var[val=v,time=\slotstart(s)]{\bconfirmed} \in \var[val=v,time=\slotstart(s)]{\bcands}$,
%                 we can apply the inductive hypothesis to conclude that $\exists b' \in \viewattime[time=\slotstart(s-1),val=v], b' \succeq b_c \land \epoch(\votsource[blck=b',time=\slotstart(s)])\geq \epoch(s)-2 = \epoch(s+1)-2$.
%                 So, given that $\viewattime[time=\slotstart(s-1),val=v'] \subseteq \viewattime[time=\slotstart(s),val=v']$, the proof for this case is concluded.
%                 \item[Case 1.2: $\epoch(s+1) = \epoch(s) + 1.$]
%                 This Case implies that $\epoch(b_c) = \epoch(s)$ as 
%                 $\epoch(s) = \epoch(s+1) -1 \leq \epoch(b_c) < \epoch(s+1) = \epoch(s) + 1$.
%                 Note also that  $\epoch(s+1) = \epoch(s) + 1$ implies that $s+1 = \firstslot(\epoch(s+1))$.
%                 All of this together with  \Cref{lem:conf-current-epoch-then-gu-curr-epoch} implies that $\exists b' \in \viewattime[time=\slotstart(s),val=v], \epoch(\votsource[blck=b',time=\slotstart(s+1)])\geq \epoch(\gu(b')) \geq \epoch(s)-1\geq\epoch(s+1)-2$.
%             \end{description}
%             \item[Case 2.2: {$b_c \neq \var[val=v,time=\slotstart(s)]{\bconfirmed}$}.]
%             Now by cases on the first line, in order of execution of the Fast Confirmation Rule algorithm at time $\slotstart(s+1)$, where $\bcand = b_c$. 
%             \begin{description}
%                 \item[\Cref{ln:set-bcand-beginning-of-get-latest-confirmed}.] 
%                 Impossible, as at this line $\bcand = b_c$, but $b_c \neq \var[val=v,time=\slotstart(s)]{\bconfirmed}$.
%                 \item[\Cref{ln:set-bcand-to-fin}.] Impossible, as at this line $\epoch(\bcand) < \epoch(s+1)-1$, but we assume $\epoch(b_c) \geq \epoch(s+1)-1$.
%                 \item[\Cref{ln:set-bcan-on-start-conf-chain}.] Obvious. \RSfn{Perhaps explain a bit more why in the future.} 
%                 \item[\Cref{ln:set-bcand-to-output-find-latest}.] Obvious from \Cref{lem:output-find-latest-different-to-input}.
%             \end{description}
%         \end{description}
%     \end{description}
% \end{proof}

\begin{lemma}\label{lem:output-find-latest-different-to-input-then-output-older-than-current-slot}
    Let $b_o := \var[val=v,time=\slotstartslot{t}]{\findlatestconfirmeddescendant}(b_c)$.
    If 
    \begin{enumerate}
        \item $b_o \neq b_c$
    \end{enumerate},
    then, 
    \begin{enumerate}
        \item $\slot(b_o) < \slot(t)$
    \end{enumerate}    
\end{lemma}

\begin{proof}(Sketch)
    Every time that we set $\bcand$, we set it to a block that has received at least a vote from an honest node and honest nodes never vote for blocks in the future.
\end{proof}

\begin{lemma}\label{lem:bcand-less-than-current-slot}
    Pick any $b_c \in  \var[val=v,time=\slotstart(\slot(t))]{\bcands}$.
    Then, $\slot(b_c) < \slot(t)$
\end{lemma}

\begin{proof}
    By induction on $\slot(t)$.
    Let $s := \slot(t)$.
    \begin{description}
        \item[Base Case: {$s = \slot(\var[val=v]{\tinit})$}.] Obvious.
        \item[Inductive Case: {$s \geq \slot(\var[val=v]{\tinit})$}.]
            We assume that the Lemma holds for $s$ and prove that it also holds for $s+1$.
            Pick any $b_c \in \var[val=v,time=\slotstart(s+1)]{\bcands}$.
            By cases.
            \begin{description}
                \item[Case 1: {$b_c = \var[val=v,time=\slotstart(s)]{\bconfirmed}$}.] Then, we can apply the inductive hypothesis and conclude that $\slot(b_c) < s < s+1$.
                \item[Case 2: {$b_c \neq \var[val=v,time=\slotstart(s)]{\bconfirmed}$}.]
                Now by cases on the first line, in order of execution of the Fast Confirmation Rule algorithm at time $\slotstart(s+1)$, where $\bcand = b_c$. 
                \begin{description}
                    \item[\Cref{ln:set-bcand-beginning-of-get-latest-confirmed}.] 
                    Impossible, as at this line $\bcand = b_c$, but $b_c \neq \var[val=v,time=\slotstart(s)]{\bconfirmed}$.
                    \item[\Cref{ln:set-bcand-to-fin}.] $\epoch(\bcand) < \epoch(s+1)-1 < \epoch(s+1)$.
                    \item[\Cref{ln:set-bcan-on-start-conf-chain}.] $\epoch(\bcand) = \epoch(s+1)-1 < \epoch(s+1)$. 
                    \item[\Cref{ln:set-bcand-to-output-find-latest}.] Apply \Cref{lem:output-find-latest-different-to-input-then-output-older-than-current-slot}.
                \end{description}
            \end{description}
    \end{description}
\end{proof}

\begin{lemma}\label{lem:out-find-latest-conf-prec-head}
    Let $b_o := \var[val=v]{\findlatestconfirmeddescendant}(b_c)$.
    If 
    \begin{enumerate}
        \item $b_o \neq b_c$
    \end{enumerate},
    then, 
    \begin{enumerate}
        \item $b_o \preceq \LMDGHOSTHFC(\viewatstslottime[val=v,time=t])$
    \end{enumerate}
\end{lemma}
\begin{proof}
    Obvious.
\end{proof}

\begin{lemma}
    $\bconfirmed[val=v,time=\slotstart(\slot(t))] \preceq \LMDGHOSTHFC(\viewatstslottime[val=v,time=t])$\label{lem:bconf-always-canonical}
\end{lemma}
\begin{proof}\RSfn{I know that this looks like a very complicated proof to establish something obvious. It's because reasoningon program executions in a manual way is very pedantic in nature.}
    By contradiction, assume that $\bconfirmed[val=v,time=\slotstart(\slot(t))] \npreceq \LMDGHOSTHFC(\viewatstslottime[val=v,time=t])$.
    Note that must be that $\bcand \gets \bconfirmed[val=v,time=\slotstart(\slot(t))]$ at some point during the execution of  $\findlatestconfirmeddescendant$ and $\bcand$ is not set any other value (expect for potentially setting it to $\bconfirmed[val=v,time=\slotstart(\slot(t))]$ again) until the \KwSty{return} statement.
    Below by cases on the line  of $\findlatestconfirmeddescendant$ where this occurs.
    \begin{description}
        \item[\Cref{ln:set-bcand-beginning-of-get-latest-confirmed}.] 
        If $\bcand = \bconfirmed[val=v,time=\slotstart(\slot(t))] \npreceq \LMDGHOSTHFC(\viewatstslottime[val=v,time=t])$, then \Cref{ln:set-bcand-to-fin} is also executed.
        This line sets $\bcand$ to $\block(\gfattime[val=v,time={\var[val=v]{\now}}]) \preceq \LMDGHOSTHFC(\viewatstslottime[val=v,time=t])$. 
        Given the above, this implies that \Cref{ln:set-bcand-to-fin} sets $\bcand$ to a value different from $\bconfirmed[val=v,time=\slotstart(\slot(t))]$.
        Therefore \Cref{ln:set-bcand-beginning-of-get-latest-confirmed} is not the last line where $\bcand$ is set $\bconfirmed[val=v,time=\slotstart(\slot(t))]$ and any successive line setting $\bcand$ sets it to $\bconfirmed[val=v,time=\slotstart(\slot(t))]$.\RSfn{Perhaps improve the English here :)}
        \item[\Cref{ln:set-bcand-to-fin}.] Obvious\RSfn{Pehaps explain a bit more why}.
        \item[\Cref{ln:set-bcan-on-start-conf-chain}.] In this case $\bcand = \gjattime[val=v,time=\slot(t)]$ which implies $\bconfirmed[val=v,time=\slotstart(\slot(t))] \preceq \LMDGHOSTHFC(\viewatstslottime[val=v,time=t])$ reaching a contradiction.
        \item[\Cref{ln:set-bcand-to-output-find-latest}.]  \Cref{lem:out-find-latest-conf-prec-head} implies that if this line is executed, then the value of $\bcand$ is not updated which means that there exists a previous line where $\bcand \gets \bconfirmed[val=v,time=\slotstart(\slot(t))]$ reaching a contradiction.
    \end{description}
\end{proof}


\begin{lemma}\label{lem:out-find-latest-conf-descendant-output}
    $\var[val=v]{\findlatestconfirmeddescendant}(b_c) \succeq b_c$
\end{lemma}
\begin{proof}
    Obvious.
\end{proof}

\begin{lemma}\label{lem:prev-conf-at-least-e-1}
    Pick any $b_c \in  \var[val=v,time=\slotstart(\slot(t))]{\bcands}$.
    If
    \begin{enumerate}
        \item $\slot(t) > \text{\firstslot}(\epoch(t))$
        \item $\epoch(b_c) \geq \epoch(t)-1$
    \end{enumerate},
    then
    \begin{enumerate}
        \item $\epoch(\var[val=v,time=\slotstart(\slot(t)-1)]{\bconfirmed}) \geq \epoch(t)-1$
        \item $\var[val=v,time=\slotstart(\slot(t)-1)]{\bconfirmed} \preceq \LMDGHOSTHFC(\viewatstslottime[val=v,time=t])$
        \item $\var[val=v,time=\slotstart(\slot(t)-1)]{\bconfirmed} \preceq b_c$
    \end{enumerate}
\end{lemma}

\begin{proof}\RSfn{I think that the structure of this proof should be improved}
By \Cref{def:b-cand-is-b-conf} algorithm execution at $\slotstartslot{t}$ starts with
$b_c = \var[val=v,time=\slotstart(\slot(t)-1)]{\bconfirmed}$.
Given Condition 1 of the Lemma's statement, condition at \Cref{ln:start-conf-chain}
does not hold making code at \Cref{ln:set-bcan-on-start-conf-chain} unreachable.
We also know that condition at \Cref{ln:if-bcand-npreceq-head} does not hold, otherwise,
$b_c = \gfattime[time=\slotstartslot{t},val=v]$
and $\epoch(b_c) \leq \epoch(t) - 2$
which contradicts Condition 2 of the Lemma's statement.

Let's now move to proving Conclusion 3.
By cases.
\begin{description}
    \item[Case 1: {$b_c = \var[val=v,time=\slotstart(\slot(t)-1)]{\bcands}$}.]  Obvious.
    \item[Case 2: {$b_c \neq \var[val=v,time=\slotstart(\slot(t)-1)]{\bcands}$}.]
    Now by cases on the first line, in order of execution of the Fast Confirmation Rule algorithm at time $\slotstart(s+1)$, where $\bcand = b_c$. 
    \begin{description}
        \item[\Cref{ln:set-bcand-beginning-of-get-latest-confirmed}.] 
        Impossible, as at this line $\bcand = b_c$, but $b_c \neq \var[val=v,time=\slotstart(\slot(t)-1)]{\bconfirmed}$.
        \item[\Cref{ln:set-bcand-to-fin}.] Impossible, as at this line $\epoch(\bcand) < \epoch(\slot(t)+1)-1$, but we assume $\epoch(b_c) \geq \epoch(\slot(t)+1) -1$.
        \item[\Cref{ln:set-bcan-on-start-conf-chain}.] Impossible, as at this line cannot be executed if $\slot(t) \neq \firstslot(\epoch(t))$.
        \item[\Cref{ln:set-bcand-to-output-find-latest}.] Given that this is the only line where $\bcand \gets b_c$, \Cref{lem:out-find-latest-conf-descendant-output} implies that $\var[val=v,time=\slotstart(\slot(t)-1)]{\bconfirmed} \preceq b_c$.
    \end{description}
\end{description}

\end{proof}
\begin{lemma}\label{lem:bcand-prev-epoch-vs-at-least-e-2}
    Pick any $b_c \in  \var[val=v,time=\slotstart(\slot(t))]{\bcands}$.
    If
    \begin{enumerate}
        \item $\epoch(b_c) = \epoch(t)-1$
    \end{enumerate},
    then, there exists an honest validator $v'$ such that
    \begin{enumerate}
        \item $\exists b' \in \left(\viewattime[time=\votingtime(\slot(t)-1),val=v'] \cap \viewattime[time=\slotstart(\slot(t)),val=v']\right), b' \succeq b_c \land \epoch(\votsource[blck=b',time=\slotstartslot{t}])\geq \epoch(t)-2$
    \end{enumerate}
\end{lemma}

\begin{proof}
    By induction on $\slot(t)$.
    Let $s := \slot(t)$.
    \begin{description}
        \item[Base Case: {$s = \slot(\var[val=v]{\tinit})$}.] The Lemma is vacuously true.
        \item[Inductive Case: {$s \geq \slot(\var[val=v]{\tinit})$}.] We assume that the Lemma holds for $s$ and prove that it also holds for $s+1$.
        Pick any $b_c \in \var[val=v,time=\slotstart(s+1)]{\bcands}$ such that $\epoch(b_c) \geq \epoch(s+1)-1$.
        % We also assume that $\epoch(b_c) \geq \epoch(s+1)-1$ as the Lemma holds vacuously otherwise.
        \begin{description}
            \item[Case 1: {$\epoch(\var[val=v,time=\slotstart(s)]{\bconfirmed}) < \epoch(s+1)-1$}.] Apply  \Cref{lem:when-restarting-vs-from-prev-epoch}.
            \item[Case 2: {$\epoch(\var[val=v,time=\slotstart(s)]{\bconfirmed}) \geq \epoch(s+1)-1$}.]
            % To prove the Lemma is sufficient 
            By sub cases.
            \begin{description}
                \item[Case 2.1: {$b_c = \var[val=v,time=\slotstart(s)]{\bconfirmed}$}.] 
                By sub cases again.
                \begin{description}
                    \item[Case 2.1.1: $\epoch(s+1) = \epoch(s).$] 
                    Given that $\var[val=v,time=\slotstart(s)]{\bconfirmed} \in \var[val=v,time=\slotstart(s)]{\bcands}$,
                    we can apply the inductive hypothesis to conclude that there exists an honest validator $v'$ such that $\exists b' \in \left(\viewattime[time=\slotstart(s-1),val=v'] \cap \viewattime[time=\slotstart(s),val=v]\right), b' \succeq b_c \land \epoch(\votsource[blck=b',time=\slotstart(s)])\geq \epoch(s)-2 = \epoch(s+1)-2$.
                    So, given that $\viewattime[time=\slotstart(s-1),val=v'] \subseteq \viewattime[time=\slotstart(s),val=v']$ and $\viewattime[time=\slotstart(s),val=v] \subseteq \viewattime[time=\slotstart(s+1),val=v]$, the proof for this case is concluded.
                    \item[Case 2.1.2: $\epoch(s+1) = \epoch(s) + 1.$]
                    This Case implies that $\epoch(b_c) = \epoch(s)$ as 
                    $\epoch(s) = \epoch(s+1) -1 \leq \epoch(b_c) < \epoch(s+1) = \epoch(s) + 1$.
                    Note also that  $\epoch(s+1) = \epoch(s) + 1$ implies that $s+1 = \firstslot(\epoch(s+1))$.
                    All of this together with  \Cref{lem:conf-current-epoch-then-gu-curr-epoch} implies that $\exists b' \in \viewattime[time=\slotstart(s),val=v] \subseteq \viewattime[time=\slotstart(s+1),val=v], b' \succeq b_c \land \epoch(\votsource[blck=b',time=\slotstart(s+1)])\geq \epoch(\gu(b')) \geq \epoch(s)-1\geq\epoch(s+1)-2$.
                \end{description}
                \item[Case 2.2: {$b_c \neq \var[val=v,time=\slotstart(s)]{\bconfirmed}$}.]
                Now by cases on the first line, in order of execution of the Fast Confirmation Rule algorithm at time $\slotstart(s+1)$, where $\bcand = b_c$. 
                \begin{description}
                    \item[\Cref{ln:set-bcand-beginning-of-get-latest-confirmed}.] 
                    Impossible, as at this line $\bcand = b_c$, but $b_c \neq \var[val=v,time=\slotstart(s)]{\bconfirmed}$.
                    \item[\Cref{ln:set-bcand-to-fin}.] Impossible, as at this line $\epoch(\bcand) < \epoch(s+1)-1$, but we assume $\epoch(b_c) \geq \epoch(s+1)-1$.
                    \item[\Cref{ln:set-bcan-on-start-conf-chain}.] Obvious. \RSfn{Perhaps explain a bit more why in the future.} 
                    \item[\Cref{ln:set-bcand-to-output-find-latest}.]
                    The Lemma's statement implies $\epoch(b_c) = \epoch(s+1) - 1$. Then apply \Cref{lem:output-find-latest-different-to-input}.
                \end{description}
            \end{description}
        \end{description}
    \end{description}
\end{proof}

\begin{lemma}\label{lem:bconfirmed-at-first-slot-is-from-e-1}
    Pick any $b_c \in \var[val=v,time=\slotstart(\slot(t))]{\bcands}$.
    If
    \begin{enumerate}
        \item $\epoch(b_c) \geq \epoch(t)-1$
    \end{enumerate},
    then,
    \begin{enumerate}
        \item $\epoch(\var[val=v,time=\slotstart(\epoch(t))]{\bconfirmed}) = \epoch(t)-1$.
    \end{enumerate}
\end{lemma}

\begin{proof}
    Let $s := \slot(t)$.
    We know that honest validators do not vote for blocks from the future slots which implies an impossibility of $\epoch(b_c) > \epoch(t)-1$ for any $b_c \in \var[val=v,time=\slotstart(s)]{\bcands}$ if $s=\firstslot(\epoch(t))$.
    By cases.
    \begin{description}
        \item[Case 1: {$s = \firstslot(\epoch(t))$}.]
        From the Lemma's condition and the above impossibility we know that $\epoch(b_c) = \epoch(t)-1$ in this case.
        Then the fact that $\var[val=v,time=\slotstartslot{t})]{\bconfirmed} \in \var[val=v,time=\slotstartslot{t})]{\bcands}$ concludes the proof.
        \item[Case 2: {$s \neq \firstslot(\epoch(t))$}.] Implies $s > \firstslot(\epoch(t))$.
        By contradiction.
        Suppose $\epoch(\var[val=v,time=\slotstart(\epoch(t))]{\bconfirmed}) < \epoch(t)-1$.
        Then consider a slot $s' \geq s$ to be the lowest slot in $\epoch(t)$ for which $\epoch(b') \geq \epoch(t)-1$ for any $b' \in \var[val=v,time=\slotstart(s')]{\bcands}$.
        Now by cases on the first line, in order of execution of the Fast Confirmation Rule algorithm at time $\slotstart(s')$, where $\epoch(\bcand) \geq \epoch(t)-1$. 
        \begin{description}
            \item[\Cref{ln:set-bcand-beginning-of-get-latest-confirmed}.] 
            Impossible, as at this line $\bcand = \var[val=v,time=\slotstart(s'-1)]{\bconfirmed}$ but $s'$ is the lowest slot for which $\epoch(b_c) \geq \epoch(t)-1$.
            \item[\Cref{ln:set-bcand-to-fin}.] Impossible, as at this line $\epoch(\bcand) = \epoch(\block(\gfattime[val=v,time=\slotstart(s')])) < \epoch(t)-1$.
            \item[\Cref{ln:set-bcan-on-start-conf-chain}.] Impossible, as $s' \geq s > \firstslot(\epoch(t))$.
            \item[\Cref{ln:set-bcand-to-output-find-latest}.] Impossible, as this line can only be executed if a previous line set $\bcand$ to a value such that $\epoch(\bcand) \geq \epoch(t)-1$. However, this  is impossible as we assume that this is the first line where this happens.
        \end{description}
        Due to the fact that we have reached impossiblity in any of the above cases the proof is concluded.
    \end{description}
\end{proof}

\begin{lemma}\label{lem:exists-b-vs-at-least-e-2}
    Pick any $b_c \in \var[val=v,time=\slotstart(\slot(t))]{\bcands}$.
    If
    \begin{enumerate}
        \item $\lastslot(\epoch(t)-1) \geq \GST$
        \item $\epoch(b_c) \geq \epoch(t)-1$
    \end{enumerate},
    then for any honest validator $v'$,
    \begin{enumerate}
        \item $\exists b' \in \viewattime[val=v',time=\slotstart(\epoch(t))]$ such that $\votsource[blck=b',time=\epoch(t)] \geq \epoch(t)-2$.
    \end{enumerate}
\end{lemma}

\begin{proof}
    Due to \Cref{lem:bconfirmed-at-first-slot-is-from-e-1} we know that $\exists b_c \in \var[val=v,time=\slotstart(\epoch(t))]{\bcands}$ such that $\epoch(b_c) = \epoch(t)-1$.
    Then by \Cref{lem:bcand-prev-epoch-vs-at-least-e-2} we know that there exists an honest validator $v^h$ for which $\exists b' \in \viewattime[time=\votingtime(\lastslot(\epoch(t)-1)),val=v^h]$ such that $\epoch(\votsource[blck=b',time=\epoch(t)]) \geq \epoch(t)-2$.
    This together with the synchrony assumption concludes the proof.
\end{proof}

\begin{lemma}\label{lem:gj-at-least-e-2-alt}
    Pick any $b_c \in  \var[val=v,time=\slotstart(\slot(t))]{\bcands}$, any time $t' \geq \slotstart(\epoch(t))$ and any honest validator $v'$.
    If
    \begin{enumerate}
        \item $\slotstart(\lastslot(\epoch(t)-1)) \geq \GST$
        \item $\epoch(b_c) \geq \epoch(t)-1$
    \end{enumerate},
    then,
    \begin{enumerate}
        \item $\epoch(\gjattime[val=v',time=t']) \geq \epoch(t)-2$.
    \end{enumerate}
\end{lemma}

\begin{proof}
    Due to \Cref{lem:exists-b-vs-at-least-e-2}, Definition 3 of the Paper and the monotonicity property of the greatest justified checkpoint.
\end{proof}

\begin{lemma}%[Replacement for \Cref{lem:conf-prev-epoch-then-vs-two-epochs-ago-old}]
    \label{lem:conf-prev-epoch-then-vs-two-epochs-ago}
     \label{lem:vs-at-least-e-2}
    Pick any $b_c \in  \var[val=v,time=\slotstart(\slot(t))]{\bcands}$.
    If
    \begin{enumerate}
        \item $\slotstart(\lastslot(\epoch(t)-1)) \geq \GST$
        \item $\epoch(b_c) \geq \epoch(t)-1$
    \end{enumerate},
    then, there exists an honest validator $v'$ such that
    \begin{enumerate}
        \item $\exists b' \in \left(\viewattime[time=\votingtime(\slot(t)-1),val=v'] \cap \viewattime[time=\slotstart(\slot(t)),val=v]\right), b' \succeq b_c \land \epoch(\votsource[blck=b',time=\slotstartslot{t}])\geq \epoch(t)-2$
        % \item $\banchor^{v,\slotstart(\slot(t))} \succeq GJ^{v,t}$
    \end{enumerate}
\end{lemma}

\begin{proof}
    Let $s := \slot(t)$.
    \begin{description}
        \item[Case 1: {$\epoch(b_c) = \epoch(s)-1$}.] Apply \Cref{lem:bcand-prev-epoch-vs-at-least-e-2}.
        \item[Case 2: {$\epoch(b_c) \neq \epoch(s)-1$}.] The Lemma's statement implies $\epoch(b_c) = \epoch(s)$ for this case.
        Due to \Cref{ln:if-is-one-confirmed-second-loop,set-btcand-to-btemp}, $\isOneConfirmed(b_c, \cdot)$ which implies\MKfn{We probably should have a Lemma proving such an implication} that there exists an honest validator $v^h$ such that
        $b_c \preceq \LMDGHOSTHFC(\viewattime[val=v^h,time=\votingtime(s')])$ for $s'<s$ which implies $b_c \in \filtered[val=v^h,time=\votingtime(s')]$ . Given that $\epoch(b_c) = \epoch(s)$ and the fact that honest validators never vote for blocks from the future slots, we conclude that $\epoch(s') = \epoch(s)$.
        Then due to \Cref{lem:gj-at-least-e-2-alt} we know that $\epoch(\gjattime[val=v^h,time=\votingtime(s')]) \geq \epoch(s)-2$.
        Given that $b_c \in \filtered[val=v^h,time=\votingtime(s')]$, it must be true that $\exists b' \in \viewattime[val=v^h,time=\votingtime(s')]$ such that $b' \succeq b_c$ and one of the following conditions hold:
        \begin{enumerate}
            \item $\epoch(\votsource[blck=b',time=\slotstart(s)]) = \epoch(\gjattime[val=v^h,time=\votingtime(s')]) \geq \epoch(s)-2$
            \item $\epoch(\votsource[blck=b',time=\slotstart(s)]) \geq \epoch(s)-2$
        \end{enumerate}
        In either case $\epoch(\votsource[blck=b',time=\slotstart(s)]) \geq \epoch(s)-2$.
        Then the fact that $\viewattime[val=v^h,time=\votingtime(s')] \subseteq \viewattime[val=v^h,time=\votingtime(s-1)] \subseteq \viewattime[val=v^h, time=\slotstart(s)]$ concludes the proof.
    \end{description}
\end{proof}

% \begin{lemma}%[Replacement for \Cref{lem:conf-prev-epoch-then-vs-two-epochs-ago-old}]
%     \label{lem:conf-prev-epoch-then-vs-two-epochs-ago}
%      \label{lem:vs-at-least-e-2}
%     Pick any $b_c \in  \var[val=v,time=\slotstart(\slot(t))]{\bcands}$.
%     If
%     \begin{enumerate}
%         \item $\epoch(b_c) \geq \epoch(t)-1$
%         % \item $\var[val=v,time=\slotstart()]{}
%     \end{enumerate},
%     then, 
%     \begin{enumerate}
%         \item $\exists b' \in \viewattime[time=\slotstart(\slot(t)),val=v], b' \succeq  b_c \land \epoch(\votsource[blck=b',time=\slotstartslot{t}])\geq \epoch(t)-2$
%         % \item $\banchor^{v,\slotstart(\slot(t))} \succeq GJ^{v,t}$
%     \end{enumerate}
% \end{lemma}

% \begin{proof}
%     By induction on $\slot(t)$.
%     Let $s := \slot(t)$.
%     \begin{description}
%         \item[Base Case: {$s = \slot(\var[val=v]{\tinit})$}.] The Lemma is vacuously true.
%         \item[Inductive Case: {$s \geq \slot(\var[val=v]{\tinit})$}.] We assume that the Lemma holds for $s$ and prove that it also holds for $s+1$.
%         We also assume that $\epoch(b_c) \geq \epoch(s+1)-1$ as the Lemma holds vacuously otherwise.
%         \begin{description}
%             \item[Case 1: {$\epoch(\var[val=v,time=\slotstart(s)]{\bconfirmed}) < \epoch(s+1)-1$}.] Apply  \Cref{lem:when-restarting-vs-from-prev-epoch}.
%             \item[Case 2: {$\epoch(\var[val=v,time=\slotstart(s)]{\bconfirmed}) \geq \epoch(s+1)-1$}.]
%             % To prove the Lemma is sufficient 
%             By sub cases.
%             \begin{description}
%                 \item[Case 2.1: {$b_c = \var[val=v,time=\slotstart(s)]{\bconfirmed}$}.] 
%                 By sub cases again.
%                 \begin{description}
%                     \item[Case 2.1.1: $\epoch(s+1) = \epoch(s).$] 
%                     Given that $\var[val=v,time=\slotstart(s)]{\bconfirmed} \in \var[val=v,time=\slotstart(s)]{\bcands}$,
%                     we can apply the inductive hypothesis to conclude that  $\exists b' \in \viewattime[time=\slotstart(s),val=v], b' \succeq b_c \land \epoch(\votsource[blck=b',time=\slotstart(s)])\geq \epoch(s)-2 = \epoch(s+1)-2$.
%                     So, given that $\viewattime[time=\slotstart(s),val=v'] \subseteq \viewattime[time=\slotstart(s+1),val=v']$, the proof for this case is concluded.
%                     \item[Case 2.1.2: $\epoch(s+1) = \epoch(s) + 1.$]
%                     This Case implies that $\epoch(b_c) = \epoch(s)$ as 
%                     $\epoch(s) = \epoch(s+1) -1 \leq \epoch(b_c) < \epoch(s+1) = \epoch(s) + 1$.
%                     Note also that  $\epoch(s+1) = \epoch(s) + 1$ implies that $s+1 = \firstslot(\epoch(s+1))$.
%                     All of this together with  \Cref{lem:conf-current-epoch-then-gu-curr-epoch} implies that $\exists b' \in \viewattime[time=\slotstart(s),val=v] \subseteq \viewattime[time=\slotstart(s+1),val=v], \epoch(\votsource[blck=b',time=\slotstart(s+1)])\geq \epoch(\gu(b')) \geq \epoch(s)-1\geq\epoch(s+1)-2$.
%                 \end{description}
%                 \item[Case 2.2: {$b_c \neq \var[val=v,time=\slotstart(s)]{\bconfirmed}$}.]
%                 Now by cases on the first line, in order of execution of the Fast Confirmation Rule algorithm at time $\slotstart(s+1)$, where $\bcand = b_c$. 
%                 \begin{description}
%                     \item[\Cref{ln:set-bcand-beginning-of-get-latest-confirmed}.] 
%                     Impossible, as at this line $\bcand = b_c$, but $b_c \neq \var[val=v,time=\slotstart(s)]{\bconfirmed}$.
%                     \item[\Cref{ln:set-bcand-to-fin}.] Impossible, as at this line $\epoch(\bcand) < \epoch(s+1)-1$, but we assume $\epoch(b_c) \geq \epoch(s+1)-1$.
%                     \item[\Cref{ln:set-bcan-on-start-conf-chain}.] Obvious. \RSfn{Perhaps explain a bit more why in the future.} 
%                     \item[\Cref{ln:set-bcand-to-output-find-latest}.] Obvious from \Cref{lem:output-find-latest-different-to-input}.
%                 \end{description}
%             \end{description}
%         \end{description}
%     \end{description}
% \end{proof}


% \begin{lemma}%[Replacement for \Cref{lem:conf-prev-epoch-then-vs-two-epochs-ago-old}]
%     %\label{lem:conf-prev-epoch-then-vs-two-epochs-ago}
%     If
%     \begin{enumerate}
%         \item $\epoch(\var[val=v,time=\slotstart(\slot(t)-1)]{\bconfirmed}) \geq \epoch(t)-1$
%     \end{enumerate},
%     then, there exists an honest validator $v'$ such taht
%     \begin{enumerate}
%         \item $\exists b' \in \viewattime[time=\slotstart(\slot(t)-1),val=v'], b' \succeq  \bconfirmed[val=v,time=\slotstart(\slot(t))] \land \epoch(\votsource[blck=b',time=\slotstartslot{t}])\geq \epoch(t)-2$
%         % \item $\banchor^{v,\slotstart(\slot(t))} \succeq GJ^{v,t}$
%     \end{enumerate}
% \end{lemma}

% \begin{proof}
%     By induction on $\slot(t)$.
%     Let $s := \slot(t)$.
%     \begin{description}
%         \item[Base Case: {$s = \slot(\var[val=v]{\tinit})$}.] The Lemma is vacuously true.
%         \item[Inductive Case: {$s \geq \slot(\var[val=v]{\tinit})$}.] We assume that the Lemma holds for $s$ and prove that it also holds for $s+1$.
%         We also assume that $\epoch(\var[val=v,time=\slotstart(s)]{\bconfirmed}) \geq \epoch(s+1)-1$ as the Lemma holds vacuously otherwise.
%         % This implies that $\epoch(s+1) = \epoch(s)$ as, otherwise, it would mean that we are the beginning of epoch $\epoch(s)+1$ and, therefore, it cannot be that $\epoch(\var[val=v,time=\slotstart(s)]{\bconfirmed}) = \epoch(s+1)$ reaching a contradiction.
%         \begin{description}
%             \item[{Case 1: $\epoch(\var[val=v,time=\slotstart(s-1)]{\bconfirmed}) < \epoch(s)-1$}.] Follows from \Cref{lem:when-restarting-vs-from-prev-epoch}.
%             \item[{Case 2: $\epoch(\var[val=v,time=\slotstart(s-1)]{\bconfirmed}) \geq \epoch(s)-1$}] 
%             By the inductive hypothesis, we know that there exists an honest validator $v'$ such that $\exists b' \in \viewattime[time=\slotstart(s-1),val=v'], b' \succeq \var[val=v,time=\slotstart(s)]{\bconfirmed} \land \epoch(\votsource[blck=b',time=\slotstart(s)])\geq \epoch(s)-2$.
%             Clearly $b' \in \viewattime[time=\slotstart(s),val=v']$.
%             By cases again
%             \begin{description}
%                 \item[Case 2.1: $\epoch(s+1) = \epoch(s)$.]  Then $\epoch(\votsource[blck=b',time=\slotstart(s+1)])\geq\epoch(\votsource[blck=b',time=\slotstart(s)])\geq \epoch(s)-2 = \epoch(s+1)-2$.
%                 \item[Case 2.2: $\epoch(s+1) = \epoch(s) + 1$.] From our assumption above, $\epoch(\var[val=v,time=\slotstart(s)]{\bconfirmed}) \geq \epoch(s+1)-1 = \epoch(s)$.
%                 Given that $\epoch(\var[val=v,time=\slotstart(s)]{\bconfirmed}) \leq \epoch(s)$, we can conclude that $\epoch(\var[val=v,time=\slotstart(s)]{\bconfirmed})= \epoch(s)$.
%                 Note also that  $\epoch(s+1) = \epoch(s) + 1$ implies that $s+1 = \firstslot(\epoch(s+1))$.
%                 All of this together with  \Cref{lem:conf-current-epoch-then-gu-curr-epoch} implies that $\exists b' \in \viewattime[time=\slotstart(s-1),val=v], \epoch(\votsource[blck=b',time=\slotstart(s)])\geq \epoch(s)-1\geq\epoch(s+1)-2$.
%             \end{description}
%         \end{description}
%     \end{description}
% \end{proof}

% \begin{proof}
%     By induction on $\slot(t)$.
%     Let $s := \slot(t)$.
%     \begin{description}
%         \item[Base Case: {$s = \slot(\var[val=v]{\tinit})$}.] The Lemma is vacuously true.
%         \item[Inductive Case: {$s \geq \slot(\var[val=v]{\tinit})$}.] We assume that the Lemma holds for $s$ and prove that it also holds for $s+1$.
%         We also assume that $\epoch(\var[val=v,time=\slotstart(s)]{\bconfirmed}) \geq \epoch(s+1)-1$ as the Lemma holds vacuously otherwise.
%         % This implies that $\epoch(s+1) = \epoch(s)$ as, otherwise, it would mean that we are the beginning of epoch $\epoch(s)+1$ and, therefore, it cannot be that $\epoch(\var[val=v,time=\slotstart(s)]{\bconfirmed}) = \epoch(s+1)$ reaching a contradiction.
%         \begin{description}
%             \item[{Case 1: $\epoch(\var[val=v,time=\slotstart(s-1)]{\bconfirmed}) < \epoch(s)-1$}.] Follows from \Cref{lem:when-restarting-vs-from-prev-epoch}.
%             \item[{Case 2: $\epoch(\var[val=v,time=\slotstart(s-1)]{\bconfirmed}) \geq \epoch(s)-1$}] 
%             By the inductive hypothesis, we know that $\exists b' \in \viewattime[time=\slotstart(s-1),val=v], \epoch(\votsource[blck=b',time=\slotstart(s)])\geq \epoch(s)-2$.
%             By cases again
%             \begin{description}
%                 \item[Case 2.1: $\epoch(s+1) = \epoch(s)$.]  Then $\epoch(\votsource[blck=b',time=\slotstart(s+1)])\geq\epoch(\votsource[blck=b',time=\slotstart(s)])\geq \epoch(s)-2 = \epoch(s+1)-2$.
%                 \item[Case 2.2: $\epoch(s+1) = \epoch(s) + 1$.] From our assumption above, $\epoch(\var[val=v,time=\slotstart(s)]{\bconfirmed}) \geq \epoch(s+1)-1 = \epoch(s)$.
%                 Given that $\epoch(\var[val=v,time=\slotstart(s)]{\bconfirmed}) \leq \epoch(s)$, we can conclude that $\epoch(\var[val=v,time=\slotstart(s)]{\bconfirmed})= \epoch(s)$.
%                 Note also that  $\epoch(s+1) = \epoch(s) + 1$ implies that $s+1 = \firstslot(\epoch(s+1))$.
%                 All of this together with  \Cref{lem:conf-current-epoch-then-gu-curr-epoch} implies that $\exists b' \in \viewattime[time=\slotstart(s-1),val=v], \epoch(\votsource[blck=b',time=\slotstart(s)])\geq \epoch(s)-1\geq\epoch(s+1)-2$.
%             \end{description}
%         \end{description}
%     \end{description}
% \end{proof}

% \begin{lemma}\label{lem:conf-prev-epoch-then-gj-two-epochs-ago}
%     If
%     \begin{enumerate}
%         \item $\epoch(\var[val=v,time=\slotstart(\slot(t)-1)]{\bconfirmed}) \geq \epoch(t)-1$
%     \end{enumerate},
%     then
%     \begin{enumerate}
%         \item $\epoch(\gjattime[val=v,time=\slotstart(\slot(t))]) \geq \epoch(t)-2$
%         % \item $\banchor^{v,\slotstart(\slot(t))} \succeq GJ^{v,t}$
%     \end{enumerate}
% \end{lemma}

% \begin{proof}
%     By induction on $\slot(t)$.
%     Let $s := \slot(t)$.
%     \begin{description}
%         \item[Base Case: {$s = \slot(\var[val=v]{\tinit})$}.] The Lemma is vacuously true.
%         \item[Inductive Case: {$s \geq \slot(\var[val=v]{\tinit})$}.] We assume that the Lemma holds for $s$ and prove that it also holds for $s+1$.
%         We also assume that $\epoch(\var[val=v,time=\slotstart(s)]{\bconfirmed}) \geq \epoch(s+1)-1$ as the Lemma holds vacuously otherwise.
%         % This implies that $\epoch(s+1) = \epoch(s)$ as, otherwise, it would mean that we are the beginning of epoch $\epoch(s)+1$ and, therefore, it cannot be that $\epoch(\var[val=v,time=\slotstart(s)]{\bconfirmed}) = \epoch(s+1)$ reaching a contradiction.
%         \begin{description}
%             \item[{Case 1: $\epoch(\var[val=v,time=\slotstart(s-1)]{\bconfirmed}) < \epoch(s)-1$}.] Given that we assume that $\epoch(\var[val=v,time=\slotstart(s)]{\bconfirmed} ) \geq \epoch(s)-1$, it must be that we restart ``confirmation chain'' at time $\slotstart(s)$. 
%             Therefore $s = \firstslot(\epoch(s))$ and we know that $\epoch(\gjattime[time=\slotstart(s),val=v])=\epoch(s)-1$.
%             This means that we know $\epoch(\gjattime[time=\slotstart(s+1),val=v])\geq\epoch(\gjattime[time=\slotstart(s),val=v])\geq\epoch(s)-1=\epoch(s+1)-1$.
%             \item[{Case 2: $\epoch(\var[val=v,time=\slotstart(s-1)]{\bconfirmed}) \geq \epoch(s)-1$}] 
%             By the induction hypothesis, we know that $\epoch(\gjattime[time=\slotstart(s),val=v]) \geq \epoch(s)-2$.
%             By cases again
%             \begin{description}
%                 \item[Case 2.1: $\epoch(s+1) = \epoch(s)$.]  Then $\epoch(\gjattime[time=\slotstart(s+1),val=v])\geq\epoch(\gjattime[time=\slotstart(s),val=v])\geq \epoch(s)-2 = \epoch(s+1)-2$.
%                 \item[Case 2.2: $\epoch(s+1) = \epoch(s) + 1$.] From our assumption above, $\epoch(\var[val=v,time=\slotstart(s)]{\bconfirmed}) \geq \epoch(s+1)-1 = \epoch(s)$.
%                 Given that $\epoch(\var[val=v,time=\slotstart(s)]{\bconfirmed}) \leq \epoch(s)$, we can conclude that $\epoch(\var[val=v,time=\slotstart(s)]{\bconfirmed})= \epoch(s)$.
%                 Note also that  $\epoch(s+1) = \epoch(s) + 1$ implies that $s+1 = \firstslot(\epoch(s+1))$.
%                 All of this together with  \Cref{lem:current-epoch-then-gu-curr-epoch} implies that $\epoch(\gjattime[val=v,time=\slotstart(s+1)]) \geq \epoch(s)-1 = \epoch(s+1)-2$.
%             \end{description}
%         \end{description}
%     \end{description}
% \end{proof}

% \begin{proof}(Sketch)
%     By induction on $\slot(t)$.
%     Let $s := \slot(t)$.
%     \begin{description}
%         \item[{Base Case: $\var[val=v,time=\slotstart(s-1)]{\bconfirmed} = \block(\gfattime[time=\slotstart(s-1),val=v])$.}] Clearly, $\epoch(\var[val=v,time=\slotstart(s-1)]{\bconfirmed} ) < \epoch(t) -1$. Assume then that $\epoch(\var[val=v,time=\slotstart(s)]{\bconfirmed} ) \geq \epoch(t)-1$.
%         This means that we restart the confirmation chain, which means that we know that $\epoch(\gjattime[time=\slotstart(s+1),val=v])=\epoch(t)=\epoch(s+1)-1$.
%         \item[Inductive Case.] 
%         We assume the Lemma holds for slot $s$ and prove that it also holds for slot $s+1$.
%         We also assume $\epoch(\var[val=v,time=\slotstart(s+1)]{\bconfirmed}) \geq \epoch(s+1)-1$  as the Lemma holds vacuously otherwise. 
%         Now, by cases.
%         \begin{description}
%             \item[{Case 1: $\epoch(\var[val=v,time=\slotstart(s-1)]{\bconfirmed}) < \epoch(s)-1$}] Same reasoning as for the base case.
%             \item[{Case 2: $\epoch(\var[val=v,time=\slotstart(s-1)]{\bconfirmed}) \geq \epoch(s)-1$}] 
%             By the induction hypothesis, we know that $\epoch(\gjattime[time=\slotstart(s),val=v]) \geq \epoch(s)-2$.
%             By cases again
%             \begin{description}
%                 \item[Case 2.1: $\epoch(s+1) = \epoch(s)$.]  Then $\epoch(\gjattime[time=\slotstart(s+1),val=v])\geq\epoch(\gjattime[time=\slotstart(s),val=v])\geq \epoch(s)-2 = \epoch(s+1)-2$.
%                 \item[Case 2.2: $\epoch(s+1) = \epoch(s) + 1$.] This implies that  $\epoch(\var[val=v,time=\slotstart(s+1)]{\bconfirmed}) = \epoch(s)$ as we are at the beginning of epoch $\epoch(s+1)$ so we cannot confirm any block from epoch $\epoch(s+1)$.
%             \end{description}
%         \end{description}
%     \end{description}
%     We prove the following equivalent statement inductively.
%     If $\epoch(\var[val=v,time=\slotstartslot{t}]{\isOneConfirmed}) \geq \epoch(s+1)-1$,
%     then $\epoch(\gjattime[val=v,time=\slotstart(s+1)]) \geq \epoch(s+1)-2$.

% \end{proof}

% \begin{lemma}\label{lem:vs-at-least-e-2-old}
%     If
%     \begin{enumerate}
%         \item $\epoch(\var[val=v,time=\slotstartslot{t}]{\bcand}) \geq \epoch(t)-1$
%     \end{enumerate},
%     then
%     \begin{enumerate}
%         \item $\exists b' \in \viewattime[time=\slotstart(\slot(t)-1),val=v], \epoch(\votsource[blck=b',time=\slotstartslot{t}])\geq \epoch(t)-2$
%         % \item $\banchor^{v,\slotstart(\slot(t))} \succeq GJ^{v,t}$
%     \end{enumerate}
% \end{lemma}


% \begin{lemma}%[Replacement of \Cref{lem:vs-at-least-e-2-old}]
%     \label{lem:vs-at-least-e-2}
%     If
%     \begin{enumerate}
%         \item $\epoch(\var[val=v,time=\slotstartslot{t}]{\bcand}) \geq \epoch(t)-1$
%     \end{enumerate},
%     then
%     \begin{enumerate}
%         \item $\exists b' \in \viewattime[time=\slotstart(\slot(t)-1),val=v], b' \succeq \var[val=v,time=\slotstartslot{t}]{\bcand} \land \epoch(\votsource[blck=b',time=\slotstartslot{t}])\geq \epoch(t)-2$
%         % \item $\banchor^{v,\slotstart(\slot(t))} \succeq GJ^{v,t}$
%     \end{enumerate}
% \end{lemma}

% \begin{proof}
%     TBD
% \end{proof}


% \begin{proof}
% By cases.
% \begin{description}
%     \item[Case 1: {$\epoch(\var[val=v,time=\slotstart(\slot(t)-1)]{\bconfirmed}) \geq \epoch(s)-1$}.] Follows from \Cref{lem:conf-prev-epoch-then-vs-two-epochs-ago}.
%     \item[Case 2: {$\epoch(\var[val=v,time=\slotstart(\slot(t)-1)]{\bconfirmed}) < \epoch(s)-1$}.] 
%     From $\epoch(\var[val=v,time=\slotstartslot{t}]{\bcand}) \geq \epoch(t)-1$, we can conclude that  $\epoch(\var[val=v,time=\slotstartslot{t}]{\bconfirmed}) \geq \epoch(t)-1$.
%     Then, apply \Cref{lem:when-restarting-vs-from-prev-epoch}.
% \end{description}
% \end{proof}

% \begin{lemma}
%     Let $\var[val=v,time=\slotstartslot{t}]{\bcand}$ be any of the possible values assumed by $\bcand$ during the execution of \Cref{alg:conffull} by validator $v$ at time $\slotstartslot{t}$
%     If
%     \begin{enumerate}
%         \item $\epoch(\var[val=v,time=\slotstartslot{t}]{\bcand}) \geq \epoch(t)-1$
%     \end{enumerate},
%     then
%     \begin{enumerate}
%         \item $\epoch(\gjattime[val=v,time=\slotstart(\slot(t))]) \geq \epoch(t)-2$
%         % \item $\banchor^{v,\slotstart(\slot(t))} \succeq GJ^{v,t}$
%     \end{enumerate}
% \end{lemma}

% \begin{proof}(Sketch)
% \begin{description}
%     \item[Case 1: {$\epoch(\var[val=v,time=\slotstart(\slot(t)-1)]{\bconfirmed}) \geq \epoch(s)-1$}.] Follows from \Cref{lem:conf-prev-epoch-then-gj-two-epochs-ago}.
%     \item[Case 2: {$\epoch(\var[val=v,time=\slotstart(\slot(t)-1)]{\bconfirmed}) < \epoch(s)-1$}.] 
%     Assume that  $\epoch(\var[val=v,time=\slotstart(s)]{\bconfirmed} ) \geq \epoch(s)-1$ as, otherwise, the Lemma holds vacuously.
%     Then, it must be that we restart ``confirmation chain'' at time $\slotstart(s)$. 
%     Therefore $s = \firstslot(\epoch(s))$ and we know that $\epoch(\gjattime[time=\slotstart(s),val=v])=\epoch(s)-1$.
% \end{description}
% \end{proof}

% \begin{lemma}\label{lem:no-conflict-chkp-is-justified}
%     % Take an honest validator $v$ and a time $t$.
%     Pick any $b_c \in  \var[val=v,time=\slotstart(\slot(t))]{\bcands}$.
%     If
%     \begin{enumerate}
%         % \item $\slotstart(\epoch(t)-1) \geq \GST$
%         \item $\epoch(b_c) \geq \epoch(t) - 1$
%     \end{enumerate},
%     then at least one of the following statements hold:
%     \begin{enumerate}
%         \item $\gjattime[time=\slotstartslot{t},val=v] = \chkp(b_c)$
%         \item there exists a time $t' \leq t$ such that
%         \begin{enumerate}
%             \item $t' = \slotstartslot{t'}$
%             \item $\epoch(t') = \epoch(b_c)$
%             \item $\var[val=v,time=t']{\willChkpBeJustified}(\chkp(b_c))$
%         \end{enumerate}
%     \end{enumerate}
% \end{lemma}

% \begin{proof}(by Roberto)
%     By induction on $\slot(t)$.
%     Let $s := \slot(t)$.
%     \begin{description}
%         \item[Base Case: {$s = \slot(\var[val=v]{\tinit})$}.] The Lemma is vacuously true.
%         \item[Inductive Case: {$s \geq \slot(\var[val=v]{\tinit})$}.]
%             We assume that the Lemma holds for $s$ and prove that it also holds for $s+1$.
%         \begin{description}
%             \item[{Case 1: $\epoch(\var[val=v,time=\slotstart(s)]{\bconfirmed}) < \epoch(s+1) - 1$}.]
%                 We assume condition at \Cref{ln:start-conf-chain} holds, otherwise,
%                 $\var[val=v,time=\slotstartslot{s+1}]{\bcand} < \epoch(s+1) - 1$ and the Lemma is vacuously true.
%                 That condition implies $\gjattime[val=v,time=\slotstart(s+1)] = \guattime[val=v,time=\slotstart(s)]$,
%                 $\var[val=v,time=\slotstart(s+1)]{\bcand} \succeq \block(\guattime[val=v,time=\slotstart(s)]) = \block(\gjattime[val=v,time=\slotstart(s+1)])$,
%                 $\epoch(\var[val=v,time=\slotstart(s+1)]{\bcand}) = \epoch(s+1)-1$.
%                 Thus, $\gjattime[val=v,time=\slotstart(s+1)] = \chkp(\var[val=v,time=\slotstart(s+1)]{\bcand},\epoch(s+1)-1)$
%                 concluding Statement 1 of the Lemma.
%             \item[Case 2: {$\epoch(\var[val=v,time=\slotstart(s)]{\bconfirmed}) \geq \epoch(s+1) - 1$}.]
%             Clearly $\epoch(\var[val=v,time=\slotstart(s)]{\bconfirmed}) \geq \epoch(s) - 1$, so the inductive hypothesis holds non-vacuously for $s$.
%             By sub-cases.
%             \begin{description} 
%                 \item[Case 2.1: {$\epoch(\var[val=v,time=\slotstart(s+1)]{\bcand}) = \epoch(\var[val=v,time=\slotstart(s)]{\bcand})$}.] 
%                 This implies that $\chkp(\var[val=v,time=\slotstart(s+1)]{\bcand}) = \chkp(\var[val=v,time=\slotstart(s)]{\bcand})$.
%                 \sloppy{Note that if $\gjattime[time=\slotstartslot{t},val=v] = \chkp(\var[val=v,time=\slotstartslot{t}]{\bcand})$, then $\var[val=v,time=\slotstartslot{t}]{\willChkpBeJustified}(\chkp(\var[val=v,time=\slotstartslot{t}]{\bcand}))$.}
%                 Then, the rest follows from the inductive hypothesis.
%                 \item[Case 2.2: {$\epoch(\var[val=v,time=\slotstart(s+1)]{\bcand}) = \epoch(\var[val=v,time=\slotstart(s)]{\bcand}) + 1$}.] 
%                 Given that $\epoch(\var[val=v,time=\slotstart(s+1)]{\bcand}) \leq \epoch(s+1)$, this implies that $\epoch(\var[val=v,time=\slotstart(s+1)]{\bcand}) = \epoch(s+1)$.
%                 Then, it must be that the \KwSty{if} blocks at line 23 is executed proving the lemma.
%             \end{description}
%         \end{description}
%     \end{description}
% \end{proof}

% \begin{lemma}\label{lem:no-conflict-chkp-is-justified}
%     Take an honest validator $v$ and a time $t$.
%     If
%     \begin{enumerate}
%         % \item $\slotstart(\epoch(t)-1) \geq \GST$
%         \item $\epoch(\var[val=v,time=\slotstartslot{t}]{\bcand}) \geq \epoch(t) - 1$
%     \end{enumerate},
%     then at least one of the following statements hold:
%     \begin{enumerate}
%         \item $\gjattime[time=\slotstartslot{t},val=v] = \chkp(\var[val=v,time=\slotstartslot{t}]{\bcand})$
%         \item there exists a time $t' \leq t$ such that
%         \begin{enumerate}
%             \item $t' = \slotstartslot{t'}$
%             \item $\epoch(t') = \epoch(\var[val=v,time=\slotstartslot{t}]{\bcand})$
%             \item $\var[val=v,time=t']{\willChkpBeJustified}(\chkp(\var[val=v,time=\slotstartslot{t}]{\bcand}))$
%         \end{enumerate}
%     \end{enumerate}
% \end{lemma}

% \begin{proof}(by Roberto)
%     By induction on $\slot(t)$.
%     Let $s := \slot(t)$.
%     \begin{description}
%         \item[Base Case: {$s = \slot(\var[val=v]{\tinit})$}.] The Lemma is vacuously true.
%         \item[Inductive Case: {$s \geq \slot(\var[val=v]{\tinit})$}.]
%             We assume that the Lemma holds for $s$ and prove that it also holds for $s+1$.
%         \begin{description}
%             \item[{Case 1: $\epoch(\var[val=v,time=\slotstart(s)]{\bconfirmed}) < \epoch(s+1) - 1$}.]
%                 We assume condition in line 14 of \Cref{alg:conffull} holds, otherwise,
%                 $\var[val=v,time=\slotstartslot{s+1}]{\bcand} < \epoch(s+1) - 1$ and the Lemma is vacuously true.
%                 That condition implies $\gjattime[val=v,time=\slotstart(s+1)] = \guattime[val=v,time=\slotstart(s)]$,
%                 $\var[val=v,time=\slotstart(s+1)]{\bcand} \succeq \block(\guattime[val=v,time=\slotstart(s)]) = \block(\gjattime[val=v,time=\slotstart(s+1)])$,
%                 $\epoch(\var[val=v,time=\slotstart(s+1)]{\bcand}) = \epoch(s+1)-1$.
%                 Thus, $\gjattime[val=v,time=\slotstart(s+1)] = \chkp(\var[val=v,time=\slotstart(s+1)]{\bcand},\epoch(s+1)-1)$
%                 concluding Statement 1 of the Lemma.
%             \item[Case 2: {$\epoch(\var[val=v,time=\slotstart(s)]{\bconfirmed}) \geq \epoch(s+1) - 1$}.]
%             Clearly $\epoch(\var[val=v,time=\slotstart(s)]{\bconfirmed}) \geq \epoch(s) - 1$, so the inductive hypothesis holds non-vacuously for $s$.
%             By sub-cases.
%             \begin{description} 
%                 \item[Case 2.1: {$\epoch(\var[val=v,time=\slotstart(s+1)]{\bcand}) = \epoch(\var[val=v,time=\slotstart(s)]{\bcand})$}.] 
%                 This implies that $\chkp(\var[val=v,time=\slotstart(s+1)]{\bcand}) = \chkp(\var[val=v,time=\slotstart(s)]{\bcand})$.
%                 \sloppy{Note that if $\gjattime[time=\slotstartslot{t},val=v] = \chkp(\var[val=v,time=\slotstartslot{t}]{\bcand})$, then $\var[val=v,time=\slotstartslot{t}]{\willChkpBeJustified}(\chkp(\var[val=v,time=\slotstartslot{t}]{\bcand}))$.}
%                 Then, the rest follows from the inductive hypothesis.
%                 \item[Case 2.2: {$\epoch(\var[val=v,time=\slotstart(s+1)]{\bcand}) = \epoch(\var[val=v,time=\slotstart(s)]{\bcand}) + 1$}.] 
%                 Given that $\epoch(\var[val=v,time=\slotstart(s+1)]{\bcand}) \leq \epoch(s+1)$, this implies that $\epoch(\var[val=v,time=\slotstart(s+1)]{\bcand}) = \epoch(s+1)$.
%                 Then, it must be that the \KwSty{if} blocks at line 23 is executed proving the lemma.
%             \end{description}
%         \end{description}
%     \end{description}
% \end{proof}







\begin{lemma}\label{lem:no-curr-epochconflict-chkp-is-justified}
    Pick any $b_c \in  \var[val=v,time=\slotstart(\slot(t))]{\bcands}$.
    % Take an honest validator $v$ and a time $t$.
    If
    \begin{enumerate}
        % \item $\slotstart(\epoch(t)-1) \geq \GST$
        \item $\epoch(b_c) = \epoch(t)$
    \end{enumerate},
    then,\
    \begin{enumerate}
        % \item $\gjattime[time=\slotstartslot{t},val=v] = \chkp(b_c,\epoch(t) - 1)$
        \item there exists a time $t' \leq t$ such that
        \begin{enumerate}
            \item $t' = \slotstartslot{t'}$
            \item $\epoch(t') = \epoch(t)$
            \item $\var[val=v,time=t']{\willChkpBeJustified}(\chkp(b_c))$
        \end{enumerate}
    \end{enumerate}
\end{lemma}

\begin{proof}
    By induction on $\slot(t)$.
    Let $s := \slot(t)$.
    \begin{description}
        \item[Base Case: {$s = \slot(\var[val=v]{\tinit})$}.] The Lemma is vacuously true.
        \item[Inductive Case: {$s \geq \slot(\var[val=v]{\tinit})$}.]
            We assume that the Lemma holds for $s$ and prove that it also holds for $s+1$.
            Pick any $b_c \in \var[val=v,time=\slotstart(s+1)]{\bcands}$ such that $\epoch(b_c) = \epoch(s+1)$.
            This implies $s+1 \neq \firstslot(\epoch(s+1))$ and therfore $\epoch(s) = \epoch(s+1)$.
            By cases.
            \begin{description}
                \item[Case 1: {$\epoch(\var[val=v,time=\slotstart(s)]{\bconfirmed}) = \epoch(s)$}.] 
                % This implies that $s \neq \firstslot(\epoch(s))$.
                \Cref{lem:prev-conf-at-least-e-1} implies that $\var[val=v,time=\slotstart(s)]{\bconfirmed} \preceq \LMDGHOSTHFC(\viewattime[val=v,time=\slotstart(s+1)])$.
                This implies that $b_c \succeq \var[val=v,time=\slotstart(s)]{\bconfirmed}$.
                Given that $\epoch(b_c) = \epoch(s) = \epoch(\var[val=v,time=\slotstart(s)]{\bconfirmed})$, $\chkp(b_c) = \chkp(\var[val=v,time=\slotstart(s)]{\bconfirmed})$.
                Then apply the inductive hypothesis.
                \item[Case 2: {$\epoch(\var[val=v,time=\slotstart(s)]{\bconfirmed}) < \epoch(s)$}.] 
                Given that $\epoch(b_c) = \epoch(s+1)$, condition at line \Cref{ln:check-will-chkp-be-justified} must be true for a $\btemp = b'$ such that $b' \preceq b_c \land \epoch(b') = \epoch(b_c)$.
                Hence, $\chkp(b') = \chkp(b_c)$.
                This implies that $\var[val=v,time=\slotstart(s+1)]{\willChkpBeJustified}(\chkp(b_c))$.
            \end{description}
    \end{description}
\end{proof}


\begin{definition}[\LMDGHOST safety condition]
    The \LMDGHOST safety condition for block $b$ according to checkpoint $C$ and the view of validator $v$ at time $t\geq\GGST$ starting from block $b_mathsf{s}$, corresponds to the following condition, formally named $\var[val=v]{\mathrm{isLMDGHOSTSafe}}(b,C,t)$.
    $$
\begin{aligned}
        \var[val=v]{\mathrm{isLMDGHOSTSafeFrom}}(b,C,t,b_\mathsf{s}) := &b \succeq b_\mathsf{s} \land \\
        &\forall b',\; b_\mathsf{s} \preceq b' \preceq b \implies
                \indicatorfromblock[from=b',to=\slot(t)-1,val=v,when=t,chkp=C]{\indQ}
                >
                    \frac{1}{2}
                        \left( 1+
                            \frac
                            {\boostweight[chkp=C]}
                            {\commweightfromblock[from=b',to=\slot(t)-1,chkp=C,when=t,val=v]{\allvals}}
                        \right)
                    + \beta  
\end{aligned}   
                $$
\end{definition}

\begin{definition}[\safetyinductionrequirement{s}  for blocks $b$ and $b_\mathsf{s}$, time $t$ and checkpoint $C$ ]\label{def:induction-conditions}
    $\sir(b,t,C,b_\mathsf{s})$ is difined as the conjuction of $\sirone(b,t,C,b_\mathsf{s})$, $\sirtwo(b,t,\slotstart(\epoch(b)+2))$, $\sirthree(C,t,\slotstart(\epoch(b)+2))$, $\sirfour(b)$ and $\sirfive(b, \epoch(b),\epoch(b)+1)$ as defined below.
    \begin{enumerate}[label=SIR.\arabic*.,leftmargin=20ex,ref=SIR.\arabic*]
        \siritem{$(b,t,C,b_\mathsf{s})$}
        \label{def:induction-conditions:is-lmd-confirmed}  $\var[val=v]{\mathit{isLMDGHOSTSafeFrom}}(b,C,t,b_\mathsf{s})  \land C \preceq b  \land \slotstart(\slot(t)-1)\geq \GGST$
        % \item\label{def:induction-conditions:gst}  $$
        % \item\label{def:induction-conditions:all-validators} for any honest validator $v'$ and time $t'$ such that $t \leq t' \leq \slotstart(\epoch(b)+2)$,
        % \begin{enumerate}[label=\theenumi.\arabic*.,leftmargin=10ex,ref=\theenumi.\arabic*]
            \siritem{$(b,t,t_\ell)$}
            \label{def:induction-conditions:all-validators:not-filtered-out} for any honest validator $v'$ and time $t' \in [t,t_\ell]$, $b$ is not filtered out by validator $v'$ at time $t'$, \ie, $b \in \filtered[time=t',val=v']$
            \siritem{$(C,t,t_\ell)$}
            \label{def:induction-conditions:all-validators:gj-succ} for any honest validator $v'$ and time $t' \in [t,t_\ell]$, $\gjattime[time=t',val=v']\succeq C$
            % \item\label{def:induction-conditions:all-validators:gj-succ-cs} $\gjattime[time=t',val=v'] \succeq C_\mathsf{s}$
            % \item\label{def:induction-conditions:all-validators:gj-succ-cs} $b_\mathsf{s} \preceq  \LMDGHOSTHFC(\viewattime[val=v',time=t'])$
        % \end{enumerate}
        % \item\label{def:induction-conditions:ub} by time $\slotstart(\firstslot(\epoch(b)+2))$, in the view of any honest node there exists a block $b' \succeq b$  such that $\chkp(b) \in \allU(b') \land \epoch(b') < \epoch(b)+2$.
        \siritem{$(b)$}
        \label{def:induction-conditions:ub} by time $\slotstart(\firstslot(\epoch(b)+2))$, in the view of any honest node there exists a block $b' \succeq b$ and checkpoint $C \succeq b$ such that $C \in \allU(b') \land \epoch(b') < \epoch(b)+2$.
        \siritem{$(b,e_1,e_2)$}
        \label{def:induction-conditions:no-conflicting} no checkpoint $C$ with $\epoch(C) \in [e_1,e_2]$ which conflicts with $b$ can ever be justified.
    \end{enumerate}
    We also write $\sir(b,t,C,b_\mathsf{s}).\sir n$ to mean the $\sir n(\mathit{args})$ conjunct of $\sir(b,t,C,b_\mathsf{s})$ where the arguments $\mathit{args}$ as per the definition of $\sir(b,t,C,b_\mathsf{s})$.

    For example, $\sir(b,t,C,b_\mathsf{s}).\sirtwo := \sirtwo(b,t,\slotstart(\epoch(b)+1))$.

    When $\sir(b,t,C,b_\mathsf{s})$ is clear from the context, we simply wirite $\sir n$ to mean $\sir(b,t,C,b_\mathsf{s}).\sir n$.

    We also write $\sir(b,t,C,b_\mathsf{s}).\{\sir_1,\ldots,\sir_k\}$ where $\sir_i \in {\sir n: n \in [1,5]}$ to mean  $\bigwedge_{i=1}^k \sir(b,t,C,b_\mathsf{s}).sir_i$.
\end{definition}

\begin{lemma}\label{lem:ffg-condition-on-q-implies-safety}
    Given Assumptions 1 and 2 from the paper,
    %~\ref{assum:beta}, \ref{assum:sync}, \ref{assum:ffg-assumptions:beta} and \ref{assum:oracle-access-to-committee-selection},
    let $v$ be any honest validator,
    $t$ and $t'$ be any two times,
    $b$ be any block and
    $C$ be any checkpoint.
    If
    \begin{enumerate}
        \item $\slotstart(\slot(t)-1)\geq\GGST$,
        % \item $slot(b) < slot(t)$
        \item $\var[val=v]{\mathit{isLMDGHOSTSafeFrom}}(b,C,t,b_\mathsf{s})$,
        \item $t' \geq \slotstart(\slot(t))$ and
        \item for any validator $v'' \in \commfromslot[from=\slot(t),to=\slot(t')]{\honvals}$ and time $t''$ such that $t \leq t'' \leq t'$, 
        \begin{enumerate}[label*=\arabic*.]
            \item $\gjattime[time=t'',val=v''] \succeq C$,
            % \item $\gjattime[time=t'',val=v''] \succeq C_\mathsf{s}$ and
            \item $b \in \filtered[time=t'',val=v'']$,
            \item $b_\mathsf{s} \preceq  \LMDGHOSTHFC(\viewattime[val=v',time=t'])$
        \end{enumerate}
        % \item\label{itm:thm:lmd-confirmed-changing-balances:cond-on-justified-next-epoch} by the end of epoch $\epoch(t) + 1$, any honest validator has in their view a block $b''$ such that $\epoch(U(b'')) = \epoch(t) \land U(b'') \succeq \gjblock(b)$
    \end{enumerate}
    % then, for any time $t' \geq \slotstart(\slot(t))$ such that
    % \begin{enumerate}[resume]
    %     % \item $t' \geq t$, and

    % \end{enumerate}
    % we have that,
    then $\canonical[blck=b,time=\slotstart(\slot(t)),to=t']$
    
    % $b$ is canonical in the view of any honest validator at time $t'$.
    % \begin{enumerate}
    %     \item at time $t'$, $b$ is canonical in the view of any honest validator, and
    %     \item any honest validator voting at time $t'$ LMD votes for a descendant of block $b$ in slot $\slotattime{t'}$.
    % \end{enumerate}
\end{lemma}

\begin{proof}
    Frolows from the proof of Lemma 10 of the paper.
\end{proof}


\begin{lemma}\label{lem:ffg-safety-from-sir}
    If $\sir(b,t,C,b_\mathsf{s})$ holds, then $\canonical[blck=b,time=\slotstart(\slot(t))]$.
\end{lemma}

\begin{proof}
    % We proceed by induction on $t' \geq \slotstart(\slot(t))$
    % proving that $b$ is canonical in the view of any honest validator at time $t'$
    % % % Let $e_0 := \max(\epoch(b)+2, \epoch(t))$.
    % % We proceed by induction on epochs %$\epoch(t')$
    % % starting from $\epoch(b)+2$
    % % % For each $e' \geq e$, we want to show that $b$ does not get filtered out during epoch $e$, and also that, for any $t \geq s$ such that $\epoch(t) = e'$, $P^{N'}_{b'} > \frac{1}{2(1 - \beta)}(1 + \frac{W^{t+1}_p}{W_{b'}^{t}})$ holds throughout epoch $e'$. Moreover,
    % and add the following inductive hypothesis to the proof goal for any time $t'\geq \slotstart(\slot(t))$:

    First, we proceed by induction on $t' \geq \slotstart(\slot(t))$ to show that all of the following inductive conditions hold
    \begin{enumerate}[label=\roman*)]
        %\item by the end of epoch $\epoch(t)+1$, in the view of any honest node there exists a block $b' \succeq b$ such that $U(b') = \chkp(b)$; \label{def:safety-cond-1}
        \item there exists no checkpoint $C'$ with $\epoch(C') \in [\epoch(b), \epoch(t')]$ which conflicts with $b$. \label{lem:ffg-safety-from-sir:safety-cond-1}
        \item\label{lem:ffg-safety-from-sir:safety-cond-2} for any honest validator $v''$ and time $t''$ such that $\slotstart(\slot(t)) \leq t'' < \slotstart(\epoch(t')+1)$
        \begin{enumerate}[label=\roman{enumi}.\roman*)]
            \item $b \in \filtered[val=v'',time=t'']$\label{lem:ffg-safety-from-sir:safety-cond-2.1}
            \item $\gjattime[time=t'',val=v''] \succeq C$\label{lem:ffg-safety-from-sir:safety-cond-2.2}
            \item $b_\mathsf{s} \preceq  \LMDGHOSTHFC(\viewattime[val=v'',time=t''])$ \label{lem:ffg-safety-from-sir:safety-cond-2.3}
        \end{enumerate}

        % \item $b$ is always canonical in the view of all honest validators at any time $t' \geq t$ such that $\slotattime{t'} > \slot(t) \land \epoch(t') \in \{e, e+1\}$
        % \item $P_b^{t} > \frac{1}{2(1-\beta)}(1 + \frac{W^{t+1}_p}{W_b^{t}})$ for all slots $t$ such that $\epoch(t) = e+1$.
    \end{enumerate}


    \begin{description}
        \item[Base Case: $\epoch(t') < \epoch(b)+2$.]
        % Due to \sirone and \sirtwo and \sirthree we can apply Lemma~\ref{lem:ffg-condition-on-q-implies-safety} to conclude that $b$ is canonical for any honest validator at time $t'$.
        All inductive hypothesis are trivially implied by \sirtwo, \sirthree and \sirfive.


        \item[Inductive Step: $\epoch(t') \geq \epoch(b)+2$.]
        Assume that all the inductive hypotheses hold at any time $t_i$ up to %such that $\slotattime{t_i} < \slotattime{t'}$
        $\epoch(t_i) \leq \epoch(t')-1$ and prove that they hold at time $t'$ as well.
        Let $v'$ be any honest validator.
        % We let $v'$ be any hoenst validator so that, to prove \ref{def:safety-cond-2}, it will be sufficient to show that $b$ is canonical for $v'$ at time $t'$.

        % Let $v''$ be any honest validator and $t''$ be any time such that $\slotstart(\slot(t))\leq t'' < \slotstart(\epoch(t)+1)$.

        Induction hypothesis~\ref{lem:ffg-safety-from-sir:safety-cond-1} and \ref{def:induction-conditions:ub} allow us to apply Lemma 11 of the Paper to conclude that $b \in \filtered[time=t',val=v']$, \ie, $b$ does not get filtered out by any honest validator in epoch $\epoch(t')$.
        This proves induction hypothesis~\ref{lem:ffg-safety-from-sir:safety-cond-2.1} holds at time $t'$ as well.

        % First, Lemma~\ref{lem:block-in-the-view-of-all-honests} implies that $b$ is in the view of validator $v'$ at time $t'$.
        Also, induction hypothesis~\ref{lem:ffg-safety-from-sir:safety-cond-1},
        % \ref{lem:ffg-safety-from-sir:safety-cond-2.2},
        % \sirone,
        \ref{def:induction-conditions:ub},
        Property~1.7 of the Paper
        and the definition of $\gjattime[time=t',val=v']$ (Definition~\ref{def:gjview})
        imply that
        $\gjattime[time=t',val=v'] \succeq \chkp(b)$.
        Then,
        \sirone,
        proves inductive conditions \ref{lem:ffg-safety-from-sir:safety-cond-2.2} and $\gjattime[time=t',val=v']  \succeq b_\mathsf{s}$.
        Given that $\LMDGHOSTHFC(\viewattime[val=v',time=t']) \succeq \gjattime[time=t',val=v']$, this proves \ref{lem:ffg-safety-from-sir:safety-cond-2.3} for $t'$.
        % This, together with  and \ref{def:induction-conditions:all-validators:gj-succ}, implies that $\gjattime[time=t'',val=v''] \succeq C$.


        % Consider some epoch $e' \geq e+1$, for which all inductive %assumptions
        % hypotheses are satisfied.
        % This implies that there is no justified checkpoint in epochs $[e-1, e']$ which conflicts with $b$.
        % Together with condition~\ref{def:safety-cond-1}, this
        Given that $t'\geq\slotstart(\slot(t))$ and that above we have proved that inductive condition \ref{lem:ffg-safety-from-sir:safety-cond-2} is satisfied for time $t'$, thanks to \sirone, we can apply Lemma~\ref{lem:ffg-condition-on-q-implies-safety} to conclude that $b$ is always canonical in the view of all honest validators at any time during epoch $\epoch(t')$.
        % and that all honest validators in epoch $\epoch(t')$ \GHOST vote for a descendant of $b$ proving the Lemma's statement.

        % We can now use this and inductive hypothesis iv) to apply Lemma~\ref{lem:slot-induction-within-epoch} to epoch $e'+1$, and conclude that $P_b^{t'} > \frac{1}{2(1-\beta)}(1 + \frac{W^{t'+1}_p}{W_b^{t'}})$ for all slots $t'$ in epoch $e'+1$ proving condition iii).
        % This also implies that $b$ is canonical in all honest views in epoch $e'+1$, and thus that the subtree of $b$ receives all honest votes proving the Lemma's statement.
        % Then we are just left to show that the inductive hypothesis~\ref{def:safety-cond-2}
        By Properties~1.3 and 1.6 of the Paper, this immediately implies that no checkpoint conflicting with $b$ can be justified in epoch $\epoch(t') $, which concludes the proof for the inductive hypothesis~\ref{lem:ffg-safety-from-sir:safety-cond-1}.
        % Condition i) is trivially true as the view of an honest node is monotonic.
    \end{description}
    Given that we have just established that the inductive condition \ref{lem:ffg-safety-from-sir:safety-cond-2} hold for any time $t' \geq \slotstart(\slot(t))$, thanks to \sirone, we can apply Lemma~\ref{lem:ffg-condition-on-q-implies-safety} to complete the proof.
\end{proof}

\begin{lemma}\label{lem:epoch-gu-less-than-two-epoch-ago-start-epoch}
    If
    \begin{enumerate}
        \item $\slotstart(\prevfirstslotepoch{t})\geq \GST$
        % \item $t = \slotstart(\epoch(t))$
        \item $\epoch(\var[val=v,time=\slotstart(\prevfirstslotepoch{t})]{\bconfirmed}) \geq \epoch(t) - 1$
    \end{enumerate},
    then
    \begin{enumerate}
        \item $\epoch(\guattime[time=\slotstart(\prevfirstslotepoch{t}),val=v]) \geq \epoch(t)-2$
    \end{enumerate}
\end{lemma}

\begin{proof}
    Let $s:= \slot(t)$.
    The Lemma's condition imply that $\epoch(\var[val=v,time=\slotstart(s-1)]{\bconfirmed}) = \epoch(s-1)$ as $\epoch(s-1) = \epoch(s)-1 \leq \epoch(\var[val=v,time=\slotstart(s-1)]{\bconfirmed}) < \epoch(t)$.
    \Cref{lem:conf-current-epoch-then-gu-curr-epoch} implies that $\exists b' \in \viewattime[val=v,time=\slotstart(s-1)], b' \succeq \var[val=v,time=\slotstart(s-1)]{\bconfirmed} \land \epoch(\gu(b')) \geq \epoch(s-1) = \epoch(s)-2$.
\end{proof}

\begin{proof}
    From \Cref{lem:epoch-gu-less-than-two-epoch-ago-start-epoch} and the synchrony assumption.
\end{proof}

\begin{lemma}\label{lem:gj-prec-prev-confirmed-at-start-of-epoch}
    % Pick any $b_c \in  \var[val=v,time=\slotstart(\slot(t))]{\bcands}$, any time $t' \geq \slotstartslot{t}$ and any honest validator $v'$.
    If
    \begin{enumerate}
        \item $\slotstart(\prevfirstslotepoch{t})\geq \GST$
        % \item  $t = \firstslot(\epoch(t))$
        \item \sloppy{the \KwSty{if} condition at line \Cref{ln:if-bcand-npreceq-head} during the execution of $\var[val=v,time=\slotstart(\epoch(t))]{\getlatestconfirmed}(\bconfirmed[val=v,time=\slotstart(\prevfirstslotepoch{t})])$ is false}
        % \item \ref{def:induction-conditions:ub} holds for $\var[val=v,time=\slotstart(\slot(t)-1)]{\bconfirmed}$
        \item  \label{itm:lem:gj-prec-prev-confirmed-at-start-of-epoch:4} no checkpoint $C$ s.t. $\epoch(C) = \epoch(t)-1$ and $\block(C)$ conflicts with  $\bconfirmed[val=v,time=\slotstart(\prevfirstslotepoch{t})]$ can ever be justified
        % \item \ref{def:induction-conditions:ub} holds for $\var[val=v,time=\slotstart(\slot(t)-1)]{\bconfirmed}$
        % \item $\slotstart(\lastslot(\epoch(t)-1)) \geq \GST$
        % \item $\epoch(b_c) \geq \epoch(t)-1$
        % \item $b_c \in \filtered[val=v',time=t']$
    \end{enumerate},
    then,  %honest validators $v'$ and any time $t' \geq \slotstart(\epoch(t))$% s.t. $\epoch(t') = \epoch(t)$
    \begin{enumerate}
        % \item $\epoch(\gjattime[time=t',val=v']) \leq \epoch(t)-1 \implies \gjattime[time=t',val=v']  \preceq \var[val=v,time=\slotstart(\slot(t)-1)]{\bconfirmed}$
        % \item $\epoch(\gjattime[time=t',val=v']) \in [\epoch(t)-2,\epoch(t)-1] \implies \gjattime[time=t',val=v']  \preceq \var[val=v,time=\slotstart(\slot(t)-1)]{\bconfirmed}$
        \item for any justified checkpoint $C$, $\epoch(C) \in [\epoch(\guattime[time=\slotstart(\firstslot(\epoch(t)-1))]),\epoch(t)-1] \implies C  \preceq \var[val=v,time=\slotstart(\slot(t)-1)]{\bconfirmed}$
    \end{enumerate}
\end{lemma}

\begin{proof}
    The Lemma's conditions imply that $\epoch(\var[val=v,time=\slotstart(\prevfirstslotepoch{t})]{\bconfirmed}) = \epoch(t)-1$.
    From \Cref{lem:epoch-gu-less-than-two-epoch-ago-start-epoch} and syncrony, we have the following two cases.
    % By cases.
    \begin{description}
        \item[Case 1: {$\epoch(C)=\epoch(t)-1$}.] 
        Given assumption~\ref{itm:lem:gj-prec-prev-confirmed-at-start-of-epoch:4} of the Lemma and $\epoch(\var[val=v,time=\slotstart(\prevfirstslotepoch{t})]{\bconfirmed}) = \epoch(t)-1$, we know that $C  = \chkp(\var[val=v,time=\slotstart(\prevfirstslotepoch{t})]{\bconfirmed}) \preceq \var[val=v,time=\slotstart(\prevfirstslotepoch{t})]{\bconfirmed}$
        \item[Case 2: {$\epoch(C)=\epoch(\guattime[val=v,time=\slotstart(\prevfirstslotepoch{t})] )=\epoch(t)-2$}.]
        This implies $C = \guattime[val=v,time=\slotstart(\prevfirstslotepoch{t})] \preceq \var[val=v,time=\slotstart(\prevfirstslotepoch{t})]{\bconfirmed}$.
        The last $\preceq$ relation comes from the \KwSty{if} condition at line \Cref{ln:if-bcand-npreceq-head} being false.
    \end{description}
\end{proof}

% \begin{lemma}\label{lem:gj-prec-prev-confirmed-at-start-of-epoch}
%     % Pick any $b_c \in  \var[val=v,time=\slotstart(\slot(t))]{\bcands}$, any time $t' \geq \slotstartslot{t}$ and any honest validator $v'$.
%     If
%     \begin{enumerate}
%         \item $\slotstart(\prevfirstslotepoch{t})\geq \GST$
%         \item  $t = \firstslot(\epoch(t))$
%         \item the \KwSty{if} condition at line \Cref{ln:if-bcand-npreceq-head} is false
%         % \item \ref{def:induction-conditions:ub} holds for $\var[val=v,time=\slotstart(\slot(t)-1)]{\bconfirmed}$
%         % \item $\slotstart(\lastslot(\epoch(t)-1)) \geq \GST$
%         % \item $\epoch(b_c) \geq \epoch(t)-1$
%         % \item $b_c \in \filtered[val=v',time=t']$
%     \end{enumerate},
%     then, for any honest validators $v'$ and time $t'$ s.t. $\epoch(t') = \epoch(t)$
%     \begin{enumerate}
%         \item $\gjattime[time=t',val=v']  \preceq \var[val=v,time=\slotstart(\slot(t)-1)]{\bconfirmed}$
%     \end{enumerate}
% \end{lemma}

% \begin{proof}
%     The Lemma's conditions imply that $\epoch(\var[val=v,time=\slotstart(\slot(t)-1)]{\bconfirmed}) = \epoch(t)-1$.
%     From \Cref{lem:epoch-gu-less-than-two-epoch-ago-start-epoch} and syncrony, by cases.
%     \begin{description}
%         \item[Case 1: {$\epoch(\gjattime[time=t',val=v'])=\epoch(t)-1$}.] 
%         Given that $\willNoConflictingChkpBeJustified(\var[val=v,time=\slotstart(\slot(t)-1)]{\bconfirmed})$, and $\epoch(\var[val=v,time=\slotstart(\slot(t)-1)]{\bconfirmed}) = \epoch(t)-1$, we know that $\gjattime[time=t',val=v']  \preceq \var[val=v,time=\slotstart(\slot(t)-1)]{\bconfirmed}$
%         \item[Case 2: {$\epoch(\gjattime[time=t',val=v'])=\epoch(t)-2$}.]
%         This implies $\gjattime[time=t',val=v'] = \guattime[val=v,time=\slotstart(\slot(t)-1)] \preceq \var[val=v,time=\slotstart(\slot(t)-1)]{\bconfirmed}$ 
%     \end{description}
% \end{proof}

\begin{lemma}\label{lem:prev-confirmed-not-filtered-out-start-of-epoch}
    % Pick any $b_c \in  \var[val=v,time=\slotstart(\slot(t))]{\bcands}$, any time $t' \geq \slotstartslot{t}$ and any honest validator $v'$.
    If
    \begin{enumerate}
        \item $\slotstart(\prevfirstslotepoch{t})\geq \GST$
        % \item  $t = \slotstart(\epoch(t))$
        \item \sloppy{the \KwSty{if} condition at line \Cref{ln:if-bcand-npreceq-head} during the execution of $\var[val=v,time=\slotstart(\epoch(t))]{\getlatestconfirmed}(\bconfirmed[val=v,time=\slotstart(\prevfirstslotepoch{t})])$ is false}
        \item no checkpoint $C$ s.t. $\epoch(C) = \epoch(t)-1$ and $\block(C)$ conflicts with  $\bconfirmed[val=v,time=\slotstart(\prevfirstslotepoch{t})]$ can ever be justified
        % \item \ref{def:induction-conditions:ub} holds for $\var[val=v,time=\slotstart(\prevfirstslotepoch{t})]{\bconfirmed}$
        % \item \ref{def:induction-conditions:ub} holds for $\var[val=v,time=\slotstart(\prevfirstslotepoch{t})]{\bconfirmed}$
        % \item $\slotstart(\lastslot(\epoch(t)-1)) \geq \GST$
        % \item $\epoch(b_c) \geq \epoch(t)-1$
        % \item $b_c \in \filtered[val=v',time=t']$
    \end{enumerate},
    then, for any honest validators $v'$ and time $t'$ s.t. $\epoch(t') = \epoch(t)$
    \begin{enumerate}
        \item $\var[val=v,time=\slotstart(\prevfirstslotepoch{t})]{\bconfirmed} \in \filtered[val=v',time=t']$
    \end{enumerate}
\end{lemma}

\begin{proof}
    The Lemma's conditions imply that $\epoch(\var[val=v,time=\slotstart(\prevfirstslotepoch{t})]{\bconfirmed}) = \epoch(t)-1$.
    Then, the proof follows from \Cref{lem:gj-prec-prev-confirmed-at-start-of-epoch,lem:conf-prev-epoch-then-vs-two-epochs-ago}\RSfn{and some property on max GJ  epoch}.
\end{proof}

\begin{lemma}\label{lem:conf-prev-slot-canonical-at-the-start-of-an-epoch}
    % Pick any $b_c \in  \var[val=v,time=\slotstart(\slot(t))]{\bcands}$, any time $t' \geq \slotstartslot{t}$ and any honest validator $v'$.
    If
    \begin{enumerate}
        \item $\slotstart(\prevfirstslotepoch{t})\geq \GST$
        % \item  $t = \slotstart(\epoch(t))$
        \item \label{itm:lem:conf-prev-slot-canonical-at-the-start-of-an-epoch:3} \sloppy{the \KwSty{if} condition at line \Cref{ln:if-bcand-npreceq-head} during the execution of $\var[val=v,time=\slotstart(\epoch(t))]{\getlatestconfirmed}(\bconfirmed[val=v,time=\slotstart(\prevfirstslotepoch{t})])$ is false}
        \item\label{itm:lem:conf-prev-slot-canonical-at-the-start-of-an-epoch:4}  no checkpoint $C$ s.t. $\epoch(C) = \epoch(t)-1$ and $\block(C)$ conflicts with  $\bconfirmed[val=v,time=\slotstart(\prevfirstslotepoch{t})]$ can ever be justified
        % \item $\slotstart(\lastslot(\epoch(t)-1)) \geq \GST$
        % \item $\epoch(b_c) \geq \epoch(t)-1$
        % \item $b_c \in \filtered[val=v',time=t']$
    \end{enumerate},
    then
    \begin{enumerate}
        \item $\sir(\bconfirmed[val=v,time=\slotstart(\prevfirstslotepoch{t})],t,\guattime[val=v,time={\slotstart(\prevfirstslotepoch{t})}],\block(\guattime[val=v,time={\slotstart(\firstslot(\epoch(\var[val=v]{\now}))-1)}])).\{ \sirone, \sirtwo, \sirthree\}$ holds.
        % \item for any honest validators $v'$ and time $t'$ s.t. $\epoch(t') = \epoch(t)$, $\gjattime[time=t',val=v']  \preceq \bconfirmed[val=v,time=\slotstart(\prevfirstslotepoch{t})]$
        \item for any justified checkpiont $C$, $\epoch(C) \in [\epoch(\guattime[time=\slotstart(\firstslot(\epoch(t)-1))]),\epoch(t)-1] \implies C  \succeq \guattime[time=\slotstart(\prevfirstslotepoch{t}),val=v]$
        \item for any justified checkpiont $C$, $\epoch(C) \in [\epoch(\guattime[time=\slotstart(\firstslot(\epoch(t)-1))]),\epoch(t)-1] \implies C  \preceq \bconfirmed[val=v,time=\slotstart(\prevfirstslotepoch{t})]$
        \item $\canonical[blck={\bconfirmed[val=v,time=\slotstart(\prevfirstslotepoch{t})]},time=t,to=\slotstart(\epoch(t)+1)]$
    \end{enumerate}
\end{lemma}

\begin{proof}
    Lemma's assumption~\ref{itm:lem:conf-prev-slot-canonical-at-the-start-of-an-epoch:3}
    implies that $\epoch(\bconfirmed[val=v,time=\slotstart(\prevfirstslotepoch{t})]) = \epoch(t)-1$ and $\var[val=v]{\mathit{is\_chain\_one\_confirmed}}(\bconfirmed[val=v,time=\slotstart(\prevfirstslotepoch{t})],\guattime[val=v,time={\slotstart(\firstslot(\epoch(\var[val=v]{\now}))-1)}])$.
    
    Note that this implies that $\slotstart(epoch(\bconfirmed[val=v,time=\slotstart(\prevfirstslotepoch{t})]) +2) = \slotstart(\epoch(t)+1)$.


    % Now, we prove tha $\sir(\bconfirmed[val=v,time=\slotstart(\prevfirstslotepoch{t})],t,\guattime[val=v,time={\slotstart(\firstslot(\epoch(\var[val=v]{\now}))-1)}],\block(\guattime[val=v,time={\slotstart(\firstslot(\epoch(\var[val=v]{\now}))-1)}]))$ holds.

    $\var[val=v]{\mathit{is\_chain\_one\_confirmed}}(\bconfirmed[val=v,time=\slotstart(\prevfirstslotepoch{t})],\guattime[val=v,time={\slotstart(\firstslot(\epoch(\var[val=v]{\now}))-1)}])$ implies that $\block(\guattime[val=v,time={\slotstart(\firstslot(\epoch(\var[val=v]{\now}))-1)}]) \preceq \bconfirmed[val=v,time=\slotstart(\prevfirstslotepoch{t})]$.
    Given that $\epoch(\guattime[val=v,time={\slotstart(\firstslot(\epoch(\var[val=v]{\now}))-1)}])\leq \epoch(t)-1 = \epoch(\bconfirmed[val=v,time=\slotstart(\prevfirstslotepoch{t})])$, we have that $\guattime[val=v,time={\slotstart(\firstslot(\epoch(\var[val=v]{\now}))-1)}] \preceq \bconfirmed[val=v,time=\slotstart(\prevfirstslotepoch{t})]$.
    % $\var[val=v]{\mathit{is\_chain\_one\_confirmed}}(\bconfirmed[val=v,time=\slotstart(\prevfirstslotepoch{t})],\guattime[val=v,time={\slotstart(\firstslot(\epoch(\var[val=v]{\now}))-1)}])$ then also implies \sirone.
    This further implies that \sirone holds.

    \Cref{lem:prev-confirmed-not-filtered-out-start-of-epoch}  proves \ref{def:induction-conditions:all-validators:not-filtered-out}.

    Let $C$ be a justified checkpoint such that $\epoch(C) \in [\epoch(\guattime[time=\slotstart(\firstslot(\epoch(t)-1))]),\epoch(t)-1]$.
    \Cref{lem:gj-prec-prev-confirmed-at-start-of-epoch} implies $C  \preceq \bconfirmed[val=v,time=\slotstart(\prevfirstslotepoch{t})]$.
    Given that, as proven above, $\guattime[val=v,time={\slotstart(\firstslot(\epoch(\var[val=v]{\now}))-1)}] \preceq \bconfirmed[val=v,time=\slotstart(\prevfirstslotepoch{t})]$, this implies that $\guattime[val=v,time={\slotstart(\firstslot(\epoch(\var[val=v]{\now}))-1)}]$ does not conflict with $C$.
    Then, given that we assume $\epoch(C)\geq \epoch(\guattime[val=v,time={\slotstart(\firstslot(\epoch(\var[val=v]{\now}))-1)}])$, we have that $C\succeq \guattime[val=v,time={\slotstart(\firstslot(\epoch(\var[val=v]{\now}))-1)}]$.

    Given that $\epoch(\gjattime[time=t',val=v']) \in [\epoch(\guattime[time=\slotstart(\firstslot(\epoch(t)-1))]),\epoch(t)-1]$ for any honest validator $v'$ and time $t' \in [\slotstart(\epoch(t)),\slotstart(\epoch(t)+1)]$, \ref{def:induction-conditions:all-validators:gj-succ} holds.


    % Let $v'$ be any honest validator and $t' \geq \epoch(t)$ such that $\epoch(\gjattime[time=t',val=v']\leq\epoch(t)-1$.
    % \Cref{lem:gj-prec-prev-confirmed-at-start-of-epoch} implies $\gjattime[time=t',val=v']  \preceq \bconfirmed[val=v,time=\slotstart(\prevfirstslotepoch{t})]$.
    % Given that, as proven above, $\guattime[val=v,time={\slotstart(\firstslot(\epoch(\var[val=v]{\now}))-1)}] \preceq \bconfirmed[val=v,time=\slotstart(\prevfirstslotepoch{t})]$, this implies that $\guattime[val=v,time={\slotstart(\firstslot(\epoch(\var[val=v]{\now}))-1)}]$ does not conflict with $\gjattime[time=t',val=v']$.
    % Then, given that due to synchorny, $\epoch(\gjattime[time=t',val=v'])\geq \epoch(\guattime[val=v,time={\slotstart(\firstslot(\epoch(\var[val=v]{\now}))-1)}])$, we have that $\gjattime[time=t',val=v']\succeq \guattime[val=v,time={\slotstart(\firstslot(\epoch(\var[val=v]{\now}))-1)}]$.
    % This also implies that \ref{def:induction-conditions:all-validators:gj-succ} holds.

    % This, \Cref{lem:gj-at-least-e-2-curr-slot,lem:gj-does-not-conflict} we can conclude that $\bconfirmed[val=v,time=\slotstart(\prevfirstslotepoch{t})]$ does not conflict with $\gjattime[time=t',val=v']$.



    % $\epoch(t) > \epoch(\gjattime[time=t',val=v']) \geq \epoch(\guattime[val=v,time={\slotstart(\prevfirstslotepoch{t})}]) \geq \epoch(t)-2$b


    % Assumption \ref{itm:lem:conf-prev-slot-canonical-at-the-start-of-an-epoch:4} of the Lemma implies that no justified checkpoint for epoch $\epoch(t)-1$ conflicting with $\bconfirmed[val=v,time=\slotstart(\prevfirstslotepoch{t})]$ can exist.





    % Then, this, \Cref{lem:gu-prec-gj-start-epoch-when-prec-conf-from-at-least-prev-epoch,lem:epoch-gu-less-than-two-epoch-ago-start-epoch}, $\epoch(\gjattime[time=t',val=v']) \geq \epoch(\guattime[val=v,time={\slotstart(\firstslot(\epoch(\var[val=v]{\now}))-1)}])$ imply \ref{def:induction-conditions:all-validators:gj-succ} and \ref{def:induction-conditions:all-validators:gj-succ-cs}.

    \sirone, \sirtwo and \sirthree and \Cref{lem:ffg-condition-on-q-implies-safety} imply that $\canonical[time=t,blck={\bconfirmed[val=v,time=\slotstart(\prevfirstslotepoch{t})]},to=\slotstart(\epoch(t)+1)]$. 

    % This then implies that no checkpoint for epoch $\epoch(t)$ conflicting with $\bconfirmed[val=v,time=\slotstart(\prevfirstslotepoch{t})]$ can ever be justified which concldes the proof for \sirfive.

    % \ref{def:induction-conditions:ub} holds by assumption.
\end{proof}


\begin{lemma}\label{lem:output-find-latest-canonical-canonical-at-the-start-of-an-epoch}
    % Let $b_o := \var[val=v]{\findlatestconfirmeddescendant}(b_c)$.
    Let $b_c$ be anya block.
    If
    \begin{enumerate}
        \item $\bconfirmed[val=v,time=\slotstart(\slot(t))] =  \var[val=v,time=\slotstartslot{t}]{\findlatestconfirmeddescendant}(b_c)$
        \item $\slotstart(\prevfirstslotepoch{t})\geq \GST$
        % \item $\sir(b_c,t,\guattime[val=v,time={\slotstart(\slot({t})-1)}],\cdot)$ holds
        \item $\canonical[blck=b_c,time={\slotstartslot{t}},to=\slotstart(\epoch(t)+1)]$
        \item \label{itm:lem:output-find-latest-canonical-canonical-at-the-start-of-an-epoch:4}for any justified checkpiont $C$, $\epoch(C) \in [\epoch(\guattime[time=\slotstart(\firstslot(\epoch(t)-1))]),\epoch(t)-1] \implies C  \preceq b_c$
        \item  \label{itm:lem:output-find-latest-canonical-canonical-at-the-start-of-an-epoch:5} for any justified checkpiont $C$, $\epoch(C) \in [\epoch(\guattime[time=\slotstart(\firstslot(\epoch(t)-1))]),\epoch(t)-1] \implies C  \succeq \guattime[time=\slotstart(\prevfirstslotepoch{t}),val=v]$
        % \item \ref{def:induction-conditions:ub} holds for a block $b_0$ s.t. $b_0 \preceq b_c$ and $\epoch(b_0) = \epoch(t)-1$ %\bconfirmed[val=v,time=\slotstart(\prevfirstslotepoch{t})]
        % \item $\epoch(b_c) \geq \epoch(\var[val=v]{\now})-1$
        % \item $t = \slotstart(\slot(t))$

        % \item $\var[val=v]{\now} = \slotstart(\epoch(\var[val=v]{\now}))$
    \end{enumerate},
    then
    \begin{enumerate}
        % \item for any honest validators $v'$ and time $t'$ s.t. $\epoch(t') = \epoch(t)$, $\gjattime[time=t',val=v']  \preceq \bconfirmed[val=v,time=\slotstart(\slot(t))]$
        \item for any justified checkpiont $C$, $\epoch(C) \in [\epoch(\guattime[time=\slotstart(\firstslot(\epoch(t)-1))]),\epoch(t)-1] \implies C  \preceq \bconfirmed[val=v,time=\slotstart(\slot(t))]$\RSfn{Not sure this conclusion is ever used. This might be true for conclusions in other Lemmas though. Perhaps le't leave it just in case as these proofs are not that polished anyway.}
        \item for any justified checkpiont $C$, $\epoch(C) \in [\epoch(\guattime[time=\slotstart(\firstslot(\epoch(t)-1))]),\epoch(t)-1] \implies C  \succeq \ceba[val=v,time=\slotstartslot{t}]$
        \item $\sir(\bconfirmed[val=v,time=\slotstart(\slot(t))],t,\ceba[val=v,time=\slotstartslot{t}],b_c).\{ \sirone, \sirtwo, \sirthree\}$ holds.
        % \item $\sir(b_o,t,\guattime[val=v,time={\s\lotstart(\slot(\var[val=v]{\now})-1)}],b_c)$, with the exception of  \ref{def:induction-conditions:ub}, holds
        \item $\canonical[blck=b_o,time={\slotstartslot{t}},to=\slotstart(\epoch(t)+1)]$
    \end{enumerate}
\end{lemma}

\begin{proof}
        We prove first that $\sir(\bconfirmed[val=v,time=\slotstart(\slot(t))],t,\ceba[val=v,time=\slotstartslot{t}],b_c).\{ \sirone, \sirtwo, \sirthree\}$ holds.
        Let $v'$ be any honest validator and $t' \in [t, \slotstart(\epoch(t)+1)]$.



        % If $b_c= b_o$ by the inductive hypothesis above.

        % From \Cref{lem:if-new-bc-then-output-find-latest} we know that\\ $b_o=\findlatestconfirmeddescendant(b_c)$.

        We know that $\bconfirmed[val=v,time=\slotstart(\slot(t))] \succeq b_c$.

        Due to synchrony, we know that $\epoch(\ceba[val=v,time=t]) \in [\epoch(\guattime[time=\slotstart(\firstslot(\epoch(t)-1))]),\epoch(t)-1]$ and $\epoch(\gjattime[val=v',time=t']) \in [\epoch(\guattime[time=\slotstart(\firstslot(\epoch(t)-1))]),\epoch(t)-1]$.
        Then, Lemma's condition \ref{itm:lem:output-find-latest-canonical-canonical-at-the-start-of-an-epoch:4} implies $\ceba[val=v',time=t'] \preceq b_o$ and $\gjattime[val=v',time=t'] \preceq b_o$.

        % Assumption \ref{itm:lem:output-find-latest-canonical-canonical-at-the-start-of-an-epoch:4} of the Lemma's statement then implies that $\gjattime[time=t',val=v'] \preceq \bconfirmed[val=v,time=\slotstart(\slot(t))]$ for any time $t' \in [\slotstart(\epoch(t)),\slotstart(\epoch(t)+1)]$ and an honest validator $v'$.

        % We can prove that there exists a time $t'' \in [\slotstart(\epoch(t)),\slotstart(\epoch(t)+1)]$ and an honest validator $v''$ such that $\ceba[val=v,time=\slotstartslot{t}] = \gjattime[time=t'',val=v'']$. (If we are in the first slot then $t''$ is any time and $v''$ is any validator, otherwise, $t''= \slotstart(\slot(t)-1)$ and $v'' = v$.)

        % Then, from the above we can conclude that $\ceba[val=v,time=\slotstartslot{t}]  \preceq b_o$.

        We also know that $\findlatestconfirmeddescendant$ ensures that\\
            $\mathit{isLMDGHOSTSafeFrom}(b_o,t,\ceba[val=v,time=\slotstartslot{t}],b_c)$. 
        Hence, \sirone holds.


        Also, $\gjattime[time=t',val=v'] \preceq b_o$ and
        \Cref{lem:conf-prev-epoch-then-vs-two-epochs-ago} imply \ref{def:induction-conditions:all-validators:not-filtered-out}.

        % We know that $\epoch(t)-2\leq\epoch(\guattime[val=v,time={\slotstart(\prevfirstslotepoch{t})}])\leq\epoch(\ceba[val=v,time=\slotstartslot{t}])\leq\epoch(\gjattime[time=t',val=v'])\leq\epoch(t)-1$.

        Then, if $\epoch(\ceba[val=v,time=\slotstartslot{t}])=\epoch(\guattime[time=\slotstart(\firstslot(\epoch(t)-1))])$, 
        $\ceba[val=v,time=\slotstartslot{t}]= \guattime[val=v,time={\slotstart(\slot({t})-1)}]$ and Lemma's condition~\ref{itm:lem:output-find-latest-canonical-canonical-at-the-start-of-an-epoch:5} implies $\gjattime[time=t',val=v']\succeq \ceba[val=v,time=\slotstartslot{t}]$.
        Otherwise, \Cref{lem:epoch-gu-less-than-two-epoch-ago-start-epoch} implies that 
        $\epoch(\ceba[val=v,time=\slotstartslot{t}])=\epoch(t)-1$. 
        Then,  $\gjattime[time=t',val=v'] = \ceba[val=v,time=\slotstartslot{t}]$.
        Hence, \ref{def:induction-conditions:all-validators:gj-succ} holds.

        Finally, \sirone, \sirtwo and \sirthree,   $\canonical[blck={b_c},time=t, to=\slotstart(\epoch(t)+1)]$, and \Cref{lem:ffg-condition-on-q-implies-safety} imply that $\canonical[time=t,blck={\var[val=v,time=\slotstart(\slot(t)-1)]{\bconfirmed}},to=\slotstart(\epoch(t)+1)]$. 


        % $\sir(b_c,t,\guattime[val=v,time={\slotstart(\slot({t})-1)}],\cdot)$ clearly implies \ref{def:induction-conditions:all-validators:gj-succ}$(b_o,t,\guattime[val=v,time={\slotstart(\slot(\var[val=v]{\now})-1)}],b_c)$.

        % \ref{def:induction-conditions:all-validators:gj-succ-cs} is clearly implied by the Lemma's assumptions.

        % % \ref{def:induction-conditions:ub} is cleraly implied by the Lemma's assumptions.

        % \sirfive can be proven as in the proof of \Cref{lem:conf-prev-slot-canonical-at-the-start-of-an-epoch}: from the proof of the previous conditions, we can conclude that $\canonical[time=t,blck={b_o},to=\slotstart(\epoch(t)+1)]$ from which we can prove that  no checkpoint for epoch $\epoch(t) = \epoch(b_o)+1$ conflicting with ${b_o}$ can ever be justified.
        % \ref{def:induction-conditions:ub} holding for ${b_o}$ implies \sirfive  for epoch $\epoch(b) = \epoch(t)-1$, 
\end{proof}

% \begin{proof}
    
%     % We need to prove that $\sir(b_o,t,\guattime[val=v,time={\slotstart(\slot(\var[val=v]{\now})-1)}],b_c)$ holds.  
    
%     We know that 
%     \begin{enumerate}
%         \item $\findlatestconfirmeddescendant$ ensures that\\ $\mathit{isLMDGHOSTSafeFrom}(b_o,t,\guattime[val=v,time={\slotstart(\slot(\var[val=v]{\now})-1)}],b_c)$ 
%         \item  $\sir(b_c,t,\guattime[val=v,time={\slotstart(\slot({t})-1)}],\cdot)$ implies  $\guattime[val=v,time={\slotstart(\slot(\var[val=v]{\now})-1)}] \preceq b_c$.
%         $b_o = \var[val=v]{\findlatestconfirmeddescendant}(b_c)$ then implies $\guattime[val=v,time={\slotstart(\slot(\var[val=v]{\now})-1)}] \preceq b_c \preceq b_o$.
%         % \item Given the above, $\block(\guattime[val=v,time={\slotstart(\slot(\var[val=v]{\now})-1)}])  \preceq b_o$
%     \end{enumerate}
%     Hence, \sirone holds.

%     Given that $b_o \succeq b_c$,
%     assumption \ref{itm:lem:output-find-latest-canonical-canonical-at-the-start-of-an-epoch:4} implies that $\gjattime[time=t',val=v'] \preceq b_c  \preceq b_o$.
%     \Cref{lem:conf-prev-epoch-then-vs-two-epochs-ago} then implies \ref{def:induction-conditions:all-validators:not-filtered-out}.

%     $\sir(b_c,t,\guattime[val=v,time={\slotstart(\slot({t})-1)}],\cdot)$ clearly implies \ref{def:induction-conditions:all-validators:gj-succ}$(b_o,t,\guattime[val=v,time={\slotstart(\slot(\var[val=v]{\now})-1)}],b_c)$.

%     % \ref{def:induction-conditions:all-validators:gj-succ-cs} is clearly implied by the Lemma's assumptions.

%     % \ref{def:induction-conditions:ub} is cleraly implied by the Lemma's assumptions.

%     \sirfive can be proven as in the proof of \Cref{lem:conf-prev-slot-canonical-at-the-start-of-an-epoch}: from the proof of the previous conditions, we can conclude that $\canonical[time=t,blck=b_o,to=\slotstart(\epoch(t)+1)]$ from which we can prove that  no checkpoint for epoch $\epoch(t) = \epoch(b_o)+1$ conflicting with $b_o$ can ever be justified.
%     \ref{def:induction-conditions:ub} holding for $b_o$ implies \sirfive  for epoch $\epoch(b) = \epoch(t)-1$, 
% \end{proof}

\begin{lemma}\label{lem:code-implications-of-confirmed-block-from-prev-epoch-at-the-beginning-of-epoch}
        If
    \begin{enumerate}
        % \item $\slotstart(\prevfirstslotepoch{t})\geq \GST$
        % \item  $t = \slotstart(\epoch(t))$
        \item $\epoch(\bconfirmed[val=v,time=\slotstart(\epoch(t))])=\epoch(t)-1$
        % \item if $\bconfirmed[val=v,time=\slotstart(\prevfirstslotepoch{t})] \preceq \bconfirmed[val=v,time=\slotstart(\epoch(t))]$,
        % then no checkpoint $C$ s.t. $\epoch(C) = \epoch(\bconfirmed[val=v,time=\slotstart(\prevfirstslotepoch{t})])$ and $C \neq \chkp(\bconfirmed[val=v,time=\slotstart(\prevfirstslotepoch{t})])$ can ever be justified
        % \item \ref{def:induction-conditions:ub} holds for $\var[val=v,time=\slotstart(\slot(t)-1)]{\bconfirmed}$
        % \item \ref{def:induction-conditions:ub} holds for $\var[val=v,time=\slotstart(\slot(t)-1)]{\bconfirmed}$
        % \item $\slotstart(\lastslot(\epoch(t)-1)) \geq \GST$
        % \item $\epoch(b_c) \geq \epoch(t)-1$
        % \item $b_c \in \filtered[val=v',time=t']$
    \end{enumerate},
    then, one of the following conditions hold
    \begin{enumerate}
        % \item $\bconfirmed[val=v,time=\slotstart(\epoch(t))] = \block(\gfattime[val=v,time={\var[val=v]{\now}}])$
        \item \sloppy{the \KwSty{if} condition at line \Cref{ln:if-bcand-npreceq-head} during the execution of $\var[val=v,time=\slotstart(\epoch(t))]{\getlatestconfirmed}(\bconfirmed[val=v,time=\slotstart(\prevfirstslotepoch{t})])$ is false 
        and $\bconfirmed[val=v,time=\slotstart(\epoch(t))] = \var[val=v]{\findlatestconfirmeddescendant}(\bconfirmed[val=v,time=\slotstart(\prevfirstslotepoch{t})])$.}
        \item $\guattime[val=v,time=\slotstart(\prevfirstslotepoch{t})]=\chkp(\bconfirmed[val=v,time=\slotstart(\epoch(t))])$ and\\ 
        $\bconfirmed[val=v,time=\slotstart(\epoch(t))] = \var[val=v]{\findlatestconfirmeddescendant}(\block(\guattime[val=v,time=\slotstart(\prevfirstslotepoch{t})]))$
        and $\exists b' \succeq \bconfirmed[val=v,time=\slotstart(\epoch(t))], \gu(b')=\chkp(\bconfirmed[val=v,time=\slotstart(\epoch(t))])$
        % \item $\bconfirmed[val=v,time=\slotstart(\epoch(t))] \succeq \block(\guattime[val=v,time=\slotstart(\prevfirstslotepoch{t})])$ and $\epoch(\guattime[val=v,time=\slotstart(\prevfirstslotepoch{t})])= \epoch(t)-1$
    \end{enumerate}
\end{lemma}

\begin{proof}
    TBD
\end{proof}

\begin{lemma}\label{lem:gu-e-1-canonical}
    If
    \begin{enumerate}
        \item $\slotstart(\prevfirstslotepoch{t})\geq \GST$
        % \item $t = \slotstart(\epoch(t))$
        \item $\epoch(\guattime[val=v,time=\slotstart(\prevfirstslotepoch{t})]) = \epoch(t)-1$
    \end{enumerate},
    then,
    \begin{enumerate}
        \item $\canonical[blck={\block(\guattime[val=v,time=\slotstart(\prevfirstslotepoch{t})])},time=\slotstartslot{t}]$.
        \item for any justified checkpiont $C$, $\epoch(C) = \epoch(t)-1 \implies C  \preceq \block(\guattime[time=\slotstart(\firstslot(\epoch(t)-1))])$
        \item   for any justified checkpiont $C$, $\epoch(C) =\epoch(t)-1 \implies C  \succeq \guattime[time=\slotstart(\prevfirstslotepoch{t}),val=v]$
    \end{enumerate}
\end{lemma}

\begin{proof}
    By induction on $t' \geq \slotstartslot{t}$.
    Let $b := \block(\guattime[val=v,time=\slotstart(\prevfirstslotepoch{t})])$.
    We will show that $b \preceq \LMDGHOSTHFC(\viewattime[val=v',time=t'])$.
    \begin{description}
        \item[Base case: {$\epoch(t') = \epoch(t)$}.] Because of the synchrony assumption and the fact that $\epoch(\guattime[val=v,time=\slotstart(\prevfirstslotepoch{t})]) = \epoch(t)-1$,
        we know that $\gjattime[val=v',time=t'] = \guattime[val=v,time=\slotstart(\prevfirstslotepoch{t})]$ for any honest validator $v'$ and time $t'$ such that $\epoch(t') = \epoch(t)$.
        Clearly, $b \preceq \LMDGHOSTHFC(\viewattime[val=v',time=t'])$.
        \item[Inductive case: {$\epoch(t') > \epoch(t)$}.] We assume that the Lemma holds for any $t'' \geq t$ such that $\epoch(t'') < \epoch(t')$ and prove that it also holds for $t'$.        
        We will show that $b \preceq \gjattime[val=v',time=t']$. Then, clearly, $b \preceq \LMDGHOSTHFC(\viewattime[val=v',time=t'])$.
        By cases.
        \begin{description}
            \item[Case 1: {$\epoch(\gjattime[val=v',time=t']) = \epoch(\guattime[val=v,time=\slotstart(\prevfirstslotepoch{t})])$}.] Clearly, $\gjattime[val=v',time=t'] = \guattime[val=v,time=\slotstart(\prevfirstslotepoch{t})]$ in this case, thus $b = \block(\gjattime[val=v',time=t'])$.
            \item[Case 2: {$\epoch(\gjattime[val=v',time=t']) \neq \epoch(\guattime[val=v,time=\slotstart(\prevfirstslotepoch{t})])$}.]
            By the definition of the greatest justified checkpoint, $\epoch(\gjattime[val=v',time=t']) \leq \epoch(t')-1$ which implies $\epoch(t) \leq \epoch(\gjattime[val=v',time=t']) \leq \epoch(t'')$ for this case.
            From the inductive hypothesis we know that $b \preceq \LMDGHOSTHFC(\viewattime[val=v',time=t''])$ which implies that during each epoch $e \in \left[\epoch(t), \epoch(t'')\right]$ all honest validators cast their FFG votes in the support of $\chkp(b',e)$ such that $b' \succeq b$.
            Thus, given the synchrony assumption no checkpoint $\chkp'$ conflicting with $b$ such that $\epoch(\chkp') \in \left[\epoch(t), \epoch(t'')\right]$ can ever be justified.
            Given that, we conclude $b \prec \gjattime[val=v',time=t']$.
        \end{description}
        We have show that $b \preceq \gjattime[val=v',time=t']$ which proves that $\canonical[blck={\block(\guattime[val=v,time=\slotstart(\prevfirstslotepoch{t})])},time=\slotstartslot{t}]$.

        The other two conclusions follow from the fact that if $C$ is a justified checkpoint such that $\epoch(C) = \epoch(t)-1$, then $C = \guattime[val=v,time=\slotstart(\prevfirstslotepoch{t})]$.
    \end{description}
\end{proof}

\begin{lemma}\label{lem:confirmed-end-first-slot-canonical}
    If
    \begin{enumerate}
        \item $\slotstart(\prevfirstslotepoch{t})\geq \GST$
        % \item  $t = \slotstart(\epoch(t))$
        \item $\epoch(\bconfirmed[val=v,time=\slotstart(\epoch(t))])\geq\epoch(t)-1$
        \item if $\bconfirmed[val=v,time=\slotstart(\prevfirstslotepoch{t})] \preceq \bconfirmed[val=v,time=\slotstart(\epoch(t))]$,
        then  no checkpoint $C$ s.t. $\epoch(C) = \epoch(t)-1$ and $\block(C)$ conflicts with  $\bconfirmed[val=v,time=\slotstart(\prevfirstslotepoch{t})]$ can ever be justified
        % \item \ref{def:induction-conditions:ub} holds for $\var[val=v,time=\slotstart(\slot(t)-1)]{\bconfirmed}$
        % \item \ref{def:induction-conditions:ub} holds for $\var[val=v,time=\slotstart(\slot(t)-1)]{\bconfirmed}$
        % \item $\slotstart(\lastslot(\epoch(t)-1)) \geq \GST$
        % \item $\epoch(b_c) \geq \epoch(t)-1$
        % \item $b_c \in \filtered[val=v',time=t']$
    \end{enumerate},
    then, 
    \begin{enumerate}
        \item  $\sir(\bconfirmed[val=v,time=\slotstart(\epoch(t))],t,\guattime[val=v,time={\slotstart(\slot(\var[val=v]{\now})-1)}],\cdot).\{\sirone,\sirtwo,\sirthree\}$ holds.
        \item $\canonical[blck={\bconfirmed[val=v,time=\slotstart(\epoch(t))]},time=t,to=\slotstart(\epoch(t)+1)]$
        \item for any justified checkpiont $C$, $\epoch(C) \in [\epoch(\guattime[time=\slotstart(\firstslot(\epoch(t)-1))]),\epoch(t)-1] \implies C  \preceq \bconfirmed[val=v,time=\slotstart(\epoch(t))]$
        \item   for any justified checkpiont $C$, $\epoch(C) \in [\epoch(\guattime[time=\slotstart(\firstslot(\epoch(t)-1))]),\epoch(t)-1] \implies C  \succeq \guattime[time=\slotstart(\prevfirstslotepoch{t}),val=v]$
    \end{enumerate}
\end{lemma}

\begin{proof}
    Follows from \Cref{lem:code-implications-of-confirmed-block-from-prev-epoch-at-the-beginning-of-epoch,lem:conf-prev-slot-canonical-at-the-start-of-an-epoch,lem:output-find-latest-canonical-canonical-at-the-start-of-an-epoch,lem:gu-e-1-canonical}.
    \RSfn{We might want to explain this a bit more}


    % If $\bconfirmed[val=v,time=\slotstart(\prevfirstslotepoch{t})] \preceq \bconfirmed[val=v,time=\slotstart(\slot(t))]$, then apply \Cref{lem:conf-prev-slot-canonical-at-the-start-of-an-epoch,lem:output-find-latest-canonical-canonical-at-the-start-of-an-epoch} to conclude the proof.

    % Otherwise, 
    % It should be easy to conclude from \Cref{lem:conf-prev-slot-canonical-at-the-start-of-an-epoch,lem:output-find-latest-canonical-canonical-at-the-start-of-an-epoch,lem:gu-e-1-canonical}.
\end{proof}

\begin{lemma}\label{lem:if-new-bc-then-output-find-latest}
    Pick any $b_c \in  \var[val=v,time=\slotstart(\slot(t))]{\bcands}$.
    If
    \begin{enumerate}
        \item $\slot(t) > \firstslot(\epoch(t))$
        \item $\epoch(b_c) \geq \epoch(t)-1$
    \end{enumerate}
    ,then
    \begin{enumerate}
        \item $b_c \neq \var[val=v,time=\slotstart(\slot(t)-1)]{\bconfirmed}  \implies b_c = \var[val=v]{\findlatestconfirmeddescendant}(\var[val=v,time=\slotstart(\slot(t)-1)]{\bconfirmed})$
        % \item $\var[val=v,time=\slotstart(\slot(t)-1)]{\bconfirmed} \preceq b_c$
    \end{enumerate}
\end{lemma}


\begin{lemma}\label{lem:conf-beginning-epoch-prec-bcand}
    Pick any $b_c \in  \var[val=v,time=\slotstart(\slot(t))]{\bcands}$.
    If
    \begin{enumerate}
        \item $\slot(t) > \firstslot(\epoch(t))$
        \item $\epoch(b_c) \geq \epoch(t)-1$
    \end{enumerate}
    ,then, for every  $s' \in [\firstslot(\epoch(t)),\slot(t)]$,
    \begin{enumerate}
        \item $\var[val=v,time=\slotstart(s')]{\bconfirmed} \preceq b_c$
        \item $\epoch(\var[val=v,time=\slotstart(s')]{\bconfirmed}) \geq \epoch(t)-1$
    \end{enumerate}
\end{lemma}

\begin{lemma}\label{lem:canonical-for-current-epoch-with-extra-assum}
    If
    \begin{enumerate}
        \item $\slotstart(\prevfirstslotepoch{t})\geq \GST$
        % \item  $t = \slotstart(\slot(t))$
        \item $\epoch(\bconfirmed[val=v,time=\slotstart(\slot(t))])\geq\epoch(t)-1$
        \item if $\bconfirmed[val=v,time=\slotstart(\prevfirstslotepoch{t})] \preceq \bconfirmed[val=v,time=\slotstart(\epoch(t))]$,
        then  no checkpoint $C$ s.t. $\epoch(C) = \epoch(t)-1$ and $\block(C)$ conflicts with  $\bconfirmed[val=v,time=\slotstart(\prevfirstslotepoch{t})]$ can ever be justified
        % \item \ref{def:induction-conditions:ub} holds for $\var[val=v,time=\slotstart(\slot(t)-1)]{\bconfirmed}$
        % \item $\slotstart(\lastslot(\epoch(t)-1)) \geq \GST$
        % \item $\epoch(b_c) \geq \epoch(t)-1$
        % \item $b_c \in \filtered[val=v',time=t']$
    \end{enumerate},
    then,
    \begin{enumerate}
        \item $\canonical[blck={\bconfirmed[val=v,time=\slotstart(\slot(t))]},time=t, to=\slotstart(\epoch(t)+1)]$
    \end{enumerate}
\end{lemma}

\begin{proof}
    % First note that \Cref{lem:conf-beginning-epoch-prec-bcand, lem:output-find-latest-canonical-canonical-at-the-start-of-an-epoch} imp
    By induction on slot $\sind$.
    
    % Also, add the following inductive hypothesis.
    % \begin{enumerate}
    %     \item for any justified checkpiont $C$, $\epoch(C) \in [\epoch(\guattime[time=\slotstart(\firstslot(\epoch(t)-1))]),\epoch(t)-1] \implies C  \preceq \bconfirmed[val=v,time=\slotstart(\sind)]$
    %     \item   for any justified checkpiont $C$, $\epoch(C) \in [\epoch(\guattime[time=\slotstart(\firstslot(\epoch(t)-1))]),\epoch(t)-1] \implies C  \succeq \guattime[time=\slotstart(\prevfirstslotepoch{t}),val=v]$\RSfn{Even though $\sind$ does not appear here, I list this as an inductive hypothesis here for convenience.}    
    %     % \item $\var[val=v,time=\slotstart(\slot(\tind))]{\bconfirmed} \succeq \bconfirmed[val=v,time=\slotstart(\prevfirstslotepoch{t})]$
    %     % \item for any honest validators $v'$ and time $t'$ s.t. $\epoch(t') = \epoch(t)$, $\gjattime[time=t',val=v']  \preceq \var[val=v,time=\slotstart(\slot(\tind))]{\bconfirmed}$
    %     % \item  for any honest validators $v'$ and time $t'$ s.t. $\epoch(t') = \epoch(t)$, $\gjattime[time=t',val=v']  \succeq \guattime[time=\slotstart(\prevfirstslotepoch{t}),val=v]$
    % \end{enumerate}
    \begin{description}
        \item[Base Case: $\sind = \firstslot(\epoch(t))$.]  \Cref{lem:confirmed-end-first-slot-canonical} proves the base case.
        \item[Inductive Step: $\sind > \firstslot(\epoch(t))$.] 
        From \Cref{lem:conf-beginning-epoch-prec-bcand}, we know that $\bconfirmed[val=v,time=\slotstart(\sind)] \succeq \var[val=v,time=\slotstart(\sind-1)]{\bconfirmed}$.


        If $\var[val=v,time=\slotstart(\sind-1)]{\bconfirmed} = \bconfirmed[val=v,time=\slotstart(\sind)]$, then $\canonical[blck={\var[val=v,time=\slotstart(\sind)]{\bconfirmed}},time=t, to=\slotstart(\epoch(t)+1)]$ follows by the inductive hypothesis.

        Now, assume $\var[val=v,time=\slotstart(\sind-1)]{\bconfirmed} \neq \bconfirmed[val=v,time=\slotstart(\sind)]$.
        From \Cref{lem:if-new-bc-then-output-find-latest,lem:conf-beginning-epoch-prec-bcand}, we know that\\ $\bconfirmed[val=v,time=\slotstart(\sind)]=\findlatestconfirmeddescendant(\var[val=v,time=\slotstart(\sind-1)]{\bconfirmed})$ and $\bconfirmed[val=v,time=\slotstart(\sind)] \succeq \var[val=v,time=\slotstart(\firstslot(\epoch(\sind)))]{\bconfirmed}$.

        Then, \Cref{lem:confirmed-end-first-slot-canonical} implies that
        \begin{enumerate}
            \item for any justified checkpiont $C$, $\epoch(C) \in [\epoch(\guattime[time=\slotstart(\firstslot(\epoch(t)-1))]),\epoch(t)-1] \implies C  \preceq \bconfirmed[val=v,time=\slotstart(\sind)]$
            \item   for any justified checkpiont $C$, $\epoch(C) \in [\epoch(\guattime[time=\slotstart(\firstslot(\epoch(t)-1))]),\epoch(t)-1] \implies C  \succeq \guattime[time=\slotstart(\prevfirstslotepoch{t}),val=v]$
        \end{enumerate}

        Given that, by the inductive hypothesis, $\canonical[blck={\var[val=v,time=\slotstart(\sind-1)]{\bconfirmed}},time=t, to=\slotstart(\epoch(t)+1)]$,
        we can apply \Cref{lem:output-find-latest-canonical-canonical-at-the-start-of-an-epoch} and conclude the proof.



        % \sep

        % From \Cref{lem:conf-beginning-epoch-prec-bcand} and the extra inductive hypothesis, we know that $\bconfirmed[val=v,time=\slotstart(\sind)] \succeq \var[val=v,time=\slotstart(\sind-1)]{\bconfirmed}\succeq C$.

        % If $\var[val=v,time=\slotstart(\sind-1)]{\bconfirmed} = \bconfirmed[val=v,time=\slotstart(\sind)]$, then $\canonical[blck={\var[val=v,time=\slotstart(\sind-1)]{\bconfirmed}},time=t, to=\slotstart(\epoch(t)+1)]$ follows by the inductive hypotheses above.

        % Then, assume $\var[val=v,time=\slotstart(\sind-1)]{\bconfirmed} \neq \bconfirmed[val=v,time=\slotstart(\sind)]$.
        % From \Cref{lem:if-new-bc-then-output-find-latest}, we know that\\ $\bconfirmed[val=v,time=\slotstart(\sind)]=\findlatestconfirmeddescendant(\var[val=v,time=\slotstart(\sind-1)]{\bconfirmed})$.
        % By the inductive hypothses, we also know that $\canonical[blck={\var[val=v,time=\slotstart(\sind-1)]{\bconfirmed}},time=t, to=\slotstart(\epoch(t)+1)]$.

        % This, together with the addditional inducive hypotheses allows us to apply \Cref{lem:output-find-latest-canonical-canonical-at-the-start-of-an-epoch} and conclude the proof.
        % \Cref{lem:gj-prec-prev-confirmed-at-start-of-epoch} then implies that $\gjattime[time=t',val=v'] \preceq \var[val=v,time=\slotstart(\slot(\tind))]{\bconfirmed}$.


        % We know that 
        % \begin{enumerate}
        %     \item $\findlatestconfirmeddescendant$ ensures that\\
        %     $\mathit{isLMDGHOSTSafeFrom}(\var[val=v,time=\slotstart(\slot(\tind))]{\bconfirmed},t,\gjattime[val=v,time={\slotstart(\slot(\var[val=v]{\now})-1)}],\var[val=v,time=\slotstart(\slot(t')-1)]{\bconfirmed})$ 
        %     \item  $\gjattime[time=t',val=v'] \preceq \var[val=v,time=\slotstart(\slot(\tind))]{\bconfirmed}$ implies that $\gjattime[val=v,time={\slotstart(\slot(\var[val=v]{\now})-1)}] \preceq \var[val=v,time=\slotstart(\slot(\tind))]{\bconfirmed}$.
        %     % \item Given the above, $\block(\guattime[val=v,time={\slotstart(\slot(\var[val=v]{\now})-1)}])  \preceq b_o$
        % \end{enumerate}
        % Hence, \sirone holds.

        % $\gjattime[time=t',val=v'] \preceq \var[val=v,time=\slotstart(\slot(\tind))]{\bconfirmed}$ and
        % \Cref{lem:conf-prev-epoch-then-vs-two-epochs-ago} then imply \ref{def:induction-conditions:all-validators:not-filtered-out}.

        % We know that $\epoch(t)-2\leq\epoch(\guattime[val=v,time={\slotstart(\prevfirstslotepoch{t})}])\leq\epoch(\gjattime[val=v,time={\slotstart(\slot(\var[val=v]{\now})-1)}])\leq\epoch(\gjattime[time=t',val=v'])\leq\epoch(t)-1$.

        % If $\epoch(\gjattime[val=v,time={\slotstart(\slot(\var[val=v]{\now})-1)}])=\epoch(t)-2$, 
        % then  $\gjattime[val=v,time={\slotstart(\slot(\var[val=v]{\now})-1)}]= \guattime[val=v,time={\slotstart(\slot({t})-1)}]$.
        % $\sir(b_c,t,\guattime[val=v,time={\slotstart(\slot({t})-1)}],\cdot)$ then implies $\gjattime[time=t',val=v']\succeq \gjattime[val=v,time={\slotstart(\slot(\var[val=v]{\now})-1)}]$.

        % If $\epoch(\gjattime[val=v,time={\slotstart(\slot(\var[val=v]{\now})-1)}])=\epoch(t)-1$, 
        % then  $\gjattime[time=t',val=v'] = \gjattime[val=v,time={\slotstart(\slot(\var[val=v]{\now})-1)}]$.
        % Hence, \ref{def:induction-conditions:all-validators:gj-succ} holds.


        % % $\sir(b_c,t,\guattime[val=v,time={\slotstart(\slot({t})-1)}],\cdot)$ clearly implies \ref{def:induction-conditions:all-validators:gj-succ}$(b_o,t,\guattime[val=v,time={\slotstart(\slot(\var[val=v]{\now})-1)}],b_c)$.

        % % \ref{def:induction-conditions:all-validators:gj-succ-cs} is clearly implied by the Lemma's assumptions.

        % % % \ref{def:induction-conditions:ub} is cleraly implied by the Lemma's assumptions.

        % \sirfive can be proven as in the proof of \Cref{lem:conf-prev-slot-canonical-at-the-start-of-an-epoch}: from the proof of the previous conditions, we can conclude that $\canonical[time=t,blck={\var[val=v,time=\slotstart(\slot(\tind))]{\bconfirmed}},to=\slotstart(\epoch(t)+1)]$ from which we can prove that  no checkpoint for epoch $\epoch(t) = \epoch(b_o)+1$ conflicting with ${\var[val=v,time=\slotstart(\slot(\tind))]{\bconfirmed}}$ can ever be justified.
        % \ref{def:induction-conditions:ub} holding for ${\var[val=v,time=\slotstart(\slot(\tind))]{\bconfirmed}}$ implies \sirfive  for epoch $\epoch(b) = \epoch(t)-1$, 
    \end{description}
\end{proof}

\begin{lemma}\label{lem:no-conflicting-to-c-b-at-the-start-of-an-epoch}
    % Pick any $b_c \in  \var[val=v,time=\slotstart(\slot(t))]{\bcands}$, any time $t' \geq \slotstartslot{t}$ and any honest validator $v'$.
    If
    \begin{enumerate}
        \item $\slotstart(\firstslot(\epoch(t)-1)-1)\geq \GST$
        % \item  $t = \slotstart(\epoch(t))$
        \item\label{itm:lem:no-conflicting-to-c-b-at-the-start-of-an-epoch:3} \sloppy{the \KwSty{if} condition at line \Cref{ln:if-bcand-npreceq-head} during the execution of $\var[val=v,time=\slotstart(\epoch(t))]{\getlatestconfirmed}(\bconfirmed[val=v,time=\slotstart(\prevfirstslotepoch{t})])$ is false}
        % \item\label{itm:lem:conf-prev-slot-canonical-at-the-start-of-an-epoch:4} \ref{def:induction-conditions:ub} holds for $\bconfirmed[val=v,time=\slotstart(\prevfirstslotepoch{t})]$
        % \item $\slotstart(\lastslot(\epoch(t)-1)) \geq \GST$
        % \item $\epoch(b_c) \geq \epoch(t)-1$
        % \item $b_c \in \filtered[val=v',time=t']$
    \end{enumerate},
    then
    \begin{enumerate}
        \item\label{itm:lem:no-conflicting-to-c-b-at-the-start-of-an-epoch:conc1}  for any block $b' \succeq \chkp(\bconfirmed[val=v,time=\slotstart(\prevfirstslotepoch{t})])$ and time $t' \geq \slotstart(\epoch(t))$,$\weightofset[chkp=b']{\ffgvalsetallsentraw[source=,target={\chkp(\bconfirmed[val=v,time=\slotstart(\prevfirstslotepoch{t})])},time=t'] \setminus \slashedset[chkp=b']} \geq \frac{2}{3}\totvalsetweight[chkp=b'] {\allvals}$
        \item\label{itm:lem:no-conflicting-to-c-b-at-the-start-of-an-epoch:conc2} no checkpoint $C$ s.t. $\epoch(C) = \epoch(t)-1$ and $\block(C)$ conflicts with $\bconfirmed[val=v,time=\slotstart(\prevfirstslotepoch{t})]$ can ever be justified
        % \item  if $\epoch(\guattime[time=\slotstart(\prevfirstslotepoch{t}),val=v]) \neq \epoch(t)-1$, then there exists a time $t' \in \{\slotstart(s): s \in [\firstslot(\epoch(t)-1),\lastslot(\epoch(t)-1)]\}$ such that
        % \begin{enumerate}
        %     \item  $\var[val=v,time=t']{\willChkpBeJustified}(\bconfirmed[val=v,time=t'])$.
        %     \item $\canonical[blck={\bconfirmed[val=v,time=t']},time=t',to=\slotstart(\epoch(t))]$
        %     \item $\bconfirmed[val=v,time=t'] \preceq \bconfirmed[val=v,time=\slotstart(\prevfirstslotepoch{t})]$
        %     \item $\epoch(\bconfirmed[val=v,time=t']) = \epoch(t)-1$
        % \end{enumerate}
    \end{enumerate}
\end{lemma}

\begin{proof}
    Conclusion~\ref{itm:lem:no-conflicting-to-c-b-at-the-start-of-an-epoch:conc2} is implied by conclusion~\ref{itm:lem:no-conflicting-to-c-b-at-the-start-of-an-epoch:conc1}.
    So, we just prove the latter.
    Because of condition~\ref{itm:lem:no-conflicting-to-c-b-at-the-start-of-an-epoch:3},
    we know that $\epoch(\bconfirmed[val=v,time=\slotstart(\prevfirstslotepoch{t})])\geq\epoch(t)-1$. 
    From \Cref{lem:no-curr-epochconflict-chkp-is-justified}, we know that there exists a time $t' \in \{\slotstart(s): s \in [\firstslot(\epoch(t)-1),\lastslot(\epoch(t)-1)]\}$ such that $\var[val=v,time=t']{\willChkpBeJustified}(\bconfirmed[val=v,time=t'])$ and $\epoch(\bconfirmed[val=v,time=t'] ) = \epoch(t)-1$.
    \Cref{lem:conf-beginning-epoch-prec-bcand} then implies that $\bconfirmed[val=v,time=\slotstart(\prevfirstslotepoch{t})] \preceq \bconfirmed[val=v,time=t'] \preceq \bconfirmed[val=v,time=\slotstart(\prevfirstslotepoch{t})]$ and $\epoch(\bconfirmed[val=v,time=\slotstart(\prevfirstslotepoch{t})] ) \geq \epoch(t)-2$.

    Then, given Lemma 13 of the paper, to conclude the proof it is sufficient to prove that  $\canonical[blck={\bconfirmed[val=v,time=t']},time=t',to=\slotstart(\epoch(t))]$.

    Now, if  $\var[val=v,time=\slotstart(\firstslot(\epoch(t)-1)-1)]{\bconfirmed} \npreceq \bconfirmed[val=v,time=t']$, then we can apply \Cref{lem:canonical-for-current-epoch-with-extra-assum} to conclude that $\canonical[blck={\bconfirmed[val=v,time=t']},time=t',to=\slotstart(\epoch(t))]$.

    Then, assume that $\var[val=v,time=\slotstart(\firstslot(\epoch(t)-1)-1)]{\bconfirmed} \preceq \bconfirmed[val=v,time=t']$.
    In this case, to apply \Cref{lem:canonical-for-current-epoch-with-extra-assum} we need to show that no checkpoint $C$ s.t. $\epoch(C) = \epoch(t)-2$ and $\block(C)$ conflicts with  $\bconfirmed[val=v,time=\slotstart(\firstslot(\epoch(t)-1)-1)]$ can ever be justified.
    Then, let $C$ be a justified checkpoint such that $\epoch(C)=\epoch(t)-2$.
    This implies that $C = \guattime[time=\slotstart(\prevfirstslotepoch{t}),val=v]$.
    From condition~\ref{itm:lem:no-conflicting-to-c-b-at-the-start-of-an-epoch:3},
    we know that $\bconfirmed[val=v,time=\slotstart(\firstslot(\epoch(t)-1))] \succeq \guattime[time=\slotstart(\prevfirstslotepoch{t}),val=v]$.
    Given that $\var[val=v,time=\slotstart(\firstslot(\epoch(t)-1)-1)]{\bconfirmed} \preceq \bconfirmed[val=v,time=t'] \preceq \bconfirmed[val=v,time=\slotstart(\firstslot(\epoch(t)-1))]$, we can conclude that $\block(C)$ does not conflict with 
    $\bconfirmed[val=v,time=\slotstart(\firstslot(\epoch(t)-1)-1)]$    
    
    
    % Then, from \Cref{lem:epoch-gu-less-than-two-epoch-ago-start-epoch} we know that $\epoch(\guattime[time=\slotstart(\prevfirstslotepoch{t}),val=v]) \in \{\epoch(t)-2,\epoch(t)-1\}$.

    % Let $C$ be a justified checkpoint such that $\epoch(C) = \epoch(t)-1$.
    % If $\epoch(\guattime[time=\slotstart(\prevfirstslotepoch{t}),val=v]) = \epoch(t)-1$, then we are done as $\guattime[time=\slotstart(\prevfirstslotepoch{t}),val=v] = C$ and, from condition~\ref{itm:lem:no-conflicting-to-c-b-at-the-start-of-an-epoch:3}, we know that $\bconfirmed[val=v,time=\slotstart(\prevfirstslotepoch{t})] \succeq \guattime[time=\slotstart(\prevfirstslotepoch{t}),val=v] = C$.

    % Now, assume $\epoch(\guattime[time=\slotstart(\prevfirstslotepoch{t}),val=v]) = \epoch(t)-2$.
\end{proof}

\begin{lemma}\label{lem:helper-hard-to-name}
    If
    \begin{enumerate}
        \item $\slotstart(\firstslot(\epoch(t)-1)-1)\geq \GST$
        % \item  $t = \slotstart(\epoch(t))$
        \item $\epoch(b_c) = \epoch(t)-1$
        \item either
        \begin{enumerate}[label*=\arabic*.]
            \item\label{itm:lem:helper-hard-to-name:a}  \sloppy{the \KwSty{if} condition at line \Cref{ln:if-bcand-npreceq-head} during the execution of $\var[val=v,time=\slotstart(\epoch(t))]{\getlatestconfirmed}(\bconfirmed[val=v,time=\slotstart(\prevfirstslotepoch{t})])$ is false and $b_c \succeq \bconfirmed[val=v,time=\slotstart(\prevfirstslotepoch{t})]$.}
            \item\label{itm:lem:helper-hard-to-name:b}  $\exists b'  \in \viewattime[val=v,time=\slotstart(\prevfirstslotepoch{t})], b' \succeq b_c \land \gu(b') = \chkp(b_c)$
            % \item $b_c \succeq \block(\guattime[time=\slotstart(\prevfirstslotepoch{t}),val=v])$ and $\epoch(\guattime[time=\slotstart(\prevfirstslotepoch{t}),val=v]) = \epoch(t)-1$
        \end{enumerate}
        \item \label{itm:lem:helper-hard-to-name:cond6} $\canonical[blck={b_c},time=\slotstart(\epoch(t)),to=\slotstart(\epoch(t)+1)]$
        \item $\sir(b_c,\slotstart(\epoch(t)),\guattime[val=v,time={\slotstart(\prevfirstslotepoch{t})}],\block(\guattime[val=v,time={\slotstart(\slot(\var[val=v]{\now})-1)}])).\{\sirone,\sirtwo,\sirthree\}$ holds
        % \item for any justified checkpiont $C$, $\epoch(C) \in [\epoch(\guattime[time=\slotstart(\firstslot(\epoch(t)-1))]),\epoch(t)-1] \implies C  \succeq \guattime[time=\slotstart(\prevfirstslotepoch{t}),val=v]$,


    \end{enumerate},
    then
    \begin{enumerate}
        \item $\sir(b_c,\slotstart(\epoch(t)),\guattime[val=v,time={\slotstart(\prevfirstslotepoch{t})}],\block(\guattime[val=v,time={\slotstart(\prevfirstslotepoch{t})}]))$ holds
        % \item no checkpoint $C$ s.t. $\epoch(C) = \epoch(t)-1$ and $\block(C)$ conflicts with $\bconfirmed[val=v,time=\slotstart(\prevfirstslotepoch{t})]$ can ever be justified
        % \item for any honest validators $v'$ and time $t'$ s.t. $\epoch(t') = \epoch(t)$, $\gjattime[time=t',val=v']  \preceq \bconfirmed[val=v,time=\slotstart(\prevfirstslotepoch{t})]$
        % \item for any justified checkpiont $C$, $\epoch(C) \in [\epoch(\guattime[time=\slotstart(\firstslot(\epoch(t)-1))]),\epoch(t)-1] \implies C  \succeq \guattime[time=\slotstart(\prevfirstslotepoch{t}),val=v]$
        \item $\canonical[blck={b_c},time=\slotstart(\epoch(t))]$
    \end{enumerate}
\end{lemma}

\begin{proof}
    By cases.
    \begin{description}[style=nextline]
        % \item[{\parbox[t]{\linewidth}{Case 1: the \KwSty{if} condition at line \Cref{ln:if-bcand-npreceq-head} is false and $b_c \succeq {{\bconfirmed[val=v,time=\slotstart(\prevfirstslotepoch{t})]}}$ and $\epoch({\bconfirmed[val=v,time=\slotstart(\prevfirstslotepoch{t})]}) = \epoch(t)-1$.}}] \hfill\\
        \item[Case 1: condition \ref{itm:lem:helper-hard-to-name:a} holds.] 
        This case implies that $\chkp(b_c) = \chkp(\bconfirmed[val=v,time=\slotstart(\prevfirstslotepoch{t})])$.
        % \leavevmode
        This, Lemma's conditions~\ref{itm:lem:helper-hard-to-name:cond6} and \Cref{lem:no-conflicting-to-c-b-at-the-start-of-an-epoch} allows us to to apply \Cref{assm:bcand-chkp-in-allu} to conclude \ref{def:induction-conditions:ub}.

        Given that $\epoch(b_c) = \epoch(\bconfirmed[val=v,time=\slotstart(\prevfirstslotepoch{t})]) = \epoch(t)-1$,
        \Cref{lem:no-conflicting-to-c-b-at-the-start-of-an-epoch} also implies that no justified checkpoint $C$ with $\epoch(C)=\epoch(t)-1$ and $\block(C)$ conflicting with $b_c$ can exists.



        
        \item[Case 2: condition \ref{itm:lem:helper-hard-to-name:b} holds.] 
        Given that $\epoch(b_c) = \epoch(t)-1$, \sirfour clearly holds in this case.
        Also, clearly no justified checkpoint $C$ with $\epoch(C)=\epoch(t)-1$ and $\block(C)$ conflicting with $b_c$ can exists.
    \end{description}

    Given the above, \Cref{lem:no-conflicting-to-c-b-at-the-start-of-an-epoch} and $\canonical[blck={b_c},time=\slotstart(\epoch(t)),to=\slotstart(\epoch(t)+1)]$ also imply \sirfive.

    Now, \Cref{lem:ffg-safety-from-sir} imply  $\canonical[blck={b_c},time=\slotstart(\epoch(t))]$.

    % Finally, \Cref{lem:no-conflicting-to-c-b-at-the-start-of-an-epoch} also implies that no checkpoint $C$ s.t. $\epoch(C) = \epoch(t)-1$ and $\block(C)$ conflicts with $\bconfirmed[val=v,time=\slotstart(\prevfirstslotepoch{t})]$ can ever be justified

    % \sep

    % \Cref{lem:no-conflicting-to-c-b-at-the-start-of-an-epoch} also implies that there exists a time $t' \in \{\slotstart(s): s \in [\firstslot(\epoch(t)-1),\lastslot(\epoch(t)-1)]\}$ such that
    %     \begin{enumerate}
    %         \item  $\var[val=v,time=t']{\willChkpBeJustified}(\bconfirmed[val=v,time=t'])$.
    %         \item $\canonical[blck={\bconfirmed[val=v,time=t']},time=t',to=\slotstart(\epoch(t))]$
    %         \item $\bconfirmed[val=v,time=t'] \preceq \bconfirmed[val=v,time=\slotstart(\prevfirstslotepoch{t})]$
    %         \item $\epoch(\bconfirmed[val=v,time=t']) = \epoch(t)-1$
    %     \end{enumerate}

    % The above implies that $\chkp(\bconfirmed[val=v,time=t']) = \chkp(\bconfirmed[val=v,time=\slotstart(\prevfirstslotepoch{t})])$.
    % All of this together with $\canonical[blck={\bconfirmed[val=v,time=\slotstart(\prevfirstslotepoch{t})]},time=t,to=\slotstart(\epoch(t)+1)]$ allows us to apply \Cref{assm:bcand-chkp-in-allu} to conclude \ref{def:induction-conditions:ub}.

    %  \Cref{lem:no-conflicting-to-c-b-at-the-start-of-an-epoch} and $\canonical[blck={\bconfirmed[val=v,time=\slotstart(\prevfirstslotepoch{t})]},time=t,to=\slotstart(\epoch(t)+1)]$ also imply \sirfive.

    % Now, \Cref{lem:ffg-safety-from-sir} imply  $\canonical[blck={\bconfirmed[val=v,time=\slotstart(\prevfirstslotepoch{t})]},time=t]$    
\end{proof}

\begin{lemma}\label{lem:conf-prev-slot-canonical-at-the-start-of-an-epoch-no-extra-assum}
    % Pick any $b_c \in  \var[val=v,time=\slotstart(\epoch(t))]{\bcands}$, any time $t' \geq \slotstartslot{t}$ and any honest validator $v'$.
    If
    \begin{enumerate}
        \item $\slotstart(\firstslot(\epoch(t)-1)-1)\geq \GST$
        % \item  $t = \slotstart(\epoch(t))$
        \item\label{itm:lem:conf-at-the-start-of-an-epoch-no-extra-assum:cond3} \sloppy{the \KwSty{if} condition at line \Cref{ln:if-bcand-npreceq-head} during the execution of $\var[val=v,time=\slotstart(\epoch(t))]{\getlatestconfirmed}(\bconfirmed[val=v,time=\slotstart(\prevfirstslotepoch{t})])$ is false}
        % \item\label{itm:lem:conf-prev-slot-canonical-at-the-start-of-an-epoch:4} \ref{def:induction-conditions:ub} holds for $\bconfirmed[val=v,time=\slotstart(\prevfirstslotepoch{t})]$
        % \item $\slotstart(\lastslot(\epoch(t)-1)) \geq \GST$
        % \item $\epoch(b_c) \geq \epoch(t)-1$
        % \item $b_c \in \filtered[val=v',time=t']$
    \end{enumerate},
    then
    \begin{enumerate}
        \item $\sir(\bconfirmed[val=v,time=\slotstart(\prevfirstslotepoch{t})],\slotstart(\epoch(t)),\guattime[val=v,time={\slotstart(\prevfirstslotepoch{t})}],\block(\guattime[val=v,time={\slotstart(\prevfirstslotepoch{t})}]))$ holds
        \item no checkpoint $C$ s.t. $\epoch(C) = \epoch(t)-1$ and $C$ conflicts with $\bconfirmed[val=v,time=\slotstart(\prevfirstslotepoch{t})]$ can ever be justified
        % \item for any honest validators $v'$ and time $t'$ s.t. $\epoch(t') = \epoch(t)$, $\gjattime[time=t',val=v']  \preceq \bconfirmed[val=v,time=\slotstart(\prevfirstslotepoch{t})]$
        \item for any justified checkpiont $C$, $\epoch(C) \in [\epoch(\guattime[time=\slotstart(\firstslot(\epoch(t)-1))]),\epoch(t)-1] \implies C  \preceq \bconfirmed[val=v,time=\slotstart(\prevfirstslotepoch{t})]$
        \item for any justified checkpiont $C$, $\epoch(C) \in [\epoch(\guattime[time=\slotstart(\firstslot(\epoch(t)-1))]),\epoch(t)-1] \implies C  \succeq \guattime[time=\slotstart(\prevfirstslotepoch{t}),val=v]$
        \item $\canonical[blck={\bconfirmed[val=v,time=\slotstart(\prevfirstslotepoch{t})]},time=\slotstart(\epoch(t))]$
    \end{enumerate}
\end{lemma}

\begin{proof}
    \Cref{lem:no-conflicting-to-c-b-at-the-start-of-an-epoch} proves that no checkpoint $C$ s.t. $\epoch(C) = \epoch(t)-1$ and $\block(C)$ conflicts with $\bconfirmed[val=v,time=\slotstart(\prevfirstslotepoch{t})]$ can ever be justified,
    which
    allows us to apply
    \Cref{lem:conf-prev-slot-canonical-at-the-start-of-an-epoch} which implies that
    \begin{enumerate}
        \item $\sir(\bconfirmed[val=v,time=\slotstart(\prevfirstslotepoch{t})],t,\guattime[val=v,time={\slotstart(\prevfirstslotepoch{t})}],\block(\guattime[val=v,time={\slotstart(\slot(\var[val=v]{\now})-1)}])).\{\sirone,\sirtwo,\sirthree\}$ holds,  
        \item for any justified checkpiont $C$, $\epoch(C) \in [\epoch(\guattime[time=\slotstart(\firstslot(\epoch(t)-1))]),\epoch(t)-1] \implies C  \succeq \guattime[time=\slotstart(\prevfirstslotepoch{t}),val=v]$,
        \item for any justified checkpiont $C$, $\epoch(C) \in [\epoch(\guattime[time=\slotstart(\firstslot(\epoch(t)-1))]),\epoch(t)-1] \implies C  \preceq \bconfirmed[val=v,time=\slotstart(\prevfirstslotepoch{t})]$
        \item $\canonical[blck={\bconfirmed[val=v,time=\slotstart(\prevfirstslotepoch{t})]},time=t,to=\slotstart(\epoch(t)+1)]$
    \end{enumerate}

    % \Cref{lem:no-conflicting-to-c-b-at-the-start-of-an-epoch} also implies that there exists a time $t' \in \{\slotstart(s): s \in [\firstslot(\epoch(t)-1),\lastslot(\epoch(t)-1)]\}$ such that
    %     \begin{enumerate}
    %         \item  $\var[val=v,time=t']{\willChkpBeJustified}(\bconfirmed[val=v,time=t'])$.
    %         \item $\canonical[blck={\bconfirmed[val=v,time=t']},time=t',to=\slotstart(\epoch(t))]$
    %         \item $\bconfirmed[val=v,time=t'] \preceq \bconfirmed[val=v,time=\slotstart(\prevfirstslotepoch{t})]$
    %         \item $\epoch(\bconfirmed[val=v,time=t']) = \epoch(t)-1$
    %     \end{enumerate}
    Condition~\ref{itm:lem:conf-at-the-start-of-an-epoch-no-extra-assum:cond3} implies that $\bconfirmed[val=v,time=\slotstart(\epoch(t))] \succeq \bconfirmed[val=v,time=\slotstart(\prevfirstslotepoch{t})]$.\RSfn{Perhaps we can have a Lemma for this. Perhaps this Lemma then can be used in the proof of \Cref{lem:code-implications-of-confirmed-block-from-prev-epoch-at-the-beginning-of-epoch}.}
    Then, we can apply \Cref{lem:helper-hard-to-name} to conclude the proof.
    % The above implies that $\chkp(\bconfirmed[val=v,time=t']) = \chkp(\bconfirmed[val=v,time=\slotstart(\prevfirstslotepoch{t})])$.
    % All of this together with $\canonical[blck={\bconfirmed[val=v,time=\slotstart(\prevfirstslotepoch{t})]},time=t,to=\slotstart(\epoch(t)+1)]$ allows us to apply \Cref{assm:bcand-chkp-in-allu} to conclude \ref{def:induction-conditions:ub}.

    %  \Cref{lem:no-conflicting-to-c-b-at-the-start-of-an-epoch} and $\canonical[blck={\bconfirmed[val=v,time=\slotstart(\prevfirstslotepoch{t})]},time=t,to=\slotstart(\epoch(t)+1)]$ also imply \sirfive.

    % Now, \Cref{lem:ffg-safety-from-sir} imply  $\canonical[blck={\bconfirmed[val=v,time=\slotstart(\prevfirstslotepoch{t})]},time=t]$
    % Then, given $\bconfirmed[val=v,time=t'] \preceq \bconfirmed[val=v,time=\slotstart(\prevfirstslotepoch{t})]$ and  $\canonical[blck={\bconfirmed[val=v,time=\slotstart(\prevfirstslotepoch{t})]},time=t,to=\slotstart(\epoch(t)+1)]$, $\canonical[blck={\bconfirmed[val=v,time=\slotstart(\prevfirstslotepoch{t})]},time=t,to=\slotstart(\epoch(t)+1)]$.
\end{proof}

% \begin{lemma}\label{lem:conf-prev-slot-canonical-at-the-start-of-an-epoch-no-extra-assum}
%     % Pick any $b_c \in  \var[val=v,time=\slotstart(\epoch(t))]{\bcands}$, any time $t' \geq \slotstartslot{t}$ and any honest validator $v'$.
%     If
%     \begin{enumerate}
%         \item $\slotstart(\firstslot(\epoch(t)-1)-1)\geq \GST$
%         \item  $t = \slotstart(\epoch(t))$
%         \item the \KwSty{if} condition at line \Cref{ln:if-bcand-npreceq-head} is false
%         % \item\label{itm:lem:conf-prev-slot-canonical-at-the-start-of-an-epoch:4} \ref{def:induction-conditions:ub} holds for $\bconfirmed[val=v,time=\slotstart(\prevfirstslotepoch{t})]$
%         % \item $\slotstart(\lastslot(\epoch(t)-1)) \geq \GST$
%         % \item $\epoch(b_c) \geq \epoch(t)-1$
%         % \item $b_c \in \filtered[val=v',time=t']$
%     \end{enumerate},
%     then
%     \begin{enumerate}
%         \item $\sir(\bconfirmed[val=v,time=\slotstart(\prevfirstslotepoch{t})],t,\guattime[val=v,time={\slotstart(\prevfirstslotepoch{t})}],\block(\guattime[val=v,time={\slotstart(\slot(\var[val=v]{\now})-1)}]))$ holds
%         \item no checkpoint $C$ s.t. $\epoch(C) = \epoch(t)-1$ and $C$ conflicts with $\bconfirmed[val=v,time=\slotstart(\prevfirstslotepoch{t})]$ can ever be justified
%         % \item for any honest validators $v'$ and time $t'$ s.t. $\epoch(t') = \epoch(t)$, $\gjattime[time=t',val=v']  \preceq \bconfirmed[val=v,time=\slotstart(\prevfirstslotepoch{t})]$
%         \item for any justified checkpiont $C$, $\epoch(C) \in [\epoch(\guattime[time=\slotstart(\firstslot(\epoch(t)-1))]),\epoch(t)-1] \implies C  \succeq \guattime[time=\slotstart(\prevfirstslotepoch{t}),val=v]$
%         \item $\canonical[blck={\bconfirmed[val=v,time=\slotstart(\prevfirstslotepoch{t})]},time=t]$
%         \item  there exists a time $t' \in \{\slotstart(s): s \in [\firstslot(\epoch(t)-1),\lastslot(\epoch(t)-1)]\}$ such that
%         \begin{enumerate}
%             \item  $\var[val=v,time=t']{\willChkpBeJustified}(\bconfirmed[val=v,time=t'])$.
%             \item $\canonical[blck={\bconfirmed[val=v,time=t']},time=t',to=\slotstart(\epoch(t)+1)]$
%             \item $\bconfirmed[val=v,time=t'] \preceq \bconfirmed[val=v,time=\slotstart(\prevfirstslotepoch{t})]$
%             \item $\epoch(\bconfirmed[val=v,time=t']) = \epoch(t)-1$
%         \end{enumerate}
%     \end{enumerate}
% \end{lemma}

% \begin{proof}
%     \Cref{lem:no-conflicting-to-c-b-at-the-start-of-an-epoch} allows us to apply
%     \Cref{lem:conf-prev-slot-canonical-at-the-start-of-an-epoch} which implies that (i) \sirone, \sirtwo and \sirthree for $\sir(\bconfirmed[val=v,time=\slotstart(\prevfirstslotepoch{t})],t,\guattime[val=v,time={\slotstart(\prevfirstslotepoch{t})}],\block(\guattime[val=v,time={\slotstart(\slot(\var[val=v]{\now})-1)}]))$ hold,  
%     (ii) for any justified checkpiont $C$, $\epoch(C) \in [\epoch(\guattime[time=\slotstart(\firstslot(\epoch(t)-1))]),\epoch(t)-1] \implies C  \succeq \guattime[time=\slotstart(\prevfirstslotepoch{t}),val=v]$,
%     and (iii) $\canonical[blck={\bconfirmed[val=v,time=\slotstart(\prevfirstslotepoch{t})]},time=t,to=\slotstart(\epoch(t)+1)]$

%     \Cref{lem:no-conflicting-to-c-b-at-the-start-of-an-epoch} also implies that there exists a time $t' \in \{\slotstart(s): s \in [\firstslot(\epoch(t)-1),\lastslot(\epoch(t)-1)]\}$ such that
%         \begin{enumerate}
%             \item  $\var[val=v,time=t']{\willChkpBeJustified}(\bconfirmed[val=v,time=t'])$.
%             \item $\canonical[blck={\bconfirmed[val=v,time=t']},time=t',to=\slotstart(\epoch(t))]$
%             \item $\bconfirmed[val=v,time=t'] \preceq \bconfirmed[val=v,time=\slotstart(\prevfirstslotepoch{t})]$
%             \item $\epoch(\bconfirmed[val=v,time=t']) = \epoch(t)-1$
%         \end{enumerate}

%     The above implies that $\chkp(\bconfirmed[val=v,time=t']) = \chkp(\bconfirmed[val=v,time=\slotstart(\prevfirstslotepoch{t})])$.
%     All of this together with $\canonical[blck={\bconfirmed[val=v,time=\slotstart(\prevfirstslotepoch{t})]},time=t,to=\slotstart(\epoch(t)+1)]$ allows us to apply \Cref{assm:bcand-chkp-in-allu} to conclude \ref{def:induction-conditions:ub}.

%      \Cref{lem:no-conflicting-to-c-b-at-the-start-of-an-epoch} and $\canonical[blck={\bconfirmed[val=v,time=\slotstart(\prevfirstslotepoch{t})]},time=t,to=\slotstart(\epoch(t)+1)]$ also imply \sirfive.

%     Now, \Cref{lem:ffg-safety-from-sir} imply  $\canonical[blck={\bconfirmed[val=v,time=\slotstart(\prevfirstslotepoch{t})]},time=t]$
%     % Then, given $\bconfirmed[val=v,time=t'] \preceq \bconfirmed[val=v,time=\slotstart(\prevfirstslotepoch{t})]$ and  $\canonical[blck={\bconfirmed[val=v,time=\slotstart(\prevfirstslotepoch{t})]},time=t,to=\slotstart(\epoch(t)+1)]$, $\canonical[blck={\bconfirmed[val=v,time=\slotstart(\prevfirstslotepoch{t})]},time=t,to=\slotstart(\epoch(t)+1)]$.
% \end{proof}

% \begin{lemma}\label{lem:output-find-latest-canonical-canonical-at-the-start-of-an-epoch-for-ever}
%     % Pick any $b_c \in  \var[val=v,time=\slotstart(\epoch(t))]{\bcands}$, any time $t' \geq \slotstartslot{t}$ and any honest validator $v'$.
%     If
%     \begin{enumerate}
%         \item $\slotstart(\firstslot(\epoch(t)-1)-1)\geq \GST$
%         \item  $t = \slotstart(\epoch(t))$
%         \item\label{itm:lem:output-find-latest-canonical-canonical-at-the-start-of-an-epoch-for-ever:cond3} the \KwSty{if} condition at line \Cref{ln:if-bcand-npreceq-head} is false
%         % \item\label{itm:lem:conf-prev-slot-canonical-at-the-start-of-an-epoch:4} \ref{def:induction-conditions:ub} holds for $\bconfirmed[val=v,time=\slotstart(\epoch(t))]$
%         % \item $\slotstart(\lastslot(\epoch(t)-1)) \geq \GST$
%         % \item $\epoch(b_c) \geq \epoch(t)-1$
%         % \item $b_c \in \filtered[val=v',time=t']$
%     \end{enumerate},
%     then
%     \begin{enumerate}
%         \item $\sir(\bconfirmed[val=v,time=\slotstart(\epoch(t))],t,\guattime[val=v,time={\slotstart(\prevfirstslotepoch{t})}],\block(\guattime[val=v,time={\slotstart(\slot(\var[val=v]{\now})-1)}]))$ holds
%         \item no checkpoint $C$ s.t. $\epoch(C) = \epoch(t)-1$ and $C$ conflicts with $\bconfirmed[val=v,time=\slotstart(\epoch(t))]$ can ever be justified
%         % \item for any honest validators $v'$ and time $t'$ s.t. $\epoch(t') = \epoch(t)$, $\gjattime[time=t',val=v']  \preceq \bconfirmed[val=v,time=\slotstart(\epoch(t))]$
%         \item for any justified checkpiont $C$, $\epoch(C) \in [\epoch(\guattime[time=\slotstart(\firstslot(\epoch(t)-1))]),\epoch(t)-1] \implies C  \preceq \bconfirmed[val=v,time=\slotstart(\epoch(t))]$
%         \item for any justified checkpiont $C$, $\epoch(C) \in [\epoch(\guattime[time=\slotstart(\firstslot(\epoch(t)-1))]),\epoch(t)-1] \implies C  \succeq \guattime[time=\slotstart(\prevfirstslotepoch{t}),val=v]$
%         \item $\canonical[blck={\bconfirmed[val=v,time=\slotstart(\epoch(t))]},time=t]$
%     \end{enumerate}
% \end{lemma}

% \begin{proof}
%     Lemma's condition~\ref {itm:lem:output-find-latest-canonical-canonical-at-the-start-of-an-epoch-for-ever:cond3}  imply that $\bconfirmed[val=v,time=\slotstart(\epoch(t))] = \var[val=v]{\findlatestconfirmeddescendant}(\bconfirmed[val=v,time=\slotstart(\prevfirstslotepoch{t})])$.

%     \Cref{lem:conf-prev-slot-canonical-at-the-start-of-an-epoch-no-extra-assum} implies hat that no checkpoint $C$ s.t. $\epoch(C) = \epoch(t)-1$ and $\block(C)$ conflicts with $\bconfirmed[val=v,time=\slotstart(\prevfirstslotepoch{t})]$ can ever be justified,which also allows us to apply
%     \Cref{lem:output-find-latest-canonical-canonical-at-the-start-of-an-epoch} which implies that
%     \begin{enumerate}
%         \item \sirone, \sirtwo and \sirthree for $\sir(\bconfirmed[val=v,time=\slotstart(\epoch(t))],t,\guattime[val=v,time={\slotstart(\prevfirstslotepoch{t})}],\block(\guattime[val=v,time={\slotstart(\slot(\var[val=v]{\now})-1)}]))$ hold,  
%         \item for any justified checkpiont $C$, $\epoch(C) \in [\epoch(\guattime[time=\slotstart(\firstslot(\epoch(t)-1))]),\epoch(t)-1] \implies C  \succeq \guattime[time=\slotstart(\prevfirstslotepoch{t}),val=v]$,
%         \item for any justified checkpiont $C$, $\epoch(C) \in [\epoch(\guattime[time=\slotstart(\firstslot(\epoch(t)-1))]),\epoch(t)-1] \implies C  \preceq \bconfirmed[val=v,time=\slotstart(\epoch(t))]$
%         \item $\canonical[blck={\bconfirmed[val=v,time=\slotstart(\epoch(t))]},time=t,to=\slotstart(\epoch(t)+1)]$
%     \end{enumerate}

%     Then, apply \Cref{lem:helper-hard-to-name} to conclude the proof.
% \end{proof}

\begin{lemma}\label{lem:confirmed-end-first-slot-canonical-no-extra-assum}
    If
    \begin{enumerate}
        \item $\slotstart(\firstslot(\epoch(t)-1)-1)\geq \GST$
        % \item  $t = \slotstart(\epoch(t))$
        \item $\epoch(\bconfirmed[val=v,time=\slotstart(\epoch(t))])=\epoch(t)-1$
        % \item if $\bconfirmed[val=v,time=\slotstart(\prevfirstslotepoch{t})] \preceq \bconfirmed[val=v,time=\slotstart(\slot(t))]$,
        % then no checkpoint $C$ s.t. $\epoch(C) = \epoch(\bconfirmed[val=v,time=\slotstart(\prevfirstslotepoch{t})])$ and $C \neq \chkp(\bconfirmed[val=v,time=\slotstart(\prevfirstslotepoch{t})])$ can ever be justified
        % \item \ref{def:induction-conditions:ub} holds for $\var[val=v,time=\slotstart(\slot(t)-1)]{\bconfirmed}$
        % \item \ref{def:induction-conditions:ub} holds for $\var[val=v,time=\slotstart(\slot(t)-1)]{\bconfirmed}$
        % \item $\slotstart(\lastslot(\epoch(t)-1)) \geq \GST$
        % \item $\epoch(b_c) \geq \epoch(t)-1$
        % \item $b_c \in \filtered[val=v',time=t']$
    \end{enumerate},
    then, 
    \begin{enumerate}
        \item $\sir(\bconfirmed[val=v,time=\slotstart(\epoch(t))],\slotstart(\epoch(t)),\guattime[val=v,time={\slotstart(\slot(\var[val=v]{\now})-1)}],\block(\guattime[val=v,time={\slotstart(\slot(\var[val=v]{\now})-1)}]))$
        \item $\canonical[blck={\bconfirmed[val=v,time=\slotstart(\epoch(t))]},time=\slotstart(\epoch(t))]$
        \item for any justified checkpiont $C$, $\epoch(C) \in [\epoch(\guattime[time=\slotstart(\firstslot(\epoch(t)-1))]),\epoch(t)-1] \implies C  \succeq \guattime[time=\slotstart(\prevfirstslotepoch{t}),val=v]$,
        \item for any justified checkpiont $C$, $\epoch(C) \in [\epoch(\guattime[time=\slotstart(\firstslot(\epoch(t)-1))]),\epoch(t)-1] \implies C  \preceq \bconfirmed[val=v,time=\slotstart(\epoch(t))]$
        \item no checkpoint $C$ s.t. $\epoch(C) = \epoch(t)-1$ and $C$ conflicts with $\bconfirmed[val=v,time=\slotstart(\epoch(t))]$ can ever be justified
    \end{enumerate}
\end{lemma}

\begin{proof}
    Below, first we prove that (i) no checkpoint $C$ s.t. $\epoch(C) = \epoch(t)-1$ and $C$ conflicts with $\bconfirmed[val=v,time=\slotstart(\epoch(t))]$ can ever be justified and (ii) we can apply
    \Cref{lem:output-find-latest-canonical-canonical-at-the-start-of-an-epoch} to conclude that
    \begin{enumerate}
        \item $\sir(\bconfirmed[val=v,time=\slotstart(\epoch(t))],t,\guattime[val=v,time={\slotstart(\prevfirstslotepoch{t})}],\block(\guattime[val=v,time={\slotstart(\slot(\var[val=v]{\now})-1)}])).\{\sirone,\sirtwo,\sirthree\}$ holds,  
        \item for any justified checkpiont $C$, $\epoch(C) \in [\epoch(\guattime[time=\slotstart(\firstslot(\epoch(t)-1))]),\epoch(t)-1] \implies C  \succeq \guattime[time=\slotstart(\prevfirstslotepoch{t}),val=v]$,
        \item for any justified checkpiont $C$, $\epoch(C) \in [\epoch(\guattime[time=\slotstart(\firstslot(\epoch(t)-1))]),\epoch(t)-1] \implies C  \preceq \bconfirmed[val=v,time=\slotstart(\epoch(t))]$
        \item $\canonical[blck={\bconfirmed[val=v,time=\slotstart(\epoch(t))]},time=\slotstart(\epoch(t)),to=\slotstart(\epoch(t)+1)]$
    \end{enumerate}


    % \Cref{lem:code-implications-of-confirmed-block-from-prev-epoch-at-the-beginning-of-epoch} implies that 
% $\bconfirmed[val=v,time=\slotstart(\epoch(t))] = \var[val=v]{\findlatestconfirmeddescendant}(\block(\guattime[val=v,time=\slotstart(\prevfirstslotepoch{t})]))$.

    % Then, again per \Cref{lem:code-implications-of-confirmed-block-from-prev-epoch-at-the-beginning-of-epoch}, we can proceed by the following cases to prove that we can apply  \Cref{lem:output-find-latest-canonical-canonical-at-the-start-of-an-epoch}.

    Per \Cref{lem:code-implications-of-confirmed-block-from-prev-epoch-at-the-beginning-of-epoch}, we can proceed by the following cases.
    \begin{description}[style=nextline]
        \item[Case 1:  the \KwSty{if} condition at line \Cref{ln:if-bcand-npreceq-head} is false 
        and\\${\bconfirmed[val=v,time=\slotstart(\epoch(t))]} = {\var[val=v,time=\slotstart(\epoch(t))]{\findlatestconfirmeddescendant}(\bconfirmed[val=v,time=\slotstart(\prevfirstslotepoch{t})])}$.]   
        
        % Lemma's condition~\ref {itm:lem:output-find-latest-canonical-canonical-at-the-start-of-an-epoch-for-ever:cond3}  imply that $\bconfirmed[val=v,time=\slotstart(\epoch(t))] = \var[val=v]{\findlatestconfirmeddescendant}(\bconfirmed[val=v,time=\slotstart(\prevfirstslotepoch{t})])$.

        Given that $\bconfirmed[time=\slotstart(\epoch(t)),val=v]\succeq \bconfirmed[val=v,time=\slotstart(\prevfirstslotepoch{t})]$, \Cref{lem:conf-prev-slot-canonical-at-the-start-of-an-epoch-no-extra-assum} implies hat that no checkpoint $C$ s.t. $\epoch(C) = \epoch(t)-1$ and $\block(C)$ conflicts with $\bconfirmed[val=v,time=\slotstart(\epoch(t))]$ can ever be justified.
        It also allows us to apply \Cref{lem:output-find-latest-canonical-canonical-at-the-start-of-an-epoch}.


        \item[Case 2: {$\guattime[val=v,time=\slotstart(\prevfirstslotepoch{t})]=\chkp(\bconfirmed[val=v,time=\slotstart(\epoch(t))])$ and\\ 
        $\bconfirmed[val=v,time=\slotstart(\epoch(t))] = \var[val=v]{\findlatestconfirmeddescendant}(\block(\guattime[val=v,time=\slotstart(\prevfirstslotepoch{t})]))$ and $\exists b' \succeq \bconfirmed[val=v,time=\slotstart(\epoch(t))], \gu(b')=\chkp(\bconfirmed[val=v,time=\slotstart(\epoch(t))])$}.]
        This case clarly implies that no checkpoint $C$ s.t. $\epoch(C) = \epoch(t)-1$ and $\block(C)$ conflicts with $\bconfirmed[val=v,time=\slotstart(\epoch(t))]$ can ever be justified.
        \Cref{lem:gu-e-1-canonical} allows us to apply \Cref{lem:output-find-latest-canonical-canonical-at-the-start-of-an-epoch}.
    \end{description}

    Now, we can apply \Cref{lem:helper-hard-to-name} to conclude the proof.
\end{proof}

\begin{lemma}\label{lem:willNoConflictingChkpBeJustified}
    If
    \begin{enumerate}
        \item $\slot(t)>\firstslot(\epoch(t))$
        \item $\epoch(\bconfirmed[val=v,time=\slotstartslot{t}]) = \epoch(t)-1$
        \item $\bconfirmed[val=v,time=\slotstartslot{t}]\neq\bconfirmed[val=v,time=\prevslotstartslot{t}]$
    \end{enumerate}
    , then
    \begin{enumerate}
        \item $\exists b', b' \succeq \bconfirmed[val=v,time=\slotstartslot{t}] \land \epoch(b') = \epoch(t) \land \var[val=v,time=\slotstartslot{t}]{\willNoConflictingChkpBeJustified}(\chkp(b',\epoch(t)))$
    \end{enumerate}
\end{lemma}

\begin{lemma}\label{lem:conf-prev-epoch-in-current-epoch-no-nonsucc-chkp-can-be-justified}
    If
    \begin{enumerate}
        \item $\slot(t)>\firstslot(\epoch(t))$
        \item $\epoch(\bconfirmed[val=v,time=\slotstartslot{t}]) = \epoch(t)-1$
        \item $\bconfirmed[val=v,time=\slotstartslot{t}]\neq\bconfirmed[val=v,time=\prevslotstartslot{t}]$
        \item $\canonical[blck={\bconfirmed[val=v,time=\slotstartslot{t}]},time=\slotstartslot{t}]$
    \end{enumerate}
    , then
    \begin{enumerate}
        \item for any jusitified checkpoint $C$, if $\epoch(C) = \epoch(t)$, then $C\succeq \bconfirmed[val=v,time=\slotstartslot{t}]$. 
    \end{enumerate}
\end{lemma}

\begin{proof}
    From \Cref{lem:willNoConflictingChkpBeJustified} we know that $\exists b', b' \succeq \bconfirmed[val=v,time=\slotstartslot{t}] \land \epoch(b') = \epoch(t) \land \var[val=v,time=\slotstartslot{t}]{\willNoConflictingChkpBeJustified}(\chkp(b',\epoch(t)))$.
    The above and the Lemma's conditions imply that $\chkp(b',\epoch(t)) \succeq \bconfirmed[val=v,time=\slotstartslot{t}]$.

    Then, give that $\canonical[blck={\bconfirmed[val=v,time=\slotstartslot{t}]},time=\slotstartslot{t}]$, from $\var[val=v,time=\slotstartslot{t}]{\willNoConflictingChkpBeJustified}(\chkp(b',\epoch(t)))$, we know that, for any block $b'$,
    $\weightofset[chkp=b']{\bigcup_{C \succeq \bconfirmed[val=v,time=\slotstartslot{t}] \land epoch(C) = \epoch(t)} \ffgvalsetallsentraw[source=,target=C,time=\slotstart(\epoch(t)+1)] \cap \totvalset[]{\honvals}} \geq \frac{1}{3} \totvalsetweight[chkp=b']{\allvals}$

    This implies that ,for any checkpoint $C'$ such that $\epoch(C) =\epoch(t) \land C \nsucceq \bconfirmed[val=v,time=\slotstartslot{t}]$, for any time $t'$,
    $\weightofset[chkp={b'}]{\ffgvalsetallsentraw[time=t',source=,target=C']} < \frac{2}{3} \totvalsetweight[chkp=b']{\allvals} $ which concludes the proof.
\end{proof}

\begin{lemma}\label{lem:conf-prev-epoch-in-current-epoch-exists-succ-with-gu-from-prev-epoch}
    If
    \begin{enumerate}
        \item $\slot(t)>\firstslot(\epoch(t))$
        \item $\epoch(\bconfirmed[val=v,time=\slotstartslot{t}]) = \epoch(t)-1$
        \item $\bconfirmed[val=v,time=\slotstartslot{t}]\neq\bconfirmed[val=v,time=\prevslotstartslot{t}]$
    \end{enumerate}
    , then
    \begin{enumerate}
        \item $\exists b' \in \viewattime[val=v,time=\slotstartslot{t}], b' \succeq \bconfirmed[val=v,time=\slotstart(\sind)], \epoch(\gu(b'))\geq \epoch(t)-1$. 
    \end{enumerate}
\end{lemma}

\begin{lemma}\label{lem:canonical-no-extra-assum}
    If
    \begin{enumerate}
        \item $\slotstart(\prevfirstslot{\epoch(t)-1})\geq \GST$
        % \item  $t = \slotstart(\slot(t))$
        \item $\epoch(\bconfirmed[val=v,time=\slotstartslot{t}])=\epoch(t)-1$
        % \item \ref{def:induction-conditions:ub} holds for $\var[val=v,time=\slotstart(\slot(t)-1)]{\bconfirmed}$
        % \item $\slotstart(\lastslot(\epoch(t)-1)) \geq \GST$
        % \item $\epoch(b_c) \geq \epoch(t)-1$
        % \item $b_c \in \filtered[val=v',time=t']$
    \end{enumerate},
    then,
    \begin{enumerate}
        \item $\canonical[blck={\bconfirmed[val=v,time=\slotstartslot{t}]},time=\slotstartslot{t}]$
        \item\label{itm:lem:conf-prev-epoch-in-current-epoch-exists-succ-with-gu-from-prev-epoch:conc2} if $\epoch(\bconfirmed[val=v,time=\slotstartslot{t}]) = \epoch(t)$, then for any justified checkpiont $C$, $\epoch(C) \in [\epoch(\guattime[time=\slotstart(\firstslot(\epoch(t)-1))]),\epoch(t)] \implies C  \preceq \bconfirmed[val=v,time=\slotstart(\sind)]$
    \end{enumerate}
\end{lemma}

\begin{proof}
    By induction on slot $\sind \in [\firstslot(\epoch(t)),\slot(t)]$ we show that\\ $\canonical[blck={\bconfirmed[val=v,time=\slotstart(\sind)]},time=\slotstart(\sind)]$.
    
    % Also, add the following inductive hypothesis.
    % \begin{enumerate}
    %     % \item $\var[val=v,time=\slotstart(\slot(\tind))]{\bconfirmed} \succeq \bconfirmed[val=v,time=\slotstart(\prevfirstslotepoch{t})]$
    %     \item \label{itm:lem:canonical-no-extra-assum:ind-1}  for any justified checkpiont $C$, $\epoch(C) \in [\epoch(\guattime[time=\slotstart(\firstslot(\epoch(t)-1))]),\epoch(t)-1] \implies C  \preceq \bconfirmed[val=v,time=\slotstart(\sind)]$
    %     \item   for any justified checkpiont $C$, $\epoch(C) \in [\epoch(\guattime[time=\slotstart(\firstslot(\epoch(t)-1))]),\epoch(t)-1] \implies C  \succeq \guattime[time=\slotstart(\prevfirstslotepoch{t}),val=v]$\RSfn{Even though $\sind$ does not appear here, I list this as an inductive hypothesis here for convenience.}    
    %     \item \label{itm:lem:canonical-no-extra-assum:ind-3}no checkpoint $C$ s.t. $\epoch(C) = \epoch(t)-1$ and $C$ conflicts with $\bconfirmed[val=v,time=\slotstart(\prevfirstslotepoch{t})]$ can ever be justified
    %     % \item no checkpoint $C$ s.t. $\epoch(C) = \epoch(t)-1$ and $C$ conflicts with $\bconfirmed[val=v,time=\slotstart(\epoch(t))]$ can ever be justified
    %     % \item if $\epoch(\var[val=v,time=\slotstart(\slot(\tind))]{\bconfirmed}) = \epoch(t)$, then there exists a slot $s'$ s.t. $
    % \end{enumerate}
    \begin{description}
        \item[Base Case: $\sind = \firstslot(\epoch(t))$.]  \Cref{lem:confirmed-end-first-slot-canonical-no-extra-assum} proves the base case.
    
        \item[Inductive Step: $\sind > \firstslot(\epoch(t))$.] 
        
        From \Cref{lem:conf-beginning-epoch-prec-bcand}, we know that $\bconfirmed[val=v,time=\slotstart(\sind)] \succeq \var[val=v,time=\slotstart(\sind-1)]{\bconfirmed}$.


        If $\var[val=v,time=\slotstart(\sind-1)]{\bconfirmed} = \bconfirmed[val=v,time=\slotstart(\sind)]$, then $\canonical[blck={\var[val=v,time=\slotstart(\sind)]{\bconfirmed}},time=\slotstart(\sind)]$ follows by the inductive hypothesis.

        Now, assume $\var[val=v,time=\slotstart(\sind-1)]{\bconfirmed} \neq \bconfirmed[val=v,time=\slotstart(\sind)]$.
        From \Cref{lem:if-new-bc-then-output-find-latest,lem:conf-beginning-epoch-prec-bcand}, we know that\\ $\bconfirmed[val=v,time=\slotstart(\sind)]=\findlatestconfirmeddescendant(\var[val=v,time=\slotstart(\sind-1)]{\bconfirmed})$ and $\bconfirmed[val=v,time=\slotstart(\sind)] \succeq \var[val=v,time=\slotstart(\firstslot(\epoch(\sind)))]{\bconfirmed}$.

        Then, \Cref{lem:confirmed-end-first-slot-canonical-no-extra-assum} implies that
        \begin{enumerate}
            \item \label{itm:lem:canonical-no-extra-assum:ind-1}  for any justified checkpiont $C$, $\epoch(C) \in [\epoch(\guattime[time=\slotstart(\firstslot(\epoch(t)-1))]),\epoch(t)-1] \implies C  \preceq \bconfirmed[val=v,time=\slotstart(\sind)]$
            \item   for any justified checkpiont $C$, $\epoch(C) \in [\epoch(\guattime[time=\slotstart(\firstslot(\epoch(t)-1))]),\epoch(t)-1] \implies C  \succeq \guattime[time=\slotstart(\prevfirstslotepoch{t}),val=v]$
            \item \label{itm:lem:canonical-no-extra-assum:ind-3}no checkpoint $C$ s.t. $\epoch(C) = \epoch(t)-1$ and $C$ conflicts with $\bconfirmed[val=v,time=\slotstart(\prevfirstslotepoch{t})]$ can ever be justified
        \end{enumerate}

        Given that, by the inductive hypothesis, $\canonical[blck={\var[val=v,time=\slotstart(\sind-1)]{\bconfirmed}},time=\slotstart(\sind), to=\slotstart(\epoch(t)+1)]$,
        we can apply \Cref{lem:output-find-latest-canonical-canonical-at-the-start-of-an-epoch} to conclude that
        \begin{enumerate}[resume]
            \item $\canonical[blck={ \bconfirmed[val=v,time=\slotstart(\sind)]},time=\slotstart(\sind),to=\slotstart(\epoch(t)+1)]$
            \item  $\sir({ \bconfirmed[val=v,time=\slotstart(\sind)]},\slotstart(\sind),\var[val=v,time=\slotstartslot{\tind}]{\chkp_{EBA}},{ \var[val=v,time=\slotstart(\sind-1)]{\bconfirmed}}).\{\sirone,\sirtwo,\sirthree\}$ holds.
            \item  \label{itm:lem:canonical-no-extra-assum:ind-2} for any justified checkpiont $C$, $\epoch(C) \in [\epoch(\guattime[time=\slotstart(\firstslot(\epoch(t)-1))]),\epoch(t)-1] \implies C  \succeq \ceba[val=v,time=\slotstart(\sind)]$
        \end{enumerate} 



        \begin{description}
            \item\item[Case 1: ${\epoch(\bconfirmed[val=v,time=\slotstart(\sind)])=\epoch(t)-1}$.]
            Given we assume $\bconfirmed[val=v,time=\slotstart(\sind)] \neq \var[val=v,time=\slotstart(\sind-1)]{\bconfirmed}$, we can apply \Cref{lem:conf-prev-epoch-in-current-epoch-exists-succ-with-gu-from-prev-epoch} to ensure $\sirfour(\bconfirmed[val=v,time=\slotstart(\sind)])$.
            
            Then,  $\canonical[blck={ \bconfirmed[val=v,time=\slotstart(\sind)]},time=\tind,to=\slotstart(\epoch(t)+1)]$, \Cref{lem:conf-prev-epoch-in-current-epoch-no-nonsucc-chkp-can-be-justified} and condition~\ref{itm:lem:canonical-no-extra-assum:ind-3} above imply $\sirfive(\bconfirmed[val=v,time=\slotstart(\sind)],\epoch(t)-1,\epoch(t)) = \sirfive(\bconfirmed[val=v,time=\slotstart(\sind)],\epoch(\bconfirmed[val=v,time=\slotstart(\sind)]),\epoch(\bconfirmed[val=v,time=\slotstart(\sind)])+1)$.
            Hence, $\sir({ \bconfirmed[val=v,time=\slotstart(\sind)]},\tind,\var[val=v,time=\slotstartslot{\tind}]{\chkp_{EBA}},{ \var[val=v,time=\slotstart(\sind-1)]{\bconfirmed}})$ holds.
            Now, \Cref{lem:ffg-safety-from-sir} imply  $\canonical[blck={\bconfirmed[val=v,time=\slotstart(\sind)]},time=t]$ 
            \item [Case 2: ${\epoch(\bconfirmed[val=v,time=\slotstart(\sind)])=\epoch(t)}$.]
            Let $v'$ be any honest validator and $t' \in [\slotstart(\sind), \slotstart(\epoch(t)+1)]$. 
            \Cref{lem:no-curr-epochconflict-chkp-is-justified,lem:conf-beginning-epoch-prec-bcand}, Lemma 13 of the paper, and $\canonical[blck={ \bconfirmed[val=v,time=\slotstart(\sind)]},time=\slotstart(\sind),to=\slotstart(\epoch(t)+1)]$ ensure that any checkpoint $C$ s.t. $C$ is justified and $\epoch(C)=\epoch(t)$, then $C = \chkp( \bconfirmed[val=v,time=\slotstart(\sind)])$.
            This and condition~\ref{itm:lem:canonical-no-extra-assum:ind-1} imply
            conclusion~\ref{itm:lem:conf-prev-epoch-in-current-epoch-exists-succ-with-gu-from-prev-epoch:conc2}.
            Then, this,
            $\epoch(\gjattime[time=t',val=v']) \in [\epoch(\guattime[time=\slotstart(\firstslot(\epoch(t)-1))]),\epoch(t)]$, the fact that \sirone implies $\ceba[val=v,time=\slotstart(\sind)]\preceq \bconfirmed[val=v,time=\slotstart(\sind)]$, 
            and condition~\ref{itm:lem:canonical-no-extra-assum:ind-2} above, imply that  $\gjattime[time=t',val=v']  \preceq \bconfirmed[val=v,time=\slotstart(\sind)]$ and $\gjattime[time=t',val=v']  \succeq \ceba[val=v,time=\slotstart(\sind)]$.
            Then, $\sirthree(\ceba[val=v,time=\slotstart(\sind)],\slotstart(\sind),\slotstart(\epoch(t)+1))$ holds.
            \Cref{lem:conf-prev-epoch-then-vs-two-epochs-ago,lem:conf-current-epoch-then-gu-curr-epoch} then imply that $\sirtwo(\bconfirmed[val=v,time=\slotstart(\sind)],\slotstart(\sind),\slotstart(\epoch(t)+1))$ holds as well.
            Then, \Cref{lem:ffg-condition-on-q-implies-safety} implies that $\canonical[blck={ \bconfirmed[val=v,time=\slotstart(\sind)]},time=\tind,to=\slotstart(\epoch(t)+2)]$.
            All the above then implies that $\sirfive(\bconfirmed[val=v,time=\slotstart(\sind)],\epoch(t),\epoch(t)+1) = \sirfive(\bconfirmed[val=v,time=\slotstart(\sind)],\epoch(\bconfirmed[val=v,time=\slotstart(\sind)]),\epoch(\bconfirmed[val=v,time=\slotstart(\sind)])+1)$ holds.
            Finally, \Cref{lem:no-curr-epochconflict-chkp-is-justified,lem:conf-beginning-epoch-prec-bcand}, $\canonical[blck={ \bconfirmed[val=v,time=\slotstart(\sind)]},time=\tind,to=\slotstart(\epoch(t)+2)]$, \Cref{assm:bcand-chkp-in-allu} imply $\sirfour(\bconfirmed[val=v,time=\slotstart(\sind)])$.
            Now, \Cref{lem:ffg-safety-from-sir} imply  $\canonical[blck={\bconfirmed[val=v,time=\slotstart(\sind)]},time=\slotstart(\sind)]$.

            % \sep
            % With modified hypothesis this should give us that $\gjattime[time=t',val=v']  \preceq \bconfirmed[val=v,time=\slotstart(\sind)]$ from which $\gjattime[time=t',val=v']  \succeq \var[val=v,time=\slotstartslot{\tind}]{\chkp_{EBA}}$.
            % \Cref{lem:conf-prev-epoch-then-vs-two-epochs-ago} then implies that \sirtwo and \sirthree holds.
            % Then, \Cref{lem:ffg-condition-on-q-implies-safety} implies that $\canonical[blck={ \bconfirmed[val=v,time=\slotstart(\sind)]},time=\tind,to=\slotstart(\epoch(t)+2)]$.
            % All the above then implies that \sirfive holds.
            % Finally, \Cref{lem:no-curr-epochconflict-chkp-is-justified}, $\canonical[blck={ \bconfirmed[val=v,time=\slotstart(\sind)]},time=\tind,to=\slotstart(\epoch(t)+2)]$, \Cref{lem:if-new-bc-then-output-find-latest} imply \ref{def:induction-conditions:ub}.
        \end{description}

    %     \sep
        
    %     Let $v'$ be any honest validator and $t' \in [t, \slotstart(\epoch(t)+1)]$.



    %     If $\var[val=v,time=\slotstart(\sind-1)]{\bconfirmed} = \bconfirmed[val=v,time=\slotstart(\sind)]$ by the inductive hypothesis above.

    %     Otherwise, from \Cref{lem:if-new-bc-then-output-find-latest} we know that\\ $\bconfirmed[val=v,time=\slotstart(\sind)]=\findlatestconfirmeddescendant(\var[val=v,time=\slotstart(\sind-1)]{\bconfirmed})$.
    %     Then $\bconfirmed[val=v,time=\slotstart(\sind)] \succeq \var[val=v,time=\slotstart(\sind-1)]{\bconfirmed}\succeq \bconfirmed[val=v,time=\slotstart(\prevfirstslotepoch{t})]$.

    %     We also know that $\canonical[blck={\var[val=v,time=\slotstart(\sind-1)]{\bconfirmed}},time=t]$.


    %     \begin{description}
    %         \item[Case 1: ${\epoch(\bconfirmed[val=v,time=\slotstart(\sind)])=\epoch(t)-1}$.] 
            
    %         The above, together with the additional inductive hypothesis allows us to apply \Cref{lem:output-find-latest-canonical-canonical-at-the-start-of-an-epoch} which implies that $\canonical[blck={ \bconfirmed[val=v,time=\slotstart(\sind)]},time=\tind,to=\slotstart(\epoch(t)+1)]$ and 
    %         \sirone, \sirtwo and \sirthree for $\sir({ \bconfirmed[val=v,time=\slotstart(\sind)]},\tind,\var[val=v,time=\slotstartslot{\tind}]{\chkp_{EBA}},{ \var[val=v,time=\slotstart(\sind-1)]{\bconfirmed}})$ hold
    %         Given we assume $\bconfirmed[val=v,time=\slotstart(\sind)] \neq \var[val=v,time=\slotstart(\sind-1)]{\bconfirmed}$, we know that there exists a block $b' \succeq \bconfirmed[val=v,time=\slotstart(\sind)]$ s.t. $\epoch(\gu(b'))\geq \epoch(t)-1$. 
    %         This is sufficient to ensure \ref{def:induction-conditions:ub}.

    %         Then,  $\canonical[blck={ \bconfirmed[val=v,time=\slotstart(\sind)]},time=\tind,to=\slotstart(\epoch(t)+1)]$ and the inductive hypothesis \ref{itm:lem:canonical-no-extra-assum:ind-3} imply \sirfive.
    %         Now, \Cref{lem:ffg-safety-from-sir} imply  $\canonical[blck={\bconfirmed[val=v,time=\slotstart(\sind)]},time=t]$    
    %         \item [Case 2: ${\epoch(\bconfirmed[val=v,time=\slotstart(\sind)])=\epoch(t)}$.] 
    %         We can use \Cref{lem:output-find-latest-canonical-canonical-at-the-start-of-an-epoch} to conclude \sirone.
    %         \begin{description}
    %             \item[$\epoch(t')=\epoch(t)$.]
    %             We can use \Cref{lem:output-find-latest-canonical-canonical-at-the-start-of-an-epoch} to conclude \sirtwo and \sirthree and $\canonical[blck={ \bconfirmed[val=v,time=\slotstart(\sind)]},time=\tind,to=\slotstart(\epoch(t)+1)]$.
    %             % From the inductive hypothesis \ref{itm:lem:canonical-no-extra-assum:ind-1} and \Cref{lem:conf-beginning-epoch-prec-bcand}, we can conclude that $\gjattime[time=t',val=v']  \preceq \bconfirmed[val=v,time=\slotstart(\sind)]$.
    %             % \Cref{lem:conf-prev-epoch-then-vs-two-epochs-ago} then implies \ref{def:induction-conditions:all-validators:not-filtered-out}.
    %             \item[$\epoch(t')=\epoch(t)+1$.]  
    %             \Cref{lem:no-curr-epochconflict-chkp-is-justified} and the inductive hypothesis, and $\canonical[blck={ \bconfirmed[val=v,time=\slotstart(\sind)]},time=\tind,to=\slotstart(\epoch(t)+1)]$ ensure that any checkpoint $C$ s.t. is justified and $\epoch(C)=\epoch(t)$, then $C = \chkp( \bconfirmed[val=v,time=\slotstart(\sind)])$.
    %             With modified hypothesis this should give us that $\gjattime[time=t',val=v']  \preceq \bconfirmed[val=v,time=\slotstart(\sind)]$ from which $\gjattime[time=t',val=v']  \succeq \var[val=v,time=\slotstartslot{\tind}]{\chkp_{EBA}}$.
    %             \Cref{lem:conf-prev-epoch-then-vs-two-epochs-ago} then implies that \sirtwo and \sirthree holds.
    %             Then, \Cref{lem:ffg-condition-on-q-implies-safety} implies that $\canonical[blck={ \bconfirmed[val=v,time=\slotstart(\sind)]},time=\tind,to=\slotstart(\epoch(t)+2)]$.
    %             All the above then implies that \sirfive holds.
    %             Finally, \Cref{lem:no-curr-epochconflict-chkp-is-justified}, $\canonical[blck={ \bconfirmed[val=v,time=\slotstart(\sind)]},time=\tind,to=\slotstart(\epoch(t)+2)]$, \Cref{lem:if-new-bc-then-output-find-latest} imply \ref{def:induction-conditions:ub}.
    %         \end{description}
    %         Now, \Cref{lem:ffg-safety-from-sir} imply  $\canonical[blck={\bconfirmed[val=v,time=\slotstart(\sind)]},time=\tind]$.
    %     \end{description}

    \end{description}
\end{proof}

% \begin{lemma}\label{lem:output-find-latest-canonical-canonical-at-the-start-of-an-epoch-for-ever}
%     % Let $b_o := \var[val=v]{\findlatestconfirmeddescendant}(b_c)$.
%     Let $b_c$ be a block such that
%     If
%     \begin{enumerate}
%         \item $\bconfirmed[val=v,time=\slotstart(\slot(t))] =  \var[val=v]{\findlatestconfirmeddescendant}(b_c)$
%         \item $\slotstart(\prevfirstslotepoch{t})\geq \GST$
%         % \item $\sir(b_c,t,\guattime[val=v,time={\slotstart(\slot({t})-1)}],\cdot)$ holds
%         \item $\canonical[blck=b_c,time={\var[val=v]{\now}}]$
%         \item \label{itm:lem:output-find-latest-canonical-canonical-at-the-start-of-an-epoch:4}for any honest validators $v'$ and time $t'$ s.t. $\epoch(t') = \epoch(t)$, $\gjattime[time=t',val=v']  \preceq b_c$
%         \item  \label{itm:lem:output-find-latest-canonical-canonical-at-the-start-of-an-epoch:5}for any honest validators $v'$ and time $t'$ s.t. $\epoch(t') = \epoch(t)$, $\gjattime[time=t',val=v']  \succeq \guattime[time=\slotstart(\prevfirstslotepoch{t}),val=v]$
%         % \item \ref{def:induction-conditions:ub} holds for a block $b_0$ s.t. $b_0 \preceq b_c$ and $\epoch(b_0) = \epoch(t)-1$ %\bconfirmed[val=v,time=\slotstart(\prevfirstslotepoch{t})]
%         % \item $\epoch(b_c) \geq \epoch(\var[val=v]{\now})-1$
%         \item $t = \slotstart(\slot(t))$

%         % \item $\var[val=v]{\now} = \slotstart(\epoch(\var[val=v]{\now}))$
%     \end{enumerate},
%     then
%     \begin{enumerate}
%         \item for any honest validators $v'$ and time $t'$ s.t. $\epoch(t') = \epoch(t)$, $\gjattime[time=t',val=v']  \preceq \bconfirmed[val=v,time=\slotstart(\slot(t))]$
%         \item \sirone, \sirtwo and \sirthree for $\sir(\bconfirmed[val=v,time=\slotstart(\slot(t))],t,\ceba[val=v,time=\slotstartslot{t}],b_c)$ hold
%         % \item $\sir(b_o,t,\guattime[val=v,time={\s\lotstart(\slot(\var[val=v]{\now})-1)}],b_c)$, with the exception of  \ref{def:induction-conditions:ub}, holds
%         \item $\canonical[blck=b_o,time={\var[val=v]{\now}}]$
%     \end{enumerate}
% \end{lemma}

\begin{lemma}\label{lem:epoch-conf-less-prev-then-conf-finalized}
    If
    \begin{enumerate}
        % \item $\slotstart(\slot(t)-1)\geq \GST$
        \item $\epoch(\bconfirmed[val=v,time=\slotstart(\slot(t))]) < \epoch(t) - 1$
        % \item $\slot(t) = \firstslot(\epoch(t))$
    \end{enumerate},
    then
    \begin{enumerate}
        \item $\bconfirmed[val=v,time=\slotstart(\slot(t))] = \block(\gfattime[time=\slotstart(\epoch(t)),val=v])$
    \end{enumerate}
\end{lemma}

\begin{lemma}
    If
    \begin{enumerate}
        \item $\slotstart(\firstslot(\epoch(t)-1)-1)\geq \GST$
        % \item  $t = \slotstart(\slot(t))$
        % \item $\epoch(\bconfirmed[val=v,time=t])=\epoch(t)-1$
        % \item \ref{def:induction-conditions:ub} holds for $\var[val=v,time=\slotstart(\slot(t)-1)]{\bconfirmed}$
        % \item $\slotstart(\lastslot(\epoch(t)-1)) \geq \GST$
        % \item $\epoch(b_c) \geq \epoch(t)-1$
        % \item $b_c \in \filtered[val=v',time=t']$
    \end{enumerate},
    then,
    \begin{enumerate}
        \item $\canonical[blck={\bconfirmed[val=v,time=\slotstartslot{t}]},time=\slotstart(\slot(t)+1)]$
    \end{enumerate}    
\end{lemma}
\begin{proof}
    Follows from \Cref{lem:epoch-conf-less-prev-then-conf-finalized,lem:canonical-no-extra-assum}.
\end{proof}

% \begin{lemma}
%     If
%     \begin{enumerate}
%         \item $\slotstart(\epoch(t)-1) \geq \GST$
%         \item $\epoch(\var[val=v,time=\slotstart(\slot(t)-1)]{\bconfirmed}) = \epoch(t)-1$
%         \item $\slot(t) = \firstslot(\epoch(t))$
%     \end{enumerate},
%     then,
%     \begin{enumerate}
%         \item $\willNoConflictingChkpBeJustified(\chkp(\var[val=v,time=\slotstart(\slot(t)-1)]{\bconfirmed}))$
%     \end{enumerate}
% \end{lemma}

% \begin{proof}
%     \Cref{lem:bcand-current-epoch-then-no-first-slot} together with \Cref{lem:no-curr-epochconflict-chkp-is-justified} and the synchrony assumption concludes the proof.
% \end{proof}

\begin{lemma}\label{lem:gu-prev-slot-descendant-of-gj-prev-slot}
    If
    \begin{enumerate}
        \item $\slotstart(\epoch(t)) \geq \GST$
        \item $\epoch(\bconfirmed[val=v,time=\slotstart(\slot(t))]) = \epoch(t)$
    \end{enumerate},
    then,
    \begin{enumerate}
        \item $\gjattime[val=v,time=\slotstart(\slot(t)-1)] \preceq \guattime[val=v,time=\slotstart(\prevfirstslot{\epoch(t)+1})]$.
        \item $\gjattime[val=v,time=\slotstart(\slot(t)-1)] \preceq \bconfirmed[val=v,time=\slotstart(\slot(t))]$.
        \item $\guattime[val=v,time=\slotstart(\prevfirstslot{\epoch(t)+1})] \preceq \bconfirmed[val=v,time=\slotstart(\slot(t))]$.
    \end{enumerate}
\end{lemma}

\begin{proof}
    Condition $\epoch(\bconfirmed[val=v,time=\slotstart(\slot(t))]) = \epoch(t)$ implies that $\slot(t) > \firstslot(\epoch(t))$.
    This further implies that $\epoch(\gjattime[val=v,time=\slotstart(\slot(t)-1)]) \in [\epoch(\guattime[val=v,time=\slotstart(\prevfirstslot{\epoch(t)})]),\epoch(t)-1]$.
    We also know that $\epoch(\guattime[val=v,time=\slotstart(\prevfirstslot{\epoch(t)+1})]) \in [\epoch(\guattime[val=v,time=\slotstart(\prevfirstslot{\epoch(t)})]),\epoch(t)]$.
    \Cref{lem:canonical-no-extra-assum} then implies that $\gjattime[val=v,time=\slotstart(\slot(t)-1)] \preceq \bconfirmed[val=v,time=\slotstart(\slot(t))]$ and $\guattime[val=v,time=\slotstart(\prevfirstslot{\epoch(t)+1})]\preceq \bconfirmed[val=v,time=\slotstart(\slot(t))]$.
    Given that $\epoch(\guattime[val=v,time=\slotstart(\prevfirstslot{\epoch(t)+1})])\geq\epoch(\gjattime[val=v,time=\slotstart(\slot(t)-1)] )$, this
    concludes the proof.
\end{proof}

\begin{lemma}\label{lem:bconf-curr-epoch-ancestor-is-one-confirmed}
    Pick any $b \preceq \bconfirmed[val=v,time=\slotstart(\slot(t))]$.
    If
    \begin{enumerate}
        \item $\epoch(\bconfirmed[val=v,time=\slotstart(\slot(t))]) = \epoch(t)$
        \item $\epoch(b) = \epoch(t)$
    \end{enumerate},
    then,
    \begin{enumerate}
        \item There exists slot $s > \firstslot(\epoch(t))$ such that
        {$\indicatorfromblock[from=b,to=s-1,val=v,when=\slotstart(s),chkp={C}]{\indQ}
        > \frac{1}{2}\left(1 + \frac{\boostweight[chkp={C}]}{\commweightfromblock[from=b,to=s-1,chkp={C}]{\allvals}}\right)
        + \beta
        - \frac
            {\attsetweightfromblock[from=b,to=s-1,val=v,when=\slotstart(s),chkp={C}]{\slashvals}}
            {\commweightfromblock[from=b,to=s-1,chkp={C}]{\allvals}}$},
        where $\chkp = \gjattime[val=v,time=\slotstart(s-1)]$.
    \end{enumerate}
\end{lemma}

\begin{proof}
    Because of the condition in the Lemma's statement we know that $\exists b_c \in \var[val=v,time=\slotstartslot{t}]{\bcands}$ such that $\epoch(b_c)=\epoch(t)$.
    By contradiction.
    Suppose $\exists b' \preceq b_c$ such that $\epoch(b')=\epoch(t)$, {$\indicatorfromblock[from=b',to=s-1,val=v,when=\slotstart(s),chkp={C}]{\indQ}
    \leq \frac{1}{2}\left(1 + \frac{\boostweight[chkp={C}]}{\commweightfromblock[from=b',to=s-1,chkp={C}]{\allvals}}\right)
    + \beta
    - \frac
        {\attsetweightfromblock[from=b',to=s-1,val=v,when=\slotstart(s),chkp={C}]{\slashvals}}
        {\commweightfromblock[from=b',to=s-1,chkp={C}]{\allvals}}$}.
    Given that together with the fact that \Cref{set-btcand-to-btemp} is the only place where $\bcand$ gets assigned to a block from $\epoch(t)$,
    the check in \Cref{ln:if-is-one-confirmed-second-loop} must never be true for $b'$.
    Thus either $b_c \notin \var[val=v,time=\slotstartslot{t}]{\bcands}$.
\end{proof}

\begin{assumption}\label{assum:maxratiowttoonecommittee}
    For any
    honest validator $v$,
    time $t\geq \GGST$,
    slot s,
    valid block $b$, 
    and checkpoint $C \in \allU(b)$,
    % \teffbalass $\calB$ in the view of validator $v$ at any point in time,
    $\commweightfromslot[from=s,to=s,chkp=C,when=t,val=v]{\allvals} \geq \frac{\totvalsetweight[chkp=C]{\allvals}}{\maxratiowttoonecommittee}$.
    % \footnote{Given Assumption~\ref{assum:no-change-to-the-validator-set}, an equivalent condition is assuming that $\valsetweightfromslot[from=s,to=s',chkp={\genesis}]{\honvals} \geq (1-\beta) \valsetweightfromslot[from=s,to=s',chkp={\genesis}]{\allvals}$.}
\end{assumption}

\begin{lemma}\label{lem:beta-less-than-quarter-no-reconfirmation-required}
    Let $s' := \firstslot(\epoch(t)+1)$.
    Pick any block $b$ such that $b \preceq \var[val=v,time=\slotstartslot{t}]{\bconfirmed}$.
    If
    \begin{enumerate}
        \item $\slotstart(\epoch(t)) \geq \GST$
        \item $\epoch(b) = \epoch(t)$
        \item  $\beta  \leq \frac{1}{4}$
    \end{enumerate},
    then,
    \begin{enumerate}
        \item {$
            \indicatorfromblock[from=b,to=s'-1,val=v,when=\slotstart(s'),chkp={C}]{\indQ}
            > \frac{1}{2}\left(1 + \frac{\boostweight[chkp={C}]}{\commweightfromblock[from=b,to=s'-1,chkp={C}]{\allvals}}\right)
            + \beta
            - \frac
                {\attsetweightfromblock[from=b,to=s'-1,val=v,when=\slotstart(s'),chkp={C}]{\slashvals}}
                {\commweightfromblock[from=b,to=s'-1,chkp={C}]{\allvals}}$}
    \end{enumerate}
\end{lemma}

\begin{proof}
    % Let $\attsetweightfromblock[from={s},to=s'-1,val=v,when=\slotstart(s'),chkp={C}]{\allatts}$ be the total balance of validators voted in the support of block $b$ between slot $s$ and $s'-1$ inclusive according to the effective balance distribution defined by the checkpoint $C$ as per the view of validator $v$ at the start of slot $s'$.
    Let $s:=\slot(t)$.
    \def\alignexplwidth{7cm}
    \allowdisplaybreaks
    \begin{align*}
        &\hspace{3ex} \indicatorfromblock[from=b,to=s'-1,val=v,when=\slotstart(s'),chkp={C}]{\indQ}\\  
        &=
        \frac
            {\attsetweightfromblock[from=b,to=s'-1,val=v,when=\slotstart(s'),chkp={C}]{\allatts}}
            {\commweightfromblock[from=b,to=s'-1,chkp={C}]{\allvals}}
        &&\alignexpl{By definition.}
        \\
        &=
        \frac
            {\commweightfromslot[from={s},to=s'-1,val=v,when=\slotstart(s'),chkp={C}]{\honvals}}
            {\commweightfromblock[from=b,to=s'-1,chkp={C}]{\allvals}}
        +
        \frac
            {\attsetweightfromblock[from=b,to=s-1,val=v,when=\slotstart(s'),chkp={C}]{\allatts}}
            {\commweightfromblock[from=b,to=s'-1,chkp={C}]{\allvals}}
        &&\alignexpl[\alignexplwidth]{First, $\attsetweightfromblock[from=b,to=s'-1,val=v,when=\slotstart(s'),chkp={C}]{\allatts} \geq \weightofset[chkp=C]{\attsetfromblock[from=b,to=s-1,val=v,when=\slotstart(s')]{\allatts}\cap \commfromblock[from=\slot(b),to=s-1]{\allvals}} + \commweightfromslot[from={s},to=s'-1,val=v,when=\slotstart(s'),chkp={C}]{\honvals}$ because $\epoch(b) = \epoch(t)$ and, due to \Cref{lem:canonical-no-extra-assum}, $\canonical[blck=b,time=\slotstart(s)]$. 
        Then 
        $\weightofset[chkp=C]{\attsetfromblock[from=b,to=s-1,val=v,when=\slotstart(s')]{\allatts}\cap \commfromblock[from=\slot(b),to=s-1]{\allvals}} = \attsetweightfromblock[from=b,to=s-1,val=v,when=\slotstart(s'),chkp={C}]{\allatts}$ because no validators in $\commfromslot[from=\parentslotplusone(b),to=\slot(b)-1]{\allvals} \setminus \commfromslot[from=\slot(b),to=s-1]{\allvals}$
        can have cast a valid \LMDGHOST vote for $b$. }
        \\
        &=
        \begin{aligned}[t]
            &\frac
                {\commweightfromslot[from={s},to=s'-1,val=v,when=\slotstart(s'),chkp={C}]{\honvals}}
                {\commweightfromblock[from=b,to=s'-1,chkp={C}]{\allvals}}
            \\
            &+
            \frac
                {\attsetweightfromblock[from=b,to=s-1,val=v,when=\slotstart(s),chkp={C}]{\allatts} - \left(\attsetweightfromblock[from=b,to=s-1,val=v,when=\slotstart(s'),chkp={C}]{\slashvals}-\attsetweightfromblock[from=b,to=s-1,val=v,when=\slotstart(s),chkp={C}]{\slashvals}\right)}
                {\commweightfromblock[from=b,to=s'-1,chkp={C}]{\allvals}}
        \end{aligned}
        &&\alignexpl[\alignexplwidth]{As, $\attsetfromblockunfiltered[from=b,to=s-1,val=v,when=\slotstart(s')]{\allatts} = \attsetfromblockunfiltered[from=b,to=s-1,val=v,when=\slotstart(s)]{\allatts} \\ \setminus \left(\attsetfromblockunfiltered[from=b,to=s-1,val=v,when=\slotstart(s')]{\slashvals} \\ \setminus \attsetfromblockunfiltered[from=b,to=s-1,val=v,when=\slotstart(s)]{\slashvals}\right)$.}
        \\
        &=
        \begin{aligned}[t]
            &\frac
                {\commweightfromslot[from={s},to=s'-1,val=v,when=\slotstart(s'),chkp={C}]{\honvals} - \attsetweightfromblock[from=b,to=s-1,val=v,when=\slotstart(s'),chkp={C}]{\slashvals}}
                {\commweightfromblock[from=b,to=s'-1,chkp={C}]{\allvals}}
            \\
            &+
            \frac
                {\attsetweightfromblock[from=b,to=s-1,val=v,when=\slotstart(s),chkp={C}]{\allatts}}
                {\commweightfromblock[from=b,to=s'-1,chkp={C}]{\allvals}}
            +
            \frac
                {\attsetweightfromblock[from=b,to=s-1,val=v,when=\slotstart(s),chkp={C}]{\slashvals}}
                {\commweightfromblock[from=b,to=s'-1,chkp={C}]{\allvals}}
        \end{aligned}
        &&\alignexpl[\alignexplwidth]{By simplification.}
        \\
        &=
        \begin{aligned}[t]
            &\frac
                {\commweightfromslot[from={s},to=s'-1,val=v,when=\slotstart(s'),chkp={C}]{\honvals} - \attsetweightfromblock[from=b,to=s-1,val=v,when=\slotstart(s'),chkp={C}]{\slashvals}}
                {\commweightfromblock[from=b,to=s'-1,chkp={C}]{\allvals}}
            \\
            &+
            \frac
                {\indicatorfromblock[from=b,to=s-1,val=v,when=\slotstart(s),chkp={C}]{\indQ} \commweightfromblock[from=b,to=s-1,chkp={C}]{\allvals}
                -2\beta\totvalsetweight[chkp=C]{\allvals}\penr}
                {\commweightfromblock[from=b,to=s'-1,chkp={C}]{\allvals}}
            +
            \frac
                {\attsetweightfromblock[from=b,to=s-1,val=v,when=\slotstart(s),chkp={C}]{\slashvals}}
                {\commweightfromblock[from=b,to=s'-1,chkp={C}]{\allvals}}
        \end{aligned}
        &&\alignexpl[\alignexplwidth]{By definition.}
        \\
        &>
        \begin{aligned}[t]
            &\frac
                {\commweightfromslot[from={s},to=s'-1,val=v,when=\slotstart(s'),chkp={C}]{\honvals} - \attsetweightfromblock[from=b,to=s-1,val=v,when=\slotstart(s'),chkp={C}]{\slashvals}}
                {\commweightfromblock[from=b,to=s'-1,chkp={C}]{\allvals}}
            \\
            &+
            \frac
                {\left(\frac{1}{2}\left(1 + \frac{\boostweight[chkp=C]}{\commweightfromblock[from=b,to=s-1,chkp={C}]{\allvals}}\right) + \beta - \frac{\attsetweightfromblock[from=b,to=s-1,val=v,when=\slotstart(s),chkp={C}]{\slashvals}}{\commweightfromblock[from=b,to=s-1,chkp={C}]{\allvals}}\right) \commweightfromblock[from=b,to=s-1,chkp={C}]{\allvals}}
                {\commweightfromblock[from=b,to=s'-1,chkp={C}]{\allvals}}
            \\
            &+
            \frac
                {\attsetweightfromblock[from=b,to=s-1,val=v,when=\slotstart(s),chkp={C}]{\slashvals}}
                {\commweightfromblock[from=b,to=s'-1,chkp={C}]{\allvals}}
        \end{aligned}
        &&\alignexpl[\alignexplwidth]{Due to \Cref{lem:bconf-curr-epoch-ancestor-is-one-confirmed}.}
        \\
        &=
        \begin{aligned}[t]
            &\frac
                {\commweightfromslot[from={s},to=s'-1,val=v,when=\slotstart(s'),chkp={C}]{\honvals} - \attsetweightfromblock[from=b,to=s-1,val=v,when=\slotstart(s'),chkp={C}]{\slashvals}}
                {\commweightfromblock[from=b,to=s'-1,chkp={C}]{\allvals}}
            \\
            &+
            \frac
                {\frac{1}{2}\left(\commweightfromblock[from=b,to=s-1,chkp={C}]{\allvals} 
                + \boostweight[chkp=C]\right) + \beta \commweightfromblock[from=b,to=s-1,chkp={C}]{\allvals}-\attsetweightfromblock[from=b,to=s-1,val=v,when=\slotstart(s),chkp={C}]{\slashvals}}
                {\commweightfromblock[from=b,to=s'-1,chkp={C}]{\allvals}}
            \\
            &+
            \frac
                {\attsetweightfromblock[from=b,to=s-1,val=v,when=\slotstart(s),chkp={C}]{\slashvals}}
                {\commweightfromblock[from=b,to=s'-1,chkp={C}]{\allvals}}
        \end{aligned}
        &&\alignexpl[\alignexplwidth]{By simplification.}
        \\
        &\geq
        \begin{aligned}[t]
            &\frac
                {\commweightfromslot[from={s},to=s'-1,val=v,when=\slotstart(s'),chkp={C}]{\honvals} - \attsetweightfromblock[from=b,to=s-1,val=v,when=\slotstart(s'),chkp={C}]{\slashvals}}
                {\commweightfromblock[from=b,to=s'-1,chkp={C}]{\allvals}}
            \\
            &+
            \frac
                {\frac{1}{2}\left(\commweightfromblock[from=b,to=s-1,chkp={C}]{\allvals} 
                + \boostweight[chkp=C]\right) + \beta \commweightfromblock[from=b,to=s-1,chkp={C}]{\allvals}}
                {\commweightfromblock[from=b,to=s'-1,chkp={C}]{\allvals}}
        \end{aligned}
        &&\alignexpl[\alignexplwidth]{By simplification.}
        % \\
        % &\geq
        % \begin{aligned}[t]
        %     &\frac
        %         {\commweightfromslot[from={s},to=s'-1,val=v,when=\slotstart(s'),chkp={C}]{\honvals} - \attsetweightfromblock[from=b,to=s-1,val=v,when=\slotstart(s'),chkp={C}]{\slashvals}}
        %         {\commweightfromblock[from=b,to=s'-1,chkp={C}]{\allvals}}
        %     \\
        %     &+
        %     \frac
        %         {\left(\frac{1}{2}\left(\commweightfromblock[from=b,to=s-1,chkp={C}]{\allvals} + \boostweight[chkp=C]\right) + \beta \commweightfromblock[from=b,to=s-1,chkp={C}]{\allvals}\right)(1-2\penr)}
        %         {\commweightfromblock[from=b,to=s'-1,chkp={C}]{\allvals}}
        % \end{aligned}
        % &&\alignexpl[\alignexplwidth]{As, $\commweightfromblock[from=b,to=s-1,chkp={C}]{\allvals} \leq \commweightfromblock[from=b,to=s-1,chkp={C}]{\allvals}$ and $\boostweight[chkp=C] \leq \boostweight[chkp=C]$ due to \Cref{lem:gu-prev-slot-descendant-of-gj-prev-slot} together with Assumption 1 of the Paper.}
        \\     
        &\geq
        \begin{aligned}[t]
            &\frac
                {\left(1-\beta\right) \commweightfromblock[from=s,to=s'-1,chkp={C}]{\allvals} - \attsetweightfromblock[from=b,to=s-1,val=v,when=\slotstart(s'),chkp={C}]{\slashvals}}
                {\commweightfromblock[from=b,to=s'-1,chkp={C}]{\allvals}}
            \\
            &+
            \frac
                {\frac{1}{2}\left(\commweightfromblock[from=b,to=s-1,chkp={C}]{\allvals} 
                + \boostweight[chkp=C]\right) + \beta \commweightfromblock[from=b,to=s-1,chkp={C}]{\allvals}
                }
                {\commweightfromblock[from=b,to=s'-1,chkp={C}]{\allvals}}
        \end{aligned}
        &&\alignexpl[\alignexplwidth]{By Assumption 2 of the paper.}
        \\
        &\geq
        \begin{aligned}[t]
            &\frac
                {\left(\frac{1}{2}+\beta \right) \commweightfromblock[from=s,to=s'-1,chkp={C}]{\allvals} - \attsetweightfromblock[from=b,to=s-1,val=v,when=\slotstart(s'),chkp={C}]{\slashvals}}
                {\commweightfromblock[from=b,to=s'-1,chkp={C}]{\allvals}}
            \\
            &+
            \frac
                {\frac{1}{2}\left(\commweightfromblock[from=b,to=s-1,chkp={C}]{\allvals} 
                + \boostweight[chkp=C]\right) + \beta \commweightfromblock[from=b,to=s-1,chkp={C}]{\allvals}}
                {\commweightfromblock[from=b,to=s'-1,chkp={C}]{\allvals}}
        \end{aligned}
        &&\alignexpl[\alignexplwidth]{Given that $\beta \leq \frac{1}{4}$, $1-\beta \geq \frac{1}{2}+\beta$.}        
        \\
        &=
        \begin{aligned}[t]
            &\frac
                {\frac{1}{2}\left(\commweightfromblock[from=b,to=s-1,chkp={C}]{\allvals} + \commweightfromblock[from=s,to=s'-1,chkp={C}]{\allvals} + \boostweight[chkp=C]\right)}
                {\commweightfromblock[from=b,to=s'-1,chkp={C}]{\allvals}}
            \\
            &+
            \frac
                {\left(\commweightfromblock[from=b,to=s-1,chkp={C}]{\allvals}+ \commweightfromblock[from=s,to=s'-1,chkp={C}]{\allvals}\right) \beta - \attsetweightfromblock[from=b,to=s-1,val=v,when=\slotstart(s'),chkp={C}]{\slashvals}}
                {\commweightfromblock[from=b,to=s'-1,chkp={C}]{\allvals}}
        \end{aligned}
        &&\alignexpl[\alignexplwidth]{By simplification.}
        \\
        &\geq
        \begin{aligned}[t]
            &\frac
                {\frac{1}{2}\left(\commweightfromblock[from=b,to=s'-1,chkp={C}]{\allvals} + \boostweight[chkp=C]\right)}
                {\commweightfromblock[from=b,to=s'-1,chkp={C}]{\allvals}}
            \\
            &+
            \frac
                {\commweightfromblock[from=b,to=s'-1,chkp={C}]{\allvals} \beta - \attsetweightfromblock[from=b,to=s-1,val=v,when=\slotstart(s'),chkp={C}]{\slashvals}}
                {\commweightfromblock[from=b,to=s'-1,chkp={C}]{\allvals}}
        \end{aligned}
        &&\alignexpl[\alignexplwidth]{As, $\commfromblock[from=b,to=s'-1]{\allvals} = \commfromblock[from=b,to=s-1]{\allvals} \cup \commfromblock[from=s,to=s'-1]{\allvals}$.}         
        \\
        &=
            \frac{1}{2}\left(1 + \frac{\boostweight[chkp=C]}{\commweightfromblock[from=b,to=s'-1,chkp={C}]{\allvals}}\right)
            + \beta
            - \frac
                {\attsetweightfromblock[from=b,to=s-1,val=v,when=\slotstart(s'),chkp={C}]{\slashvals}}
                {\commweightfromblock[from=b,to=s'-1,chkp={C}]{\allvals}}
        &&\alignexpl[\alignexplwidth]{By simplification.}
    \end{align*}
\end{proof}

\begin{lemma}\label{lem:beta-less-than-quarter-no-reconfirmation-required-bconf-prev-epoch}
    Let $s := \firstslot(\epoch(t)+1)$, $\chkp := \guattime[val=v,time=\slotstart(s-1)]$.
    If
    \begin{enumerate}
        \item $\slotstart(\epoch(t)) \geq \GST$
        \item $\epoch(\var[val=v,time=\slotstartslot{t}]{\bconfirmed}) = \epoch(t)$
        \item $\beta \leq \frac{1}{4}$
    \end{enumerate},
    then, $\forall b' \prec \var[val=v,time=\slotstartslot{t}]{\bconfirmed}$ such that $\epoch(b') = \epoch(t)-1$,
    \begin{enumerate}
        \item {$\indicatorfromblock[from=b',to=s-1,val=v,when=\slotstart(s),chkp={C}]{\indQ}
        > \frac{1}{2}\left(1 + \frac{\boostweight[chkp={C}]}{\commweightfromblock[from=b',to=s-1,chkp={C}]{\allvals}}\right)
        + \beta
        - \frac
            {\attsetweightfromblock[from=b',to=s-1,val=v,when=\slotstart(s),chkp={C}]{\slashvals}}
            {\commweightfromblock[from=b',to=s-1,chkp={C}]{\allvals}}$}
    \end{enumerate}
\end{lemma}

\begin{proof}
    Let $b$ be the lowest block in the chain of $\var[val=v,time=\slotstartslot{t}]{\bconfirmed}$ such that $\epoch(b)=\epoch(t)$.
    Given that $\commweightfromblock[from=b',to=s-1,chkp={C}]{\allvals} = \commweightfromblock[from=b,to=s-1,chkp={C}]{\allvals} = \totvalsetweight[chkp=C]{\allvals}$,
    because $\parentslotplusone(b') \leq \parentslotplusone(b) \leq \firstslot(\epoch(t))$.
    With this in mind we proceed as the following:
    \def\alignexplwidth{5cm}
    \allowdisplaybreaks
    \begin{align*}
        \indicatorfromblock[from=b',to=s-1,val=v,when=\slotstart(s),chkp={C}]{\indQ}
        &=
        \frac
            {\attsetweightfromblock[from=b',to=s-1,val=v,when=\slotstart(s),chkp={C}]{\allatts}}
            {\commweightfromblock[from=b',to=s-1,chkp={C}]{\allvals}}
        &&\alignexpl{By definition.}
        \\
        &=
        \frac
            {\attsetweightfromblock[from=b',to=s-1,val=v,when=\slotstart(s),chkp={C}]{\allatts}}
            {\commweightfromblock[from=b,to=s-1,chkp={C}]{\allvals}}
        &&\alignexpl{As, $\commweightfromblock[from=b',to=s-1,chkp={C}]{\allvals} = \commweightfromblock[from=b,to=s-1,chkp={C}]{\allvals}$.}
        \\
        &\geq
        \frac
            {\attsetweightfromblock[from=b,to=s-1,val=v,when=\slotstart(s),chkp={C}]{\allatts}}
            {\commweightfromblock[from=b,to=s-1,chkp={C}]{\allvals}}
        &&\alignexpl{As, $\attsetfromblockunfiltered[from=b,to=s-1,val=v,when=\slotstart(s)]{\allatts} \subseteq \attsetfromblockunfiltered[from=b',to=s-1,val=v,when=\slotstart(s)]{\allatts}$, because $b' \prec b$.}
        \\
        &\geq
        \indicatorfromblock[from=b,to=s-1,val=v,when=\slotstart(s),chkp={C}]{\indQ}
        &&\alignexpl{By definition.}
        \\
        &> \frac{1}{2}\left(1 + \frac{\boostweight[chkp={C}]}{\commweightfromblock[from=b,to=s-1,chkp={C}]{\allvals}}\right)
        + \beta
        - \frac
            {\attsetweightfromblock[from=b,to=s-1,val=v,when=\slotstart(s),chkp={C}]{\slashvals}}
            {\commweightfromblock[from=b,to=s-1,chkp={C}]{\allvals}}
        &&\alignexpl{Due to \Cref{lem:beta-less-than-quarter-no-reconfirmation-required}.}
        \\
        &> \frac{1}{2}\left(1 + \frac{\boostweight[chkp={C}]}{\commweightfromblock[from=b',to=s-1,chkp={C}]{\allvals}}\right)
        + \beta
        - \frac
            {\attsetweightfromblock[from=b,to=s-1,val=v,when=\slotstart(s),chkp={C}]{\slashvals}}
            {\commweightfromblock[from=b',to=s-1,chkp={C}]{\allvals}}
        &&\alignexpl{As, $\commweightfromblock[from=b,to=s-1,chkp={C}]{\allvals} = \commweightfromblock[from=b',to=s-1,chkp={C}]{\allvals}$.}
        \\
        &> \frac{1}{2}\left(1 + \frac{\boostweight[chkp={C}]}{\commweightfromblock[from=b',to=s-1,chkp={C}]{\allvals}}\right)
        + \beta
        - \frac
            {\attsetweightfromblock[from=b',to=s-1,val=v,when=\slotstart(s),chkp={C}]{\slashvals}}
            {\commweightfromblock[from=b',to=s-1,chkp={C}]{\allvals}}
        &&\alignexpl{As, $\attsetfromblockunfiltered[from=b,to=s-1,val=v,when=\slotstart(s)]{\slashvals} \subseteq \attsetfromblockunfiltered[from=b',to=s-1,val=v,when=\slotstart(s)]{\slashvals}$.}
    \end{align*}
\end{proof}

\begin{lemma}
    Let $s := \firstslot(\epoch(t)+1)$, $\chkp := \guattime[val=v,time=\slotstart(s-1)]$.
    If
    \begin{enumerate}
        \item $\slotstart(\epoch(t)-1) \geq \GST$
        \item $\epoch(\var[val=v,time=\slotstart(\slot(t)-1)]{\bconfirmed}) = \epoch(t)-1$
        \item $\beta \leq \frac{1}{4}$
    \end{enumerate},
    then, $\forall b \succeq \guattime[val=v,time=\slotstart(\slot(t)-1)]$ such that $b \preceq \var[val=v,time=\slotstart(\slot(t)-1)]{\bconfirmed}$,
    \begin{enumerate}
        \item {$\indicatorfromblock[from=b,to=s-1,val=v,when=\slotstart(s),chkp={C}]{\indQ}
        > \frac{1}{2}\left(1 + \frac{\boostweight[chkp={C}]}{\commweightfromblock[from=b,to=s-1,chkp={C}]{\allvals}}\right)
        + \beta
        - \frac
            {\attsetweightfromblock[from=b,to=s-1,val=v,when=\slotstart(s),chkp={C}]{\slashvals}}
            {\commweightfromblock[from=b,to=s-1,chkp={C}]{\allvals}}$}
    \end{enumerate}
\end{lemma}

\begin{proof}
    Due to \Cref{lem:conf-current-epoch-then-gu-curr-epoch} we know that $\exists b' \in \viewattime[val=v,time=\slotstart(\slot(t)-1)], b' \succeq \var[val=v,time=\slotstart(\slot(t)-1)]{\bconfirmed} \land \epoch(\gu(b')) \geq \epoch(t)-2$.
    Then we can conclude that $\epoch(\guattime[val=v,time=\slotstart(\slot(t)-1)]) \geq \epoch(t)-2$.
    By cases.
    \begin{description}
        \item[Case 1: {$\epoch(b') = \epoch(t)-1$}.] Apply \Cref{lem:beta-less-than-quarter-no-reconfirmation-required}.
        \item[Case 2: {$\epoch(b') \neq \epoch(t)-1$}.] Implies $\epoch(b') = \epoch(t)-2$. Apply \Cref{lem:beta-less-than-quarter-no-reconfirmation-required-bconf-prev-epoch}.
    \end{description}
\end{proof}

\section{Improve performance with missed slots}

\begin{algorithm}[t]
    \vbox{
    \small
    \begin{numbertabbing}\reset
    xxxx\=xxxx\=xxxx\=xxxx\=xxxx\=xxxx\=MMMMMMMMMMMMMMMMMMM\=\kill
    \textbf{function} $\ghostvoters[block=b, view=\View]$\label{}\\
    \> \textbf{return } $\{\signer(a) : a \in \ghostsinview(\View) \land \block(a) \succeq b \}$\label{}\\[1ex]
    \textbf{function} $\fcparam[fc=\GHOST,balf=\frakB](\View, t)$\label{}\\
    \> $b \gets \genesis$ \label{}\\
    \> \textbf{while} $\exists b' \in \children[blck=b,view=\blocksinview(\View]),\; slot(b') \leq \slot(t)$ \label{}\\
    \>\> $b \gets \argmax_{b' \in \children[blck=b,view=\blocksinview(\View]) \land \slot(b') \leq \slot(t)}\weightofset[chkp={\frakB(\View,t)}]{\ghostvoters[block=b, view={\View}]}$\label{ln:alg:GHOST:argmax}\\
    \> \textbf{end while}\label{}\\
    \> \textbf{return} $b$\label{}\\
    [-5ex]
    \end{numbertabbing}
    }
    \caption{\GHOST fork-choice}\label{alg:GHOST}
\end{algorithm}

\begin{algorithm}[t]
    \vbox{
    \small
    \begin{numbertabbing}\reset
    xxxx\=xxxx\=xxxx\=xxxx\=xxxx\=xxxx\=MMMMMMMMMMMMMMMMMMM\=\kill
    \textbf{function} $\FILEQ(\View)$\label{}\\
    \> \textbf{return } $\begin{aligned}[t]
        \View \setminus \{a \in \ghostsinview(\View) : \exists a',a'' \in \ghostsinview(\View), \; &\land \signer(a) = \signer(a') = \signer(a'') \\
        &\land \slot(a') = \slot(a'') \\
        &\land \block(a') \neq \block(a'') \}
    \end{aligned}$\label{}\\[1ex]
    \textbf{function} $\FILLMD(\View)$\label{}\\
    \> \textbf{return } $\View \setminus \{a \in \ghostsinview(\View) : \exists a' \in \View, \; \signer(a') = \signer(a) \land \slot(a) < \slot(a')  \}$\label{}\\[1ex]
    \textbf{function} $\FILINV(\View)$\label{}\\
    \> \textbf{return } $\View \setminus \{a \in \ghostsinview(\View) : \slot(a)  \notin \commfromslot[from=\slot(a),to=\slot(a)]{\allvals} \lor \slot(\block(a)) > \slot(a) \}$\label{}\\[1ex]
    \textbf{function} $\FILCUR(\View, t)$\label{}\\
    \> \textbf{return } $\View \setminus \{a \in \blocksinview(\View) : \slot(a) \geq \slot(t)  \}$\label{}\\[1ex]
    \textbf{function} $\fcparam[fc=\LMDGHOST,balf=\frakB](\View, t)$\label{}\\
    \> \textbf{return} $\fcparam[fc=\GHOST,balf=\frakB](\FILLMD(\FILINV(\FILCUR(\FILEQ(\View),t))), t)$\label{}\\
    [-5ex]
    \end{numbertabbing}
    }
    \caption{\LMDGHOST fork-choice}\label{alg:lmd-ghost}
\end{algorithm}

Let us define and redefine a few things as follows.

\begin{definition}\leavevmode
    \begin{enumerate}
        \item Let $\commfromblock[from=b, to=s',when=t,val=v]{\allvals}$ be the union of the committees between slot $\slot(b)$ and slot $s'$ included according to the view of validator $v$ at time $t$, \ie, $\commfromblock[from=b, to=s',when=t,val=v]{\allvals} := \commfromslot[from=\slot(b), to=s',when=t,val=v]{\allvals} $.\RSfn{Note that we are now considering committees starting from $\slot(b)$, rather than $\slot(\parent(b))+1$ as before.}   
        $\commfromblock[from=b, to=s',when=t,val=v]{\honvals}$ and $\commfromblock[from=b, to=s',when=t,val=v]{\advvals}$ follow along.
        \item Let $\commfromafterblock[from=b, to=s',when=t,val=v]{\allvals}$ be the union of the committees between slot $\slot(b)+1$ and slot $s'$ included according to the view of validator $v$ at time $t$, \ie, $\commfromafterblock[from=b, to=s',when=t,val=v]{\allvals} := \commfromslot[from=\slot(b)+1, to=s',when=t,val=v]{\allvals} $.
        \item Let $\attsetfromblockunfiltered[from=b,to=s',val=v,when=t]{\allatts}$ be the set of validators in $\commfromslot[from=\slot(b), to=s',when=t,val=v]{\allvals}$\RSfn{Note that we are now considering committees starting from $\slot(b)$, rather than $\slot(\parent(b))+1$ as before.} that, according to $\viewattime[val=v,time=t]$, have sent a \GHOST vote that \hyperlink{hyp:lmd-ghost-support}{\LMDGHOST supports $b$}, \ie, $\attsetfromblockunfiltered[from=b,to=s',val=v,when=t]{\allatts} := \ghostvoters[block=b,view={\FILLMD(\FILINV(\FILCUR(\FILEQ(\View),t)))}] \cap \commfromslot[from=\slot(b), to=s',when=t,val=v]{\allvals}$ where function $\ghostvotersfnname$ is defined in Algorithm~\ref{alg:lmd-ghost}.
        \item Let $\indicatorfromblock[from=b,to=s',val=v,when=t,chkp=\calB]{\indQ}:=\frac{\attsetweightfromblock[from=b,to=s',val=v,when=t,chkp=\calB]{\allatts}}{\commweightfromafterblock[from=\parent(b),to=s',chkp=\calB,when=t,val=v]{\allvals}}$
        \item Let $\indicatorfromblock[from=b,to=s',val=v,when=t,chkp=\calB]{\indP}:=\frac{\attsetweightfromblock[from=b,to=s',val=v,when=t,chkp=\calB]{\honatts}}{\commweightfromslot[from=\slot(b),to=s',chkp=\calB,when=t,val=v]{\honvals}}$ 
    
        % \sep
        % Let $\attsetfromblockunfiltered[from=b,to=s',val=v,when=t]{\allatts}$ be the set,
        % according to $\viewattime[val=v,time=t]$, that includes all those validators that have sent a valid \GHOST vote with slot value corresponding to the most recent slot for which they were part of the committee and such a \GHOST vote supports block $b$.
        % Formally, we define the following filtering function
        % $$
        % \FILLATE(\View, t) := \View \setminus \{a \in \ghostsinview(\View) : \exists s,\; \slot(a) < s < \slot(t) \land \signer(a) \in \commfromslot[from=s,to=s]{\allvals}\}
        % $$
        % to remove \GHOST votes with a slot value lower than the most recent slot for which the signer of the vote was part of the committee.
        % Then, we define
        % $$\attsetfromblockunfiltered[from=b,to=s',val=v,when=t]{\allatts} := \ghostvoters[block=b,view={\FILLATE(\FILCUR(\FILINV(\View), t), t)}]$$
        % Note that due to the definition of \FILINV, this implies that $\attsetfromblockunfiltered[from=b,to=s',val=v,when=t]{\allatts}$ can only include validators in $\commfromblock[from=b, to=s']{\allvals}$.
        % Also, note that we do not exclude equivocating votes.
        % The reason for defining $\attsetfromblockunfiltered[from=b,to=s',val=v,when=t]{\allatts}$ in this way, rather than the more natural $\ghostvoters[block=b,view={\FILLMD(\FILEQ(\FILCUR(\FILINV(\View), t)))}] \cap \commfromblock[from=b, to=s']{\allvals}$ has to do with ensuring monotonicity, as we will see later.
    
        %  have never sent equivocating \GHOST votes and whose latest (in terms of slot) \GHOST vote is for a block descendant of $b$, \ie, $\attsetfromblockunfiltered[from=b,to=s',val=v,when=t]{\allatts} := \ghostvoters[block=b,view={\FILLMD(\FIL EQ(\FILCUR(\FILINV(\View), t)))}] \cap \commfromblock[from=b, to=s']{\allvals}$ where function $\ghostvotersfnname$ is defined in Algorithm~\ref{alg:lmd-ghost}.
    
        \item Let $\attsetfromblockunfiltered[from=b,to=s',val=v,when=t]{\honatts}$ be the subset of honest validators in $\attsetfromblockunfiltered[from=b,to=s',val=v,when=t]{\allatts}$, \ie, $\attsetfromblockunfiltered[from=b,to=s',val=v,when=t]{\honatts} := \attsetfromblockunfiltered[from=b,to=s',val=v,when=t]{\allatts} \cap \honvals$.
        \item Let $\attsetfromblock[from=b,to=s',val=v,when=t]{\slashvals}$ be the set of validators in $\commfromblock[from=b,to=s']{\allvals}$ that according to $\viewattime[val=v,time=t]$ have committed as slashable offence.
        % \item Let $\attsetfromblockunfiltered[from=b,to=s',val=v,when=t]{\advatts}$ be the subset of honest validators in $\attsetfromblockunfiltered[from=b,to=s',val=v,when=t]{\allatts}$, \ie, $\attsetfromblockunfiltered[from=b,to=s',val=v,when=t]{\honatts} := \attsetfromblockunfiltered[from=b,to=s',val=v,when=t]{\allatts} \cap \honvals$.
    \end{enumerate}
\end{definition}

\begin{assumption}\label{assum:no-change-to-the-validator-set}
    The only change that can occur to the validator set and effective balances is due to Byzantine validators potentially getting slashed.
    In other words, no new validator is ever added to the validator set, no rewards are incurred, and honest validators never exit or incur penalties.
    This immediately implies that
    \begin{enumerate}
        \item $\commatepoch[epoch=e]{\allvals}\subseteq\commatepoch[epoch=\epoch(\genesis)]{\allvals}=\totvalset[chkp=\genesis]{\allvals}$
        \item $\commatepoch[epoch=e]{\honvals} = \commatepoch[epoch=\epoch(\genesis)]{\honvals} = \totvalset[chkp=\genesis]{\honvals}$
        % \item for any valid block $b$ and honest validator $v$, $\totvalsetweight[chkp=b]{\honvals}=\totvalsetweight[chkp=\genesis]{\honvals}$ and $\totvalsetweight[chkp=b]{\allvals}\leq\totvalsetweight[chkp=\genesis]{\allvals}$
        \item for any valid block $b$ and honest validator $v$, $\weightofset[chkp=b]{v}=\weightofset[chkp=\genesis]{v}$
        \item for any valid block $b$ and Byzantine validator $v$, $\weightofset[chkp=b]{v}\leq\weightofset[chkp=\genesis]{v}$
    \end{enumerate}
\end{assumption}

\begin{assumption}\label{assum:beta}
    There exists a constant $\beta$, known to anyone using the Confirmation Rule,
    such that,
    for any
    honest validator $v$,
    time $t\geq \GGST$,
    two slots $s'$ and $s$,
    valid block $b$, 
    and checkpoint $C \in \allU(b)$,
    % \teffbalass $\calB$ in the view of validator $v$ at any point in time,
    $\commweightfromslot[from=s,to=s',chkp=C,when=t,val=v]{\honvals} \geq (1-\beta) \commweightfromslot[from=s,to=s',chkp=C,when=t,val=v]{\allvals}$.
    % \footnote{Given Assumption~\ref{assum:no-change-to-the-validator-set}, an equivalent condition is assuming that $\valsetweightfromslot[from=s,to=s',chkp={\genesis}]{\honvals} \geq (1-\beta) \valsetweightfromslot[from=s,to=s',chkp={\genesis}]{\allvals}$.}
\end{assumption}

% Let $\attsettobediscfromblock[from=b,to=s,when=t,val=v]{\allatts}$ be the set of validators in $\commfromslot[from=\parentslotplusone(b), to=\slot(b)-1,when=t,val=v]{\allvals}\setminus \commfromslot[from=\slot(b), to=s,when=t,val=v]{\allvals}$ that, according to $\viewattime[val=v,time=t]$, have sent a \GHOST vote that \LMDGHOST voted \emph{exactly} for $\parent(b)$, \ie, not for any $b' \succ \parent(b)$, just exactly for $\parent(b)$.

Let $\attsettobediscfromblock[from=b,to=s,when=t,val=v]{\allatts}$ be the set of validators in $\commfromafterblock[from=\parent(b), to=s,when=t,val=v]{\allvals}$ that, according to view $\FILLMD(\FILINV(\FILCUR(\FILEQ(\viewattime[val=v,time=t]),t)))$, have sent a \GHOST vote that \emph{does not} \LMDGHOST vote for a block $\succ \parent(b)$, \ie, it \LMDGHOST votes for either a block $\preceq \parent(b)$ or a block conflicting with $\parent(b)$.

Let $\attsettobediscforlatefromblock[from=b,to=s,when=t,val=v]{\allatts}$ be the set of validators in $\commfromslot[from=\slot(b), to=s,when=t,val=v]{\allvals}$ that, according to view $\FILLMD(\FILINV(\FILCUR(\FILEQ(\viewattime[val=v,time=t]),t)))$, have sent a \GHOST vote \emph{exactly} for $\parent(b)$, \ie, not for a strict descendant.




Let $\attsettobediscfromblock[from=b,to=s,when=t,val=v]{\honatts}$ be $\attsettobediscfromblock[from=b,to=s,when=t,val=v]{\allatts} \cap \honvals$, 
$\attsettobediscforlatefromblock[from=b,to=s,when=t,val=v]{\honatts}$ be $\attsettobediscforlatefromblock[from=b,to=s,when=t,val=v]{\allatts} \cap \honvals$,
$\attsettobediscforlatefromblock[from=b,to=s,when=t,val=v]{\advatts}$ be $\attsettobediscforlatefromblock[from=b,to=s,when=t,val=v]{\allvals} \cap \advvals$.

\begin{definition}
    $$
    \attsetweighttobediscfromblock[from=b',to=\slot(b')-1,val=v,when=t,chkp=C]{\honattsub}
    =
    \max\left(
        \attsetweighttobediscfromblock[from=b',to=\slot(b')-1,val=v,when=t,chkp=C]{\allatts}
        -\beta \commweightfromafterblock[from=\parent(b'),to=\slot(b')-1,chkp=C]{\allvals}
        +\attsetweightfromafterblock[from=\parent(b'),to=\slot(b')-1,val=v,when=t,chkp=C]{\slashvals}
        ,0
    \right)    
    $$
\end{definition}

\begin{definition}[\LMDGHOST safety condition]
    The \LMDGHOST safety condition for block $b$ according to checkpoint $C$ and the view of validator $v$ at time $t\geq\GGST$ corresponds to the following condition, formally named $\var[val=v]{\mathrm{isLMDGHOSTSafe}}(b,C,t)$.
    $$\var[val=v]{\mathrm{isLMDGHOSTSafe}}(b,C,t) := \forall b' \preceq b,\;
    \begin{aligned}[t]
            &\indicatorfromblock[from=b',to=\slot(t)-1,val=v,when=t,chkp=C]{\indQ}
            >
                \begin{aligned}[t]
                &\frac{1}{2}
                    \left( 1+
                        \frac
                        {
                            \boostweight[chkp=C] 
                            % -\attsetweighttobediscforlatefromblock[from=b',to=s,when=t,val=v,chkp=C]{\allatts}
                            -\attsetweighttobediscfromblock[from=b',to=\slot(b')-1,val=v,when=t,chkp=C]{\honattsub}              
                        }
                        {\commweightfromafterparentblock[from=b',to=\slot(t)-1,chkp=C,when=t,val=v]{\allvals}}
                    \right)
                \\
                &+ \beta 
                    \frac
                        {\commweightfromblock[from=b',to=\slot(t)-1,chkp=C,when=t,val=v]{\allvals}}
                        {\commweightfromafterparentblock[from=b',to=\slot(t)-1,chkp=C]{\allvals}}
                - \frac
                    {\attsetweightfromblock[from=b',to=\slot(t)-1,val=v,when=t,chkp={C}]{\slashvals}}
                    {\commweightfromafterparentblock[from=b',to=\slot(t)-1,chkp=C]{\allvals}}
                \end{aligned}
                \\
                &\lor
                b' = \genesis
    \end{aligned}
                $$
\end{definition}

\begin{lemma}[Analogous of Lemma 2 in the paper]\label{lem:condition-on-h-for-canonical-ex}
    Let $v$ be any honest validator, $t$ be any time and $b$ be any block, if
    \begin{enumerate}
        \item $t\geq \GGST$,
        \item $\chain(b) \subseteq \viewattime[time=t,val=v]$,
        \item $\slot(b) \leq \slot(t)$ and
        \item $\forall b' \preceq b,\;
        \attsetweightfromblock[from=b',to=\slot(t)-1,val=v,when=t,chkp={\gjattime[val=v,time=t]}]{\honatts}
        >
        \frac
            {
                \commweightfromafterparentblock[from=b',to=\slot(t)-1,chkp={\gjattime[val=v,time=t]}]{\allvals}
                -\attsetweighttobediscfromblock[from=b',to=\slot(b')-1,val=v,when=t,chkp=C]{\honatts}
                +\boostweight[chkp={\gjattime[val=v,time=t]}]}
            {2}
        $,
    \end{enumerate}
    then block $b$ is canonical in the view of validator $v$ at time $t$.
\end{lemma}

\begin{proof}
    % Let $\View$ be the view of an arbitrary honest validator $v$ by the time it casts its vote in slot $s+1$.
    % As per the protocol definition, $v$ will cast its vote for the block outputted by $\LMDGHOSTHFC(\View, M)$.
    % Hence, our objective is to prove that $\LMDGHOSTHFC(\View, M) \in desc(b)$.


    We want to prove that $b \preceq \fcparam[fc=\LMDGHOST,balf=\gjviewsym,val=v](t)$.

    Let $b_i$ be the value of the variable $b$ at the end of the $i$-th iteration of the \textbf{while} loop %executed by $\LMDGHOSTHFC(\View, M)$
    of Algorithm~\ref{alg:GHOST}, with $b_0$ corresponding to the value of the variable $b$ at the beginning of the first iteration.
    We now prove by induction on $i$ that either $b_i \succeq b$ or $b_i \preceq b$. %$b_i \succeq b \lor b_i \preceq b$.

    \begin{description}
        \item[Base case: $i=0$.]
        Trivial as the \textbf{while} loop in Algorithm~\ref{alg:lmd-ghost} starts with variable $b$ set to $\genesis \preceq b$.

        \item[Inductive step.]
        By the inductive hypothesis, we assume that $b_i \succeq b \lor b_i \preceq b$ and prove that $b_{i+1} \succeq b \lor b_{i+1} \preceq b$.
        By line~\ref{ln:alg:GHOST:argmax} of Algorithm~\ref{alg:GHOST}, $b_{i+1}$ is the descendant of $b_i$ with the heaviest total weight.
        Let us proceed by cases.
        \begin{description}
            \item[Case $b_i \succeq b$.]
            This immediately implies that $b_{i+1} \succeq b$.

            \item[Case $b_i \prec b$.]
            Let $b_c$ be the child of $b_i$ in the chain of $b$, \ie, $b_c \preceq b \land \parent(b_c) = b_i$, and let $b'$ be any child of $b_i$.
            Let $\FIL_\LMDGHOST(\View, t) := \FILLMD(\FILINV(\FILCUR(\FILEQ(\View),t)))$ and
            note that, for $\LMDGHOST^{\gjviewsym}$, the argument of $\argmax$ at line~\ref{ln:alg:GHOST:argmax} of Algorithm~\ref{alg:GHOST} corresponds to $\weightofset[chkp={\gjattime[time=t,val=v]}]{\ghostvoters[block=b',view={\FIL_\LMDGHOST(\View), t}]}$.
            Due to \FILINV and \FILCUR, such expression can evaluate at most to the weight of the the committees between slot $\slot(b_i)+1$ and slot $\slot(t)-1$ plus, potentially, the proposer boost weight, less the weight of the honest validators in the committees between $\slot(b_i)+1$ and $\slot(t)-1$ that have already \LMDGHOST voted for a block $\nsucceq b_i$, \ie, $
            \commweightfromafterparentblock[from={b},to={\slot(t)-1},chkp={\gjattime[time=t,val=v]}]{\allvals} 
            + \boostweight[chkp={\gjattime[val=v,time=t]}]
            -\attsetweighttobediscfromblock[from=b',to=\slot(t)-1,val=v,when=t,chkp=C]{\honatts}
            $.
            % Note that $\FILLATE(\FILCUR(\FILINV(\View), t), t) \subseteq \FIL_\LMDGHOST(\View, t)$.
            Given that honest validators never equivocate, we have that
            $$
            \weightofset[chkp={\gjattime[time=t,val=v]}]{\ghostvoters[block=b_c,view={\FIL_\LMDGHOST(\View, t)}]}
            \geq
            \attsetweightfromblock[from=b_c,to=\slot(t)-1,val=v,when=t,chkp={\gjattime[val=v,time=t]}]{\honatts}
            >
            \frac
                {\commweightfromafterparentblock[from=b,to=\slot(t)-1,chkp={\gjattime[val=v,time=t]}]
                {\allvals}
                -\attsetweighttobediscfromblock[from=b',to=\slot(b')-1,val=v,when=t,chkp=C]{\honatts}
                +\boostweight[chkp={\gjattime[val=v,time=t]}] }{2}
            $$

            Take any $b' \neq b_c$.
            Given that honest validators never equivocates, the maximum amount of weight that can vote for a descendant of $\parent(b)$  

            This means that $b'$ and $b_c$ conflict which implies that
            
            \begin{align*}
                \weightofset[chkp={\gjattime[time=t,val=v]}]{\ghostvoters[block=b',view={\FIL_\LMDGHOST(\View, t)}]} 
                &< 
                \begin{aligned}[t]
                    &\commweightfromafterparentblock[from={b},to={\slot(t)-1},chkp={\gjattime[time=t,val=v]}]{\allvals}
                    -\attsetweighttobediscfromblock[from=b',to=\slot(t)-1,val=v,when=t,chkp=C]{\honatts} 
                    + \boostweight[chkp={\gjattime[val=v,time=t]}] 
                    \\
                    &-  \weightofset[chkp={\gjattime[time=t,val=v]}]{\ghostvoters[block=b_c,view={\FIL_\LMDGHOST(\View, t)}]}
                \end{aligned}
                \\                
                &\leq 
                \begin{aligned}[t]
                    &\commweightfromafterparentblock[from={b},to={\slot(t)-1},chkp={\gjattime[time=t,val=v]}]{\allvals}
                    -\attsetweighttobediscfromblock[from=b',to=\slot(b')-1,val=v,when=t,chkp=C]{\honatts} 
                    + \boostweight[chkp={\gjattime[val=v,time=t]}] 
                    \\
                    &-  \weightofset[chkp={\gjattime[time=t,val=v]}]{\ghostvoters[block=b_c,view={\FIL_\LMDGHOST(\View, t)}]}
                \end{aligned}
                &&\alignexpl[2cm]{As $\attsetweighttobediscfromblock[from=b',to=\slot(t)-1,val=v,when=t,chkp=C]{\honatts}\geq\attsetweighttobediscfromblock[from=b',to=\slot(b')-1,val=v,when=t,chkp=C]{\honatts}$.}
                \\
                &\leq
                \frac
                {\commweightfromafterparentblock[from=b,to=\slot(t)-1,chkp={\gjattime[val=v,time=t]}]
                {\allvals}
                -\attsetweighttobediscfromblock[from=b',to=\slot(b')-1,val=v,when=t,chkp=C]{\honatts}
                +\boostweight[chkp={\gjattime[val=v,time=t]}] }{2}
            \end{align*}

            This furhter implies that
            $b_c = b_{i+1}$ and hence $b_{i+1} \preceq b$.
            % $\attsetweightfromblock[from=b',to=\slot(t)-1,val=v,when=t,chkp={\gjattime[val=v,time=t]}]{\allatts}$
        \end{description}
    \end{description}

    Note that any block in $\chain(b)$ has at least one child, except potentially for $b$.
    Note also that the \textbf{while} loop continues till it finds a block that either is for a slot higher than $\slot(t)$ or that has no valid children.
    Given that we assume $\slot(b) \leq \slot(t)$, honest validators never \GHOST vote for an invalid block
    and that above we have established that $\fcparam[fc=\LMDGHOST,balf=\gjviewsym,val=v](t) \succeq b \lor \fcparam[fc=\LMDGHOST,balf=\gjviewsym,val=v](t) \preceq b$, we can conclude the proof for this Lemma.
\end{proof}

% \begin{definition}\label{def:safety-indicator-1-ex}
%     Let $\indicatordiscfromblock[from=b,to=s',val=v,when=t,chkp=\calB]{\indP}:=\frac{\attsetweightfromblock[from=b,to=s',val=v,when=t,chkp=\calB]{\honatts}}{\commweightfromblock[from=b,to=s',chkp=\calB,when=t,val=v]{\honvals}-\attsetweighttobediscfromblock[from=b,to=s',when=t,val=v,chkp=\calB]{\honatts}}$.
% \end{definition}

% \begin{lemma}\label{lem:lmd-p-monotonic-ex}
%     Given Assumption~\ref{assum:no-change-to-the-validator-set}\RSfn{Left like this in case we copy the assumption from the paper in here},
%     for any two honest validator $v$ and $v'$, block $b$, times $t'$ and $t$, and any two checkpoints $C$ and $C'$,
%     if
%     \begin{enumerate}
%         \item $\slotstart(\slot(t)-1)\geq\GGST$,
%         \item $t'\geq \slotstart(\slot(t))$ and
%         \item all honest validators in the committees for slots $[\slot(t),\slot(t') -1]$ \GHOST vote in support of $b$,
%     \end{enumerate}
%     then
%     $$
%     \forall b' \preceq b,\;
%     \indicatordiscfromblock[from=b',to=\slot(t')-1,val=v',when=t',chkp={C'}]{\indP}
%     \geq
%     \indicatordiscfromblock[from=b',to=\slot(t)-1,val=v,when=t,chkp={C}]{\indP}
%     $$
% \end{lemma}

% \begin{proof}
%     Let $s := \slot(t)$, $s' := \slot(t')$, and $b'$ any block such that $b' \preceq b$.
%     Then we can proceed as follows.
%     \def\alignexplwidth{7cm}
%     \allowdisplaybreaks
%     \begin{align*}
%         &\quad\indicatordiscfromblock[from=b',to=s'-1,val=v,when=t',chkp={C '}]{\indP}
%         \\  
%         % &=
%         % \frac
%         %     {\attsetweightfromblock[from=b', to=s'-1,val=v',when=t', chkp={C '}]{\honatts}}
%         %     {\commweightfromblock[from=b', to=s'-1, chkp={C '}]{\honvals}
%         %     -\attsetweighttobediscfromblock[from=b',to=s'-1,when=t,val=v',chkp=C']{\allatts}}
%         % &&\alignexpl[\alignexplwidth]{By definition.}
%         % \\
%         &=
%         \frac
%             {\attsetweightfromblock[from=b', to=s'-1,val=v',when=t', chkp={C}]{\honatts}}
%             {\commweightfromblock[from=b', to=s'-1, chkp={C}]{\honvals}
%             -\attsetweighttobediscfromblock[from=b',to=s'-1,when=t',val=v',chkp=C]{\honatts}}
%         &&\alignexpl[\alignexplwidth]{As, per Assumption~\ref{assum:no-change-to-the-validator-set}, the effictive balance of honest validators never changes.}
%         \\
%         &=
%         \frac
%         {
%             \attsetweightfromblock[from=b', to=s'-1, val=v, when=t', chkp={C}]{\honatts}
%         }
%         {
%             \commweightfromblock[from=b', to=s'-1, chkp={C}]{\honvals}
%             -\attsetweighttobediscfromblock[from=b',to=s'-1,when=t',val=v,chkp=C]{\honatts}
%         }
%         &&\alignexpl[\alignexplwidth]{Given that $\slotstart(s'-1)\geq\slotstart(s-1)\geq\GGST$ and $t' \geq \slotstart(s')$, any honest attestation for slots up to $s'-1$ received by $v'$ at time $t'$, it is also received by $v'$ by the same time $t'$.}\\
%         &=
%         \frac
%         {
%             \attsetweightfromblock[from=b', to=s-1, val=v, when=t, chkp={C}]{\honatts}
%             +
%             \weightofset[chkp=C]{
%                 \commfromslot[from=s, to=s'-1]{\honvals}
%                 \setminus
%                 \attsetfromblockunfiltered[from=b', to=s-1, val=v, when=t]{\honatts}
%             }
%         }
%         {
%             \commweightfromblock[from=b', to=s'-1, chkp={C}]{\honvals}
%             -\attsetweighttobediscfromblock[from=b',to=s'-1,when=t',val=v,chkp=C]{\honatts}
%         }
%         &&\alignexpl[\alignexplwidth]{$\attsetfromblockunfiltered[from=b', to=s'-1, val=v, when=t']{\honatts}$ corresponds to the union of the honest validators whose \GHOST votes in support of $b$ and for slots up to $s-1$ are in the view of validator $v$ at time $t$ with the honest validators in the committees between slot $s$ ans slot $s'-1$, as we assume that any of these validators has \GHOST voted in support of $b$ and $\slotstart(\slot(s))\geq \GGST$.}
%         \\
%         &=
%         \frac
%         {
%             \begin{aligned}[t]
%                 &\attsetweightfromblock[from=b', to=s-1, val=v,when=t, chkp={C}]{\honatts}
%                 +
%                 \weightofset[chkp=C]{
%                     \commfromslot[from=s, to=s'-1]{\honvals}
%                     \setminus
%                     \attsetfromblockunfiltered[from=b', to=s-1, val=v, when=t]{\honatts}
%                     \setminus
%                     \attsettobediscfromblock[from=b',to=s-1,when=t,val=v]{\honatts}
%                 }
%                 \\
%                 &+
%                 \weightofset[chkp=C]{
%                     \attsettobediscfromblock[from=b,to=s-1,when=t,val=v]{\honatts}
%                     \cap
%                     \commfromslot[from=s, to=s'-1]{\honvals}
%                 }
%             \end{aligned}
%         }
%         {
%             \commweightfromblock[from=b', to=s'-1, chkp={C}]{\honvals}
%             -\attsetweighttobediscfromblock[from=b',to=s'-1,when=t',val=v,chkp=C]{\honatts}
%         } 
%         &&\alignexpl[\alignexplwidth]{
%             As $|A| = |A\setminus B| + |A \cap B|$ and 
%             $\attsettobediscfromblock[from=b,to=s-1,when=t,val=v]{\honatts}
%                     \cap
%             \left(\commfromslot[from=s, to=s'-1]{\honvals}
%                     \setminus
%                     \attsetfromblockunfiltered[from=b', to=s-1, val=v, when=t]{\honatts}\right)
%                     =
%             \attsettobediscfromblock[from=b,to=s-1,when=t,val=v]{\honatts}
%                     \cap
%             \commfromslot[from=s, to=s'-1]{\honvals}$ because 
%             $\attsetfromblockunfiltered[from=b', to=s-1, val=v, when=t]{\honatts} \cap \attsettobediscfromblock[from=b,to=s-1,when=t,val=v]{\honatts} =\emptyset $ by definition.
%         }
%         \\        
%         &=
%         \frac
%         {
%             \begin{aligned}[t]
%                 &\attsetweightfromblock[from=b', to=s-1, val=v,when=t, chkp={C}]{\honatts}
%                 +
%                 \weightofset[chkp=C]{
%                     \commfromslot[from=s, to=s'-1]{\honvals}
%                     \setminus
%                     \attsetfromblockunfiltered[from=b', to=s-1, val=v, when=t]{\honatts}
%                     \setminus
%                     \attsettobediscfromblock[from=b,to=s-1,when=t,val=v]{\honatts}
%                 }
%                 \\
%                 &+
%                 \weightofset[chkp=C]{
%                     \attsettobediscfromblock[from=b',to=s-1,when=t,val=v]{\honatts}
%                     \cap
%                     \commfromslot[from=s, to=s'-1]{\honvals}
%                 }
%             \end{aligned}
%         }
%         {
%             \begin{aligned}[t]
%                 &\commweightfromblock[from=b', to=s-1, chkp={C}]{\honvals}
%                 +
%                 \weightofset[chkp=C]{
%                     \commfromslot[from=s, to=s'-1]{\honvals}
%                     \setminus
%                     \commfromblock[from=b', to=s-1]{\honvals}
%                 }
%                 -\attsetweighttobediscfromblock[from=b',to=s'-1,when=t',val=v,chkp=C]{\honatts}
%             \end{aligned}
%         } 
%         &&\alignexpl[\alignexplwidth]{By definition}
%         \\        
%         &=
%         \frac
%         {
%             \begin{aligned}[t]
%                 &\attsetweightfromblock[from=b', to=s-1, val=v,when=t, chkp={C}]{\honatts}
%                 +
%                 \weightofset[chkp=C]{
%                     \commfromslot[from=s, to=s'-1]{\honvals}
%                     \setminus
%                     \attsetfromblockunfiltered[from=b', to=s-1, val=v, when=t]{\honatts}
%                     \setminus
%                     \attsettobediscfromblock[from=b,to=s-1,when=t,val=v]{\honatts}
%                 }
%                 \\
%                 &+
%                 \weightofset[chkp=C]{
%                     \attsettobediscfromblock[from=b,to=s-1,when=t,val=v]{\honatts}
%                     \cap
%                     \commfromslot[from=s, to=s'-1]{\honvals}
%                 }
%             \end{aligned}
%         }
%         {
%             \begin{aligned}[t]
%                 &\commweightfromblock[from=b', to=s-1, chkp={C}]{\honvals}
%                 +
%                 \weightofset[chkp=C]{
%                     \commfromslot[from=s, to=s'-1]{\honvals}
%                     \setminus
%                     \commfromblock[from=b', to=s-1]{\honvals}
%                     \setminus
%                     \attsettobediscfromblock[from=b,to=s-1,when=t,val=v]{\honatts}
%                 }
%                 \\
%                 &-
%                 \left(
%                     \attsetweighttobediscfromblock[from=b',to=s-1,when=t,val=v,chkp=C]{\honatts}
%                     -
%                     \weightofset[chkp=C]{
%                     \attsettobediscfromblock[from=b,to=s-1,when=t,val=v]{\honatts}
%                     \cap
%                     \commfromslot[from=s, to=s'-1]{\honvals}
%                     }
%                 \right) 
%             \end{aligned}
%         } 
%         &&\alignexpl[\alignexplwidth]{By definition}
%         \\
%         &\geq
%         \frac
%         {
%             \attsetweightfromblock[from=b', to=s-1, val=v, when=t, chkp={C}]{\honatts}
%         }
%         {
%             \commweightfromblock[from=b', to=s-1, chkp={C}]{\honvals}
%             -\attsetweighttobediscfromblock[from=b',to=s-1,when=t,val=v,chkp=C]{\honatts}
%         }
%         &&\alignexpl[\alignexplwidth]{
%             From,
%                 $\attsetfromblockunfiltered[from=b', to=s-1, val=v, when=t]{\honatts} \subseteq \commfromblock[from=b', to=s-1]{\honvals}$ and the fact that
%                 $\frac{a+x}{b+y} \geq \frac{a}{b}$, if $a \leq b \land x \geq y$.
%         }
%         \\
%         &=
%         \indicatordiscfromblock[from=b',to=s-1,val=v,when=t,chkp={C}]{\indP}
%     \end{align*}
% \end{proof}

% \begin{proof}
%     Let $s := \slot(t)$, $s' := \slot(t')$, and $b'$ any block such that $b' \preceq b$.
%     Then we can proceed as follows.
%     \def\alignexplwidth{7cm}
%     \allowdisplaybreaks
%     \begin{align*}
%         &\quad\indicatordiscfromblock[from=b',to=s'-1,val=v,when=t',chkp={C '}]{\indP}
%         \\  
%         &=
%         \frac
%             {\attsetweightfromblock[from=b', to=s'-1,val=v',when=t', chkp={C '}]{\honatts}}
%             {\commweightfromblock[from=b', to=s'-1, chkp={C '}]{\honvals}
%             -\attsetweighttobediscfromblock[from=b',to=s'-1,when=t,val=v',chkp=C']{\honatts}}
%         &&\alignexpl[\alignexplwidth]{By definition.}
%         \\
%         &=
%         \frac
%             {\attsetweightfromblock[from=b', to=s'-1,val=v',when=t', chkp={C}]{\honatts}}
%             {\commweightfromblock[from=b', to=s'-1, chkp={C}]{\honvals}
%             -\attsetweighttobediscfromblock[from=b',to=s'-1,when=t',val=v',chkp=C]{\honatts}}
%         &&\alignexpl[\alignexplwidth]{As, per Assumption~\ref{assum:no-change-to-the-validator-set}, the effictive balance of honest validators never changes.}
%         \\
%         &=
%         \frac
%         {
%             \attsetweightfromblock[from=b', to=s'-1, val=v, when=t', chkp={C}]{\honatts}
%         }
%         {
%             \commweightfromblock[from=b', to=s'-1, chkp={C}]{\honvals}
%             -\attsetweighttobediscfromblock[from=b',to=s'-1,when=t',val=v,chkp=C]{\honatts}
%         }
%         &&\alignexpl[\alignexplwidth]{Given that $\slotstart(s'-1)\geq\slotstart(s-1)\geq\GGST$ and $t' \geq \slotstart(s')$, any honest attestation for slots up to $s'-1$ received by $v'$ at time $t'$, it is also received by $v'$ by the same time $t'$.}\\
%         &=
%         \frac
%         {
%             \attsetweightfromblock[from=b', to=s-1, val=v, when=t, chkp={C}]{\honatts}
%             +
%             \weightofset[chkp=C]{
%                 \commfromslot[from=s, to=s'-1]{\honvals}
%                 \setminus
%                 \attsetfromblockunfiltered[from=b', to=s-1, val=v, when=t]{\honatts}
%             }
%         }
%         {
%             \commweightfromblock[from=b', to=s'-1, chkp={C}]{\honvals}
%         }
%         &&\alignexpl[\alignexplwidth]{$\attsetfromblockunfiltered[from=b', to=s'-1, val=v, when=t']{\honatts}$ corresponds to the union of the honest validators whose \GHOST votes in support of $b$ and for slots up to $s-1$ are in the view of validator $v$ at time $t$ with the honest validators in the committees between slot $s$ ans slot $s'-1$, as we assume that any of these validators has \GHOST voted in support of $b$ and $\slotstart(\slot(s))\geq \GGST$.}\\
%         &=
%         \frac
%         {
%             \begin{aligned}[t]
%                 &\attsetweightfromblock[from=b', to=s-1, val=v,when=t, chkp={C}]{\honatts}
%                 +
%                 \weightofset[chkp=C]{
%                     \commfromslot[from=s, to=s'-1]{\honvals}
%                     \setminus
%                     \attsetfromblockunfiltered[from=b', to=s-1, val=v, when=t]{\honatts}
%                     \setminus
%                     \attsettobediscfromblock[from=b,to=s-1,when=t,val=v]{\honatts}
%                 }
%                 \\
%                 &+
%                 \weightofset[chkp=C]{
%                     \attsettobediscfromblock[from=b,to=s-1,when=t,val=v]{\honatts}
%                     \cap
%                     \commfromslot[from=s, to=s'-1]{\honvals}
%                 }
%             \end{aligned}
%         }
%         {
%             \begin{aligned}[t]
%                 &\commweightfromblock[from=b', to=s-1, chkp={C}]{\honvals}
%                 +
%                 \weightofset[chkp=C]{
%                     \commfromslot[from=s, to=s'-1]{\honvals}
%                     \setminus
%                     \commfromblock[from=b', to=s-1]{\honvals}
%                     \setminus
%                     \attsettobediscfromblock[from=b,to=s-1,when=t,val=v]{\honatts}
%                 }
%                 \\
%                 &-
%                 \left(
%                     \attsetweighttobediscfromblock[from=b',to=s-1,when=t,val=v,chkp=C]{\honatts}
%                     -
%                     \weightofset[chkp=C]{
%                     \attsettobediscfromblock[from=b,to=s-1,when=t,val=v]{\honatts}
%                     \cap
%                     \commfromslot[from=s, to=s'-1]{\honvals}
%                     }
%                 \right) 
%             \end{aligned}
%         } 
%         &&\alignexpl[\alignexplwidth]{By definition}\\
%         &\geq
%         \frac
%         {
%             \attsetweightfromblock[from=b', to=s-1, val=v, when=t, chkp={C}]{\honatts}
%         }
%         {
%             \commweightfromblock[from=b', to=s-1, chkp={C}]{\honvals}
%         }
%         &&\alignexpl[\alignexplwidth]{
%             From,
%                 $\attsetfromblockunfiltered[from=b', to=s-1, val=v, when=t]{\honatts} \subseteq \commfromblock[from=b', to=s-1]{\honvals}$ and the fact that
%                 $\frac{a+x}{b+y} \geq \frac{a}{b}$, if $a \leq b \land x \geq y$.
%         }
%         \\
%         &=
%         \indicatorfromblock[from=b',to=s-1,val=v,when=t,chkp={C}]{\indP}
%     \end{align*}
% \end{proof}

% \begin{lemma}[Analogous to Lemma 1 in the paper]\label{lem:lmd-p-monotonic-ex}
%     Given Assumption~\ref{assum:no-change-to-the-validator-set},
%     for any two honest validator $v$ and $v'$, block $b$, times $t'$ and $t$, and any two checkpoints $C$ and $C'$,
%     if
%     \begin{enumerate}
%         \item $\slotstart(\slot(t)-1)\geq\GGST$,
%         \item $t'\geq \slotstart(\slot(t))$ and
%         \item all honest validators in the committees for slots $[\slot(t),\slot(t') -1]$ \GHOST vote in support of $b$,
%     \end{enumerate}
%     then
%     $$
%     \forall b' \preceq b,\;
%     \indicatorfromblock[from=b',to=\slot(t')-1,val=v',when=t',chkp={C'}]{\indP}
%     \geq
%     \indicatorfromblock[from=b',to=\slot(t)-1,val=v,when=t,chkp={C}]{\indP}
%     +
%     \frac
%     {
%         \weightofset[chkp=C]{
%             \attsettobediscfromblock[from=b',to=\slot(b')-1,when=t,val=v]{\honatts}
%             \cap
%             \commfromslot[from=\slot(t), to=\slot(t'-1]{\honvals}
%         }
%     }
%     {
%         \commweightfromblock[from=b', to=\slot(t)-1, chkp={C}]{\honvals}
%     }      
%     $$
% \end{lemma}

% \begin{proof}
%     Let $s := \slot(t)$, $s' := \slot(t')$, and $b'$ any block such that $b' \preceq b$.
%     Then we can proceed as follows.
%     \def\alignexplwidth{7cm}
%     \allowdisplaybreaks
%     \begin{align*}
%         &\quad\indicatorfromblock[from=b',to=s'-1,val=v,when=t',chkp={C '}]{\indP}
%         \\  
%         % &=
%         % \frac
%         %     {\attsetweightfromblock[from=b', to=s'-1,val=v',when=t', chkp={C '}]{\honatts}}
%         %     {\commweightfromblock[from=b', to=s'-1, chkp={C '}]{\honvals}
%         %     -\attsetweighttobediscfromblock[from=b',to=s'-1,when=t,val=v',chkp=C']{\allatts}}
%         % &&\alignexpl[\alignexplwidth]{By definition.}
%         % \\
%         &=
%         \frac
%             {\attsetweightfromblock[from=b', to=s'-1,val=v',when=t', chkp={C}]{\honatts}}
%             {\commweightfromblock[from=b', to=s'-1, chkp={C}]{\honvals}}
%         &&\alignexpl[\alignexplwidth]{As, per Assumption~\ref{assum:no-change-to-the-validator-set}, the effictive balance of honest validators never changes.}
%         \\
%         &=
%         \frac
%         {
%             \attsetweightfromblock[from=b', to=s'-1, val=v, when=t', chkp={C}]{\honatts}
%         }
%         {
%             \commweightfromblock[from=b', to=s'-1, chkp={C}]{\honvals}
%         }
%         &&\alignexpl[\alignexplwidth]{Given that $\slotstart(s'-1)\geq\slotstart(s-1)\geq\GGST$ and $t' \geq \slotstart(s')$, any honest attestation for slots up to $s'-1$ received by $v'$ at time $t'$, it is also received by $v'$ by the same time $t'$.}\\
%         &=
%         \frac
%         {
%             \attsetweightfromblock[from=b', to=s-1, val=v, when=t, chkp={C}]{\honatts}
%             +
%             \weightofset[chkp=C]{
%                 \commfromslot[from=s, to=s'-1]{\honvals}
%                 \setminus
%                 \attsetfromblockunfiltered[from=b', to=s-1, val=v, when=t]{\honatts}
%             }
%         }
%         {
%             \commweightfromblock[from=b', to=s'-1, chkp={C}]{\honvals}
%         }
%         &&\alignexpl[\alignexplwidth]{$\attsetfromblockunfiltered[from=b', to=s'-1, val=v, when=t']{\honatts}$ corresponds to the union of the honest validators whose \GHOST votes in support of $b$ and for slots up to $s-1$ are in the view of validator $v$ at time $t$ with the honest validators in the committees between slot $s$ ans slot $s'-1$, as we assume that any of these validators has \GHOST voted in support of $b$ and $\slotstart(\slot(s))\geq \GGST$.}
%         \\
%         &=
%         \frac
%         {
%             \begin{aligned}[t]
%                 &\attsetweightfromblock[from=b', to=s-1, val=v,when=t, chkp={C}]{\honatts}
%                 +
%                 \weightofset[chkp=C]{
%                     \commfromslot[from=s, to=s'-1]{\honvals}
%                     \setminus
%                     \attsetfromblockunfiltered[from=b', to=s-1, val=v, when=t]{\honatts}
%                     \setminus
%                     \left(
%                         \attsettobediscfromblock[from=b',to=\slot(b')-1,when=t,val=v]{\honatts}
%                         \sqcup
%                         \attsettobediscforlatefromblock[from=b',to=s-1,when=t,val=v]{\honatts}
%                     \right)
%                 }
%                 \\
%                 &+
%                 \weightofset[chkp=C]{
%                     \attsettobediscfromblock[from=b',to=\slot(b')-1,when=t,val=v]{\honatts}
%                     \cap
%                     \commfromslot[from=s, to=s'-1]{\honvals}
%                 }
%             \end{aligned}
%         }
%         {
%             \commweightfromblock[from=b', to=s'-1, chkp={C}]{\honvals}
%         } 
%         &&\alignexpl[\alignexplwidth]{
%             As $|A| = |A\setminus B| + |A \cap B|$ and 
%             $\attsettobediscfromblock[from=b',to=\slot(b')-1,when=t,val=v]{\honatts}
%                     \cap
%             \left(\commfromslot[from=s, to=s'-1]{\honvals}
%                     \setminus
%                     \attsetfromblockunfiltered[from=b', to=s-1, val=v, when=t]{\honatts}\right)
%                     =
%             \attsettobediscfromblock[from=b',to=\slot(b')-1,when=t,val=v]{\honatts}
%                     \cap
%             \commfromslot[from=s, to=s'-1]{\honvals}$ because 
%             $\attsetfromblockunfiltered[from=b', to=s-1, val=v, when=t]{\honatts} \cap \attsettobediscfromblock[from=b',to=\slot(b')-1,when=t,val=v]{\honatts} =\emptyset $ by definition.
%         }
%         \\        
%         &=
%         \frac
%         {
%             \begin{aligned}[t]
%                 &\attsetweightfromblock[from=b', to=s-1, val=v,when=t, chkp={C}]{\honatts}
%                 +
%                 \weightofset[chkp=C]{
%                     \commfromslot[from=s, to=s'-1]{\honvals}
%                     \setminus
%                     \attsetfromblockunfiltered[from=b', to=s-1, val=v, when=t]{\honatts}
%                     \setminus
%                     \attsettobediscfromblock[from=b',to=\slot(b')-1,when=t,val=v]{\honatts}
%                 }
%                 \\
%                 &+
%                 \weightofset[chkp=C]{
%                     \attsettobediscfromblock[from=b',to=\slot(b')-1,when=t,val=v]{\honatts}
%                     \cap
%                     \commfromslot[from=s, to=s'-1]{\honvals}
%                 }
%             \end{aligned}
%         }
%         {
%             \begin{aligned}[t]
%                 &\commweightfromblock[from=b', to=s-1, chkp={C}]{\honvals}
%                 +
%                 \weightofset[chkp=C]{
%                     \commfromslot[from=s, to=s'-1]{\honvals}
%                     \setminus
%                     \commfromblock[from=b', to=s-1]{\honvals}
%                 }
%             \end{aligned}
%         } 
%         &&\alignexpl[\alignexplwidth]{By definition}
%         \\        
%         &=
%         \frac
%         {
%             \begin{aligned}[t]
%                 &\attsetweightfromblock[from=b', to=s-1, val=v,when=t, chkp={C}]{\honatts}
%                 +
%                 \weightofset[chkp=C]{
%                     \commfromslot[from=s, to=s'-1]{\honvals}
%                     \setminus
%                     \attsetfromblockunfiltered[from=b', to=s-1, val=v, when=t]{\honatts}
%                     \setminus
%                     \attsettobediscfromblock[from=b',to=\slot(b')-1,when=t,val=v]{\honatts}
%                 }
%                 \\
%                 &+
%                 \weightofset[chkp=C]{
%                     \attsettobediscfromblock[from=b',to=\slot(b')-1,when=t,val=v]{\honatts}
%                     \cap
%                     \commfromslot[from=s, to=s'-1]{\honvals}
%                 }
%             \end{aligned}
%         }
%         {
%             \begin{aligned}[t]
%                 &\commweightfromblock[from=b', to=s-1, chkp={C}]{\honvals}
%                 +
%                 \weightofset[chkp=C]{
%                     \commfromslot[from=s, to=s'-1]{\honvals}
%                     \setminus
%                     \commfromblock[from=b', to=s-1]{\honvals}
%                     \setminus
%                     \attsettobediscfromblock[from=b',to=\slot(b')-1,when=t,val=v]{\honatts}
%                 }
%             \end{aligned}
%         } 
%         &&\alignexpl[\alignexplwidth]{As $\attsettobediscfromblock[from=b',to=\slot(b')-1,when=t,val=v]{\honatts}\subseteq\commfromblock[from=b', to=s-1]{\honvals} $.}
%         \\
%         &\geq
%         \frac
%         {
%             \attsetweightfromblock[from=b', to=s-1, val=v, when=t, chkp={C}]{\honatts}
%             +
%             \weightofset[chkp=C]{
%                 \attsettobediscfromblock[from=b',to=\slot(b')-1,when=t,val=v]{\honatts}
%                 \cap
%                 \commfromslot[from=s, to=s'-1]{\honvals}
%             }
%         }
%         {
%             \commweightfromblock[from=b', to=s-1, chkp={C}]{\honvals}
%         }
%         &&\alignexpl[\alignexplwidth]{
%             From,
%                 $\attsetfromblockunfiltered[from=b', to=s-1, val=v, when=t]{\honatts} \subseteq \commfromblock[from=b', to=s-1]{\honvals}$ and the fact that
%                 $\frac{a+x}{b+y} \geq \frac{a}{b}$, if $a \leq b \land x \geq y$.
%         }
%         \\
%         &=
%         \indicatorfromblock[from=b',to=s-1,val=v,when=t,chkp={C}]{\indP}
%         +
%         \frac
%         {
%             \weightofset[chkp=C]{
%                 \attsettobediscfromblock[from=b',to=\slot(b')-1,when=t,val=v]{\honatts}
%                 \cap
%                 \commfromslot[from=s, to=s'-1]{\honvals}
%             }
%         }
%         {
%             \commweightfromblock[from=b', to=s-1, chkp={C}]{\honvals}
%         }        
%     \end{align*}
% \end{proof}

\begin{lemma}[Analogous of Lemma 3 in the paper]\label{lem:lmd-cond-on-p-implies-cond-on-h-ex}
    Given Assumption~\ref{assum:beta},
    for any time $t\geq\GGST$,
    honest validator $v$,
    block $b$,
    slot $s$,% such that $slot(b) \leq s$ % \leq \slotattime{t}$
    and checkpoint $C \in \allU(b)$ with $b$ being any valid block,\\% that is canonical in the view of validator $v$ at time $t$,\\
    if
    % $$
    % \forall b' \preceq b,\;
    % \indicatorfromblock[from=b',to=s,val=v,when=t,chkp=C]{\indP}
    % > 
    % \frac
    %     {\commweightfromafterparentblock[from=b',to=s,chkp=C]{\allvals}}
    %     {2(1-\beta)\commweightfromblock[from=b',to=s,chkp=C]{\allvals} }
    %     \left( 1+
    %         \frac
    %         {
    %             \boostweight[chkp=C]
    %             -\attsetweighttobediscforlatefromblock[from=b',to=s,when=t,val=v,chkp=C]{\honatts}
    %             -\attsetweighttobediscfromblock[from=b',to=\slot(b')-1,val=v,when=t,chkp=C]{\honattsub}                  
    %         }
    %         {\commweightfromafterparentblock[from=b',to=s,chkp=C]{\allvals}}
    %     \right) 
    % $$
    $$
    \forall b' \preceq b,\;
    \indicatorfromblock[from=b',to=s,val=v,when=t,chkp=C]{\indP}
    > 
    \frac
        {\commweightfromafterparentblock[from=b',to=s,chkp=C]{\allvals}}
        {2\commweightfromblock[from=b',to=s,chkp=C]{\honvals} }
        \left( 1+
            \frac
            {
                \boostweight[chkp=C]
                % -\attsetweighttobediscforlatefromblock[from=b',to=s,when=t,val=v,chkp=C]{\honatts}
                -\attsetweighttobediscfromblock[from=b',to=\slot(b')-1,val=v,when=t,chkp=C]{\honattsub}                  
            }
            {\commweightfromafterparentblock[from=b',to=s,chkp=C]{\allvals}}
        \right) 
    $$    
    then,
    $$
    \forall b' \preceq b,\;
    \attsetweightfromblock[from=b',to=s,val=v,when=t,chkp=C]{\honatts}
    >
    \frac
    {
        \commweightfromafterparentblock[from=b',to=s,chkp=C]{\allvals} + \boostweight[chkp=C]
        % -\attsetweighttobediscforlatefromblock[from=b',to=s,when=t,val=v,chkp=C]{\honatts}
        - \attsetweighttobediscfromblock[from=b',to=\slot(b')-1,val=v,when=t,chkp=C]{\honatts}  
    }
    {2}
    $$.
\end{lemma}



\begin{proof}
    Let $b'$ by any block such that $b' \preceq b$.
    Now we can proceed as follows.
    \def\alignexplwidth{4cm}
    \allowdisplaybreaks
    \begin{align*}
        \attsetweightfromblock[from=b',to=s,val=v,when=t,chkp=C]{\honatts}
        &=
        \indicatorfromblock[from=b',to=s,val=v,when=t,chkp=C]{\indP}  \commweightfromblock[from=b',to=s,chkp=C]{\honvals}
        &&\alignexpl{By definition}
        \\
        &>
        \commweightfromblock[from=b',to=s,chkp=C]{\honvals}
        \frac{\commweightfromafterparentblock[from=b',to=s,chkp=C]{\allvals}}{2\commweightfromblock[from=b',to=s,chkp=C]{\honvals}}
        \left( 1+
            \frac
            {
                \boostweight[chkp=C]
                % -
                % \attsetweighttobediscforlatefromblock[from=b',to=s,when=t,val=v,chkp=C]{\honatts}
                -\attsetweighttobediscfromblock[from=b',to=\slot(b')-1,val=v,when=t,chkp=C]{\honattsub}
            }
            {\commweightfromafterparentblock[from=b',to=s,chkp=C]{\allvals}}
        \right)
        &&\alignexpl[\alignexplwidth]{
            By expanding the condition on \indicatorfromblock[from=b',to=s,val=v,when=t,chkp=C]{\indP}}\\
        % &\geq
        % \frac{\commweightfromblock[from=b',to=s,chkp=C]{\allvals}(1-\beta)}{2(1-\beta)}
        % \frac{\commweightfromafterparentblock[from=b',to=s,chkp=C]{\allvals}}{\commweightfromblock[from=b',to=s,chkp=C]{\allvals}}        
        % \left( 1+
        %     \frac
        %     {
        %         \boostweight[chkp=C]
        %         -\attsetweighttobediscforlatefromblock[from=b',to=s,when=t,val=v,chkp=C]{\honatts}
        %         -\attsetweighttobediscfromblock[from=b',to=\slot(b')-1,val=v,when=t,chkp=C]{\honattsub}
        %     }
        %     {\commweightfromafterparentblock[from=b',to=s,chkp=C]{\allvals}}
        % \right)
        % &&\alignexpl{As, due to Assumption~\ref{assum:beta}, $\commweightfromblock[from=b',to=s,chkp=C]{\honvals} \geq \commweightfromblock[from=b',to=s,chkp=C]{\allvals}(1-\beta)$}\\
        &=
        \frac
        {
            \commweightfromafterparentblock[from=b',to=s,chkp=C]{\allvals} 
            + \boostweight[chkp=C]
            % -\attsetweighttobediscforlatefromblock[from=b',to=s,when=t,val=v,chkp=C]{\honatts}
            -
            \attsetweighttobediscfromblock[from=b',to=\slot(b')-1,val=v,when=t,chkp=C]{\honattsub}            
        }
        {2}
        \\
        &\geq
        \frac
        {
            \commweightfromafterparentblock[from=b',to=s,chkp=C]{\allvals} 
            + \boostweight[chkp=C]
            % -\attsetweighttobediscforlatefromblock[from=b',to=s,when=t,val=v,chkp=C]{\honatts}
            - \attsetweighttobediscfromblock[from=b',to=\slot(b')-1,val=v,when=t,chkp=C]{\honatts}      
        }
        {2}   
        &&\alignexpl[\alignexplwidth]{As,
        $
        \attsetweighttobediscfromblock[from=b',to=\slot(b')-1,val=v,when=t,chkp=C]{\honattsub}
        \leq
        \attsetweighttobediscfromblock[from=b',to=\slot(b')-1,val=v,when=t,chkp=C]{\honatts}   
        $.
        }     
    \end{align*}

    % \def\alignexplwidth{4cm}
    % \allowdisplaybreaks
    % \begin{align*}
    %     \attsetweightfromblock[from=b',to=s,val=v,when=t,chkp=C]{\honatts}
    %     &=
    %     \indicatorfromblock[from=b',to=s,val=v,when=t,chkp=C]{\indP}  \commweightfromblock[from=b',to=s,chkp=C]{\honvals}
    %     &&\alignexpl{By definition}
    %     \\
    %     &>
    %     \frac{\commweightfromblock[from=b',to=s,chkp=C]{\honvals}}{2(1-\beta)}
    %     \frac{\commweightfromafterparentblock[from=b',to=s,chkp=C]{\allvals}}{\commweightfromblock[from=b',to=s,chkp=C]{\allvals}}
    %     \left( 1+
    %         \frac
    %         {
    %             \boostweight[chkp=C]
    %             -
    %             \attsetweighttobediscforlatefromblock[from=b',to=s,when=t,val=v,chkp=C]{\honatts}
    %             -\attsetweighttobediscfromblock[from=b',to=\slot(b')-1,val=v,when=t,chkp=C]{\honattsub}
    %         }
    %         {\commweightfromafterparentblock[from=b',to=s,chkp=C]{\allvals}}
    %     \right)
    %     &&\alignexpl[\alignexplwidth]{By expanding the condition on \indicatorfromblock[from=b',to=s,val=v,when=t,chkp=C]{\indP}}\\
    %     &\geq
    %     \frac{\commweightfromblock[from=b',to=s,chkp=C]{\allvals}(1-\beta)}{2(1-\beta)}
    %     \frac{\commweightfromafterparentblock[from=b',to=s,chkp=C]{\allvals}}{\commweightfromblock[from=b',to=s,chkp=C]{\allvals}}        
    %     \left( 1+
    %         \frac
    %         {
    %             \boostweight[chkp=C]
    %             -\attsetweighttobediscforlatefromblock[from=b',to=s,when=t,val=v,chkp=C]{\honatts}
    %             -\attsetweighttobediscfromblock[from=b',to=\slot(b')-1,val=v,when=t,chkp=C]{\honattsub}
    %         }
    %         {\commweightfromafterparentblock[from=b',to=s,chkp=C]{\allvals}}
    %     \right)
    %     &&\alignexpl{As, due to Assumption~\ref{assum:beta}, $\commweightfromblock[from=b',to=s,chkp=C]{\honvals} \geq \commweightfromblock[from=b',to=s,chkp=C]{\allvals}(1-\beta)$}\\
    %     &=
    %     \frac
    %     {
    %         \commweightfromafterparentblock[from=b',to=s,chkp=C]{\allvals} 
    %         + \boostweight[chkp=C]
    %         -\attsetweighttobediscforlatefromblock[from=b',to=s,when=t,val=v,chkp=C]{\honatts}
    %         -
    %         \attsetweighttobediscfromblock[from=b',to=\slot(b')-1,val=v,when=t,chkp=C]{\honattsub}            
    %     }
    %     {2}
    %     \\
    %     &\geq
    %     \frac
    %     {
    %         \commweightfromafterparentblock[from=b',to=s,chkp=C]{\allvals} 
    %         + \boostweight[chkp=C]
    %         -\attsetweighttobediscforlatefromblock[from=b',to=s,when=t,val=v,chkp=C]{\honatts}
    %         - \attsetweighttobediscfromblock[from=b',to=\slot(b')-1,val=v,when=t,chkp=C]{\honatts}      
    %     }
    %     {2}        
    % \end{align*}
\end{proof}

\begin{lemma}[Analogous of Lemma 4 in the paper]\label{lem:lmd-cond-on-q-implies-cond-on-p-ex2}
    Given Assumption~\ref{assum:beta},
    for any time $t\geq\GGST$,
    honest validator $v$,
    block $b'$,
    slot $s$
    % such that $slot(b') \leq s$ % \leq \slotattime{t}$
    and checkpoint $C \in \allU(b')$ with $b'$ being any valid block,\\
    % that is canonical in the view of validator $v$ at time $t$ and
    % checkpoint $C$,\\
    % Let $b'$, $v$, $s$, $t$, $C$ and $C$ be any block, honest validator, slot, time and two checkpoints respectively.
    if
    $$
    \indicatorfromblock[from=b',to=s,val=v,when=t,chkp=C]{Q}
    >
    \frac{1}{2}
        \left( 1+
            \frac
            {
                \boostweight[chkp=C]
                % -\attsetweighttobediscforlatefromblock[from=b',to=s,when=t,val=v,chkp=C]{\allatts}
                -\attsetweighttobediscfromblock[from=b',to=\slot(b')-1,val=v,when=t,chkp=C]{\honattsub}                  
            }
            {\commweightfromafterparentblock[from=b',to=s,chkp=C]{\allvals}}
        \right)
        + \beta 
            \frac
                {\commweightfromblock[from=b',to=s,chkp=C,when=t,val=v]{\allvals}}
                {\commweightfromafterparentblock[from=b',to=s,chkp=C,when=t,val=v]{\allvals}}
        - \frac
            {\attsetweightfromblock[from=b',to=s,val=v,when=t,chkp={C}]{\slashvals}}
            {\commweightfromafterparentblock[from=b',to=s,chkp=C]{\allvals}}                
    $$, then
    % $$
    % \indicatorfromblock[from=b',to=s,val=v,when=t,chkp=C]{\indP}
    % >
    % \frac
    %     {\commweightfromafterparentblock[from=b',to=s,chkp=C]{\allvals}}
    %     {2\commweightfromblock[from=b',to=s,chkp=C]{\honvals} }
    %     \left( 1+
    %         \frac
    %         {
    %             \boostweight[chkp=C]
    %             -\attsetweighttobediscforlatefromblock[from=b',to=s,when=t,val=v,chkp=C]{\honatts}
    %             -\attsetweighttobediscfromblock[from=b',to=\slot(b')-1,val=v,when=t,chkp=C]{\honattsub}                  
    %         }
    %         {\commweightfromafterparentblock[from=b',to=s,chkp=C]{\allvals}}
    %     \right) 
    % $$    
    $$
    \indicatorfromblock[from=b',to=s,val=v,when=t,chkp=C]{\indP}
    >
    \frac
        {\commweightfromafterparentblock[from=b',to=s,chkp=C]{\allvals}}
        {2(1-\beta)\commweightfromblock[from=b',to=s,chkp=C]{\allvals} }
        \left( 1+
            \frac
            {
                \boostweight[chkp=C]
                % -\attsetweighttobediscforlatefromblock[from=b',to=s,when=t,val=v,chkp=C]{\honatts}
                -\attsetweighttobediscfromblock[from=b',to=\slot(b')-1,val=v,when=t,chkp=C]{\honattsub}                  
            }
            {\commweightfromafterparentblock[from=b',to=s,chkp=C]{\allvals}}
        \right) 
    $$
\end{lemma}

\begin{proof}
We proceed as follows.

\def\alignexplwidth{5cm}
\allowdisplaybreaks
% \begin{align*}
%     \indicatorfromblock[from=b',to=s,val=v,when=t,chkp=C]{\indP}
%     &=
%     \frac
%     {\attsetweightfromblock[from=b',to=s,val=v,when=t,chkp=C]{\honatts}}
%     {\commweightfromblock[from=b',to=s,chkp=C]{\honvals}}
%     &&\alignexpl[\alignexplwidth]{By definition.}
%     \\
%     &\geq
%     \frac
%     {
%     \attsetweightfromblock[from=b',to=s,val=v,when=t,chkp=C]{\allatts}-
%         \left(
%             \commweightfromslot[from=\slot(b'),to=s,chkp=C]{\advvals}
%             -
%             \attsetweighttobediscforlatefromblock[from=b',to=s,when=t,val=v,chkp=C]{\advatts}
%         \right)
%     }
%     {\commweightfromblock[from=b',to=s,chkp=C]{\honvals}}
%     &&\alignexpl[\alignexplwidth]{
%         As out of $\attsetfromblock[from=b',to=s,val=v,when=t]{\allatts}$ at most 
%         $\commfromslot[from=\slot(b'),to=s]{\advvals} \setminus \attsettobediscforlatefromblock[from=b',to=s,when=t,val=v]{\advatts}$ could be dishonest.
%         This is because validators in $\commfromblock[from=b',to=s]{\advvals}\setminus \commfromslot[from=\slot(b'),to=s]{\advvals}$ cannot cast a valid \GHOST vote for $b'$, and $\attsettobediscforlatefromblock[from=b',to=s,when=t,val=v]{\advatts}\cap \attsetfromblock[from=b',to=s,val=v,when=t]{\allatts} = \emptyset$, as, due to \FILLMD, validators in $\attsetfromblock[from=b',to=s,val=v,when=t]{\allatts}$ cannot also be in $\attsettobediscforlatefromblock[from=b',to=s,when=t,val=v]{\advatts}$ given that $b' \neq \parent(b')$.}
%     \\
%     % &=
%     % \frac
%     % {
%     %     \attsetweightfromblock[from=b',to=s,val=v,when=t,chkp=C]{\allatts}-
%     %     \left(
%     %         \commweightfromslot[from=\slot(b'),to=s,chkp=C]{\advvals}
%     %         -
%     %         \attsetweighttobediscforlatefromblock[from=b',to=s,when=t,val=v,chkp=C]{\advatts}
%     %     \right)
%     % }
%     % {\commweightfromblock[from=b',to=s,chkp=C]{\allvals} - \commweightfromblock[from=b',to=s,chkp=C]{\advvals}}
%     % &&\alignexpl[\alignexplwidth]{By definition, $\commweightfromblock[from=b',to=s,chkp=C]{\allvals} = \commweightfromblock[from=b',to=s,chkp=C]{\honvals} + \commweightfromblock[from=b',to=s,chkp=C]{\advvals}$.}
%     % \\    
%     % &=
%     % \frac
%     % {
%     %     \attsetweightfromblock[from=b',to=s,val=v,when=t,chkp=C]{\allatts}-
%     %     \left(
%     %         \left(
%     %             \commweightfromblock[from=b',to=s,chkp=C]{\advvals}
%     %             -
%     %             \weightofset[chkp=C]{
%     %                 \commfromslot[from=\parentslotplusone(b'),to=\slot(b')-1]{\advvals}
%     %                 \setminus
%     %                 \commfromblock[from=b',to=s]{\advvals}
%     %             }
%     %         \right)
%     %         -
%     %         \attsetweighttobediscforlatefromblock[from=b',to=s,when=t,val=v,chkp=C]{\advatts}
%     %     \right)
%     % }
%     % {\commweightfromblock[from=b',to=s,chkp=C]{\allvals} - \commweightfromblock[from=b',to=s,chkp=C]{\advvals}}
%     % &&\alignexpl[\alignexplwidth]{By definition, $\commweightfromslot[from=\slot(b'),to=s,chkp=C]{\advvals}=\commweightfromblock[from=b',to=s,chkp=C]{\advvals}
%     %             -
%     %             \weightofset[chkp=C]{
%     %                 \commfromslot[from=\parentslotplusone(b'),to=\slot(b')-1]{\advvals}
%     %                 \setminus
%     %                 \commfromblock[from=b',to=s]{\advvals}
%     %             }
%     % $.}
%     % \\    
%     &=
%     \frac
%     {
%         \attsetweightfromblock[from=b',to=s,val=v,when=t,chkp=C]{\allatts}
%         +\attsetweighttobediscforlatefromblock[from=b',to=s,when=t,val=v,chkp=C]{\advatts}
%         -\commweightfromblock[from=b',to=s,chkp=C]{\advvals}
%     }
%     {\commweightfromblock[from=b',to=s,chkp=C]{\honvals}}
%     &&\alignexpl[\alignexplwidth]{By rearranging terms.}
%     \\    
%     % &=
%     % \frac
%     % {
%     %     \indicatorfromblock[from=b',to=s,val=v,when=t,chkp=C]{\indQ}
%     %     \commweightfromblock[from=b',to=s,chkp=C]{\allvals}
%     %     + 
%     %     \weightofset[chkp=C]{
%     %         \commfromslot[from=\parentslotplusone(b'),to=\slot(b')-1]{\advvals}
%     %         \setminus
%     %         \commfromblock[from=b',to=s]{\advvals}
%     %     }
%     %     +\attsetweighttobediscforlatefromblock[from=b',to=s,when=t,val=v,chkp=C]{\advatts}
%     %     -\commweightfromblock[from=b',to=s,chkp=C]{\advvals}
%     % }
%     % {\commweightfromblock[from=b',to=s,chkp=C]{\allvals} - \commweightfromblock[from=b',to=s,chkp=C]{\advvals}}
%     % \\
%     % &>
%     % \frac
%     % {
%     %     \begin{aligned}[t]
%     %         &
%     %         \frac{1}{2}
%     %             \left( 
%     %                     \commweightfromblock[from=b',to=s,chkp=C]{\allvals}+
%     %                     \boostweight[chkp=C]
%     %                     -\attsetweighttobediscforlatefromblock[from=b',to=s,when=t,val=v,chkp=C]{\allatts}
%     %                     -\attsetweighttobediscfromblock[from=b',to=\slot(b')-1,val=v,when=t,chkp=C]{\honattsub}                  
%     %             \right)
%     %             + \beta 
%     %             \commweightfromslot[from=\slot(b'),to=\slot(t)-1,chkp=C,when=t,val=v]{\allvals}
%     %         \\
%     %         &+
%     %         \weightofset[chkp=C]{
%     %             \commfromslot[from=\parentslotplusone(b'),to=\slot(b')-1]{\advvals}
%     %             \setminus
%     %             \commfromblock[from=b',to=s]{\advvals}
%     %         }        
%     %         +\attsetweighttobediscforlatefromblock[from=b',to=s,when=t,val=v,chkp=C]{\advatts}
%     %         -\commweightfromblock[from=b',to=s,chkp=C]{\advvals}           
%     %     \end{aligned}
%     % }
%     % {
%     %     \commweightfromblock[from=b',to=s,chkp=C]{\allvals}(1-\beta) 
%     % }       
%     % \\
%     % &=======================    
%     \\         
%     &\geq
%     \frac
%     {
%         \attsetweightfromblock[from=b',to=s,val=v,when=t,chkp=C]{\allatts}     
%         +\attsetweighttobediscforlatefromblock[from=b',to=s,when=t,val=v,chkp=C]{\advatts}
%         -\beta \commweightfromblock[from=b',to=s,chkp=C]{\allvals}
%     }
%     {\commweightfromblock[from=b',to=s,chkp=C]{\honvals}}
%     &&\alignexpl[\alignexplwidth]{
%         Note that 
%         $\attsetfromblock[from=b',to=s,val=v,when=t]{\allatts}$%,
%         % $\left(\commfromslot[from=\parentslotplusone(b'),to=\slot(b')-1]{\advvals}
%         %     \setminus
%         %     \commfromblock[from=b',to=s]{\advvals}\right)$ 
%             and 
%         $\attsettobediscforlatefromblock[from=b',to=s,when=t,val=v]{\advatts}$ are
%         % all
%         disjoint and subsets of $\commfromblock[from=b',to=s]{\allvals}$.
%         This implies that 
%         $
%         \attsetweightfromblock[from=b',to=s,val=v,when=t,chkp=C]{\allatts}     
%         +\attsetweighttobediscforlatefromblock[from=b',to=s,when=t,val=v,chkp=C]{\advatts}
%         \leq\commweightfromblock[from=b',to=s,chkp=C]{\allvals}$.
%         Given this and that,
%         by Assumption~\ref{assum:beta}, $\commweightfromblock[from=b',to=s,chkp=C]{\advvals}\leq \beta \commweightfromblock[from=b',to=s,chkp=C]{\allvals}$,
%         the function 
%         $g(x)=
%         \frac
%             {
%                 \attsetweightfromblock[from=b',to=s,val=v,when=t,chkp=C]{\allatts}    
%                 +\attsetweighttobediscforlatefromblock[from=b',to=s,when=t,val=v,chkp=C]{\advatts}                
%             -x}
%             {\commweightfromblock[from=b',to=s,chkp=C]{\allvals}-x}$ is monotone decreasing in $[0,\commweightfromblock[from=b',to=s,chkp=C]{\allvals}]$
%     }
%     \\
%     &=
%     \frac
%     {
%         \begin{aligned}[t]
%             \indicatorfromblock[from=b',to=s,val=v,when=t,chkp=C]{\indQ}
%             \commweightfromafterparentblock[from=b',to=s,chkp=C]{\allvals}       
%             +\attsetweighttobediscforlatefromblock[from=b',to=s,when=t,val=v,chkp=C]{\advatts}
%             -\beta \commweightfromblock[from=b',to=s,chkp=C]{\allvals}            
%         \end{aligned}
%     }
%     {
%         \commweightfromblock[from=b',to=s,chkp=C]{\honvals}
%     }
%     \\ 
%     &>
%     \frac
%     {
%         \begin{aligned}[t]
%             &
%             \frac{1}{2}
%                 \left( 1+
%                     \frac
%                     {
%                         \boostweight[chkp=C]
%                         -\attsetweighttobediscforlatefromblock[from=b',to=s,when=t,val=v,chkp=C]{\allatts}
%                         -\attsetweighttobediscfromblock[from=b',to=\slot(b')-1,val=v,when=t,chkp=C]{\honattsub}                  
%                     }
%                     {\commweightfromafterparentblock[from=b',to=s,chkp=C]{\allvals}}
%                 \right)
%                 \commweightfromafterparentblock[from=b',to=s,chkp=C]{\allvals}       
%                 + \beta 
%                 \commweightfromblock[from=b',to=s,chkp=C]{\allvals}
%             \\
%             &      
%             +\attsetweighttobediscforlatefromblock[from=b',to=s,when=t,val=v,chkp=C]{\advatts}
%             -\beta \commweightfromblock[from=b',to=s,chkp=C]{\allvals}            
%         \end{aligned}
%     }
%     {
%         \commweightfromblock[from=b',to=s,chkp=C]{\honvals}
%     }    
%     \\  
%     &=
%     \frac
%         {\commweightfromafterparentblock[from=b',to=s,chkp=C]{\allvals}}
%         {2\commweightfromblock[from=b',to=s,chkp=C]{\honvals}}
%         \left( 1+
%             \frac
%             {
%                 \boostweight[chkp=C]
%                 -\left(
%                     \attsetweighttobediscforlatefromblock[from=b',to=s,when=t,val=v,chkp=C]{\allatts}
%                     -2\attsetweighttobediscforlatefromblock[from=b',to=s,when=t,val=v,chkp=C]{\advatts}
%                 \right)
%                 -\attsetweighttobediscfromblock[from=b',to=\slot(b')-1,val=v,when=t,chkp=C]{\honattsub}                  
%             }
%             {\commweightfromafterparentblock[from=b',to=s,chkp=C]{\allvals}}
%         \right)   
%     \\  
%     &\geq
%     \frac
%         {\commweightfromafterparentblock[from=b',to=s,chkp=C]{\allvals}}
%         {2\commweightfromblock[from=b',to=s,chkp=C]{\honvals} }
%         \left( 1+
%             \frac
%             {
%                 \boostweight[chkp=C]
%                 -\attsetweighttobediscforlatefromblock[from=b',to=s,when=t,val=v,chkp=C]{\honatts}
%                 -\attsetweighttobediscfromblock[from=b',to=\slot(b')-1,val=v,when=t,chkp=C]{\honattsub}                  
%             }
%             {\commweightfromafterparentblock[from=b',to=s,chkp=C]{\allvals}}
%         \right)  
%     &&\alignexpl[\alignexplwidth]{As 
%     $
%                         \attsetweighttobediscforlatefromblock[from=b',to=s,when=t,val=v,chkp=C]{\allatts}
%                     -2\attsetweighttobediscforlatefromblock[from=b',to=s,when=t,val=v,chkp=C]{\advatts}
%                     \leq
%                     \attsetweighttobediscforlatefromblock[from=b',to=s,when=t,val=v,chkp=C]{\honatts}
%     $.} 
%     % \\   
%     % &=
%     % &\geq
%     % \frac
%     %     {\commweightfromafterparentblock[from=b',to=s,chkp=C]{\allvals}}
%     %     {2(1-\beta)\commweightfromblock[from=b',to=s,chkp=C]{\allvals} }
%     %     \left( 1+
%     %         \frac
%     %         {
%     %             \boostweight[chkp=C]
%     %             -\attsetweighttobediscforlatefromblock[from=b',to=s,when=t,val=v,chkp=C]{\honatts}
%     %             -\attsetweighttobediscfromblock[from=b',to=\slot(b')-1,val=v,when=t,chkp=C]{\honattsub}                  
%     %         }
%     %         {\commweightfromafterparentblock[from=b',to=s,chkp=C]{\allvals}}
%     %     \right)  
%     % \frac
%     %     {}
%     %     {}
%     % &&\alignexpl[\alignexplwidth]{By rearrangement.}             
% \end{align*}
\begin{align*}
    \indicatorfromblock[from=b',to=s,val=v,when=t,chkp=C]{\indP}
    &=
    \frac
    {\attsetweightfromblock[from=b',to=s,val=v,when=t,chkp=C]{\honatts}}
    {\commweightfromblock[from=b',to=s,chkp=C]{\honvals}}
    &&\alignexpl[\alignexplwidth]{By definition.}
    \\
    &\geq
    \frac
    {
    \attsetweightfromblock[from=b',to=s,val=v,when=t,chkp=C]{\allatts}-
        \left(
            \commweightfromblock[from=b',to=s,chkp=C]{\advvals}
            -
            \attsetweightfromblock[from=b',to=s,val=v,when=t,chkp={C}]{\slashvals}
        \right)
    }
    {\commweightfromblock[from=b',to=s,chkp=C]{\honvals}}
    &&\alignexpl[\alignexplwidth]{
        As 
        $
        \attsetfromblock[from=b',to=s,val=v,when=t]{\slashvals}
        \cap
        \attsetfromblock[from=b',to=s,val=v,when=t]{\allatts}
        =\emptyset 
        $ and 
        $ 
        \attsetfromblock[from=b',to=s,val=v,when=t]{\slashvals}
        \subseteq 
        \commfromblock[from=b',to=s]{\advvals}
        $.
    }
    \\
    &=
    \frac
    {
        \attsetweightfromblock[from=b',to=s,val=v,when=t,chkp=C]{\allatts}-
        \left(
            \commweightfromslot[from=\slot(b'),to=s,chkp=C]{\advvals}
            -
            \attsetweightfromblock[from=b',to=s,val=v,when=t,chkp={C}]{\slashvals}
        \right)
    }
    {\commweightfromblock[from=b',to=s,chkp=C]{\allvals} - \commweightfromblock[from=b',to=s,chkp=C]{\advvals}}
    &&\alignexpl[\alignexplwidth]{By definition, $\commweightfromblock[from=b',to=s,chkp=C]{\allvals} = \commweightfromblock[from=b',to=s,chkp=C]{\honvals} + \commweightfromblock[from=b',to=s,chkp=C]{\advvals}$.}
    \\    
    % &=
    % \frac
    % {
    %     \attsetweightfromblock[from=b',to=s,val=v,when=t,chkp=C]{\allatts}-
    %     \left(
    %         \left(
    %             \commweightfromblock[from=b',to=s,chkp=C]{\advvals}
    %             -
    %             \weightofset[chkp=C]{
    %                 \commfromslot[from=\parentslotplusone(b'),to=\slot(b')-1]{\advvals}
    %                 \setminus
    %                 \commfromblock[from=b',to=s]{\advvals}
    %             }
    %         \right)
    %         -
    %         \attsetweighttobediscforlatefromblock[from=b',to=s,when=t,val=v,chkp=C]{\advatts}
    %     \right)
    % }
    % {\commweightfromblock[from=b',to=s,chkp=C]{\allvals} - \commweightfromblock[from=b',to=s,chkp=C]{\advvals}}
    % &&\alignexpl[\alignexplwidth]{By definition, $\commweightfromslot[from=\slot(b'),to=s,chkp=C]{\advvals}=\commweightfromblock[from=b',to=s,chkp=C]{\advvals}
    %             -
    %             \weightofset[chkp=C]{
    %                 \commfromslot[from=\parentslotplusone(b'),to=\slot(b')-1]{\advvals}
    %                 \setminus
    %                 \commfromblock[from=b',to=s]{\advvals}
    %             }
    % $.}
    % \\    
    &=
    \frac
    {
        \attsetweightfromblock[from=b',to=s,val=v,when=t,chkp=C]{\allatts}
        +\attsetweightfromblock[from=b',to=s,val=v,when=t,chkp={C}]{\slashvals}
        -\commweightfromblock[from=b',to=s,chkp=C]{\advvals}
    }
    {\commweightfromblock[from=b',to=s,chkp=C]{\allvals} - \commweightfromblock[from=b',to=s,chkp=C]{\advvals}}
    &&\alignexpl[\alignexplwidth]{By rearranging terms.}
    \\    
    % &=
    % \frac
    % {
    %     \indicatorfromblock[from=b',to=s,val=v,when=t,chkp=C]{\indQ}
    %     \commweightfromblock[from=b',to=s,chkp=C]{\allvals}
    %     + 
    %     \weightofset[chkp=C]{
    %         \commfromslot[from=\parentslotplusone(b'),to=\slot(b')-1]{\advvals}
    %         \setminus
    %         \commfromblock[from=b',to=s]{\advvals}
    %     }
    %     +\attsetweighttobediscforlatefromblock[from=b',to=s,when=t,val=v,chkp=C]{\advatts}
    %     -\commweightfromblock[from=b',to=s,chkp=C]{\advvals}
    % }
    % {\commweightfromblock[from=b',to=s,chkp=C]{\allvals} - \commweightfromblock[from=b',to=s,chkp=C]{\advvals}}
    % \\
    % &>
    % \frac
    % {
    %     \begin{aligned}[t]
    %         &
    %         \frac{1}{2}
    %             \left( 
    %                     \commweightfromblock[from=b',to=s,chkp=C]{\allvals}+
    %                     \boostweight[chkp=C]
    %                     -\attsetweighttobediscforlatefromblock[from=b',to=s,when=t,val=v,chkp=C]{\allatts}
    %                     -\attsetweighttobediscfromblock[from=b',to=\slot(b')-1,val=v,when=t,chkp=C]{\honattsub}                  
    %             \right)
    %             + \beta 
    %             \commweightfromslot[from=\slot(b'),to=\slot(t)-1,chkp=C,when=t,val=v]{\allvals}
    %         \\
    %         &+
    %         \weightofset[chkp=C]{
    %             \commfromslot[from=\parentslotplusone(b'),to=\slot(b')-1]{\advvals}
    %             \setminus
    %             \commfromblock[from=b',to=s]{\advvals}
    %         }        
    %         +\attsetweighttobediscforlatefromblock[from=b',to=s,when=t,val=v,chkp=C]{\advatts}
    %         -\commweightfromblock[from=b',to=s,chkp=C]{\advvals}           
    %     \end{aligned}
    % }
    % {
    %     \commweightfromblock[from=b',to=s,chkp=C]{\allvals}(1-\beta) 
    % }       
    % \\
    % &=======================    
    \\         
    &\geq
    \frac
    {
        \attsetweightfromblock[from=b',to=s,val=v,when=t,chkp=C]{\allatts}     
        +\attsetweightfromblock[from=b',to=s,val=v,when=t,chkp={C}]{\slashvals}
        -\beta \commweightfromblock[from=b',to=s,chkp=C]{\allvals}
    }
    {\commweightfromblock[from=b',to=s,chkp=C]{\allvals} - \beta \commweightfromblock[from=b',to=s,chkp=C]{\allvals}}
    &&\alignexpl[\alignexplwidth]{
        Note that 
        $\attsetfromblock[from=b',to=s,val=v,when=t]{\allatts}$%,
        % $\left(\commfromslot[from=\parentslotplusone(b'),to=\slot(b')-1]{\advvals}
        %     \setminus
        %     \commfromblock[from=b',to=s]{\advvals}\right)$ 
            and 
        $\attsetfromblock[from=b',to=s,val=v,when=t]{\slashvals}$ are
        % all
        disjoint and subsets of $\commfromblock[from=b',to=s]{\allvals}$.
        This implies that 
        $
        \attsetweightfromblock[from=b',to=s,val=v,when=t,chkp=C]{\allatts}     
        +\attsetweightfromblock[from=b',to=s,val=v,when=t,chkp={C}]{\slashvals}
        \leq\commweightfromblock[from=b',to=s,chkp=C]{\allvals}$.
        Given this and that,
        by Assumption~\ref{assum:beta}, $\commweightfromblock[from=b',to=s,chkp=C]{\advvals}\leq \beta \commweightfromblock[from=b',to=s,chkp=C]{\allvals}$,
        the function 
        $g(x)=
        \frac
            {
                \attsetweightfromblock[from=b',to=s,val=v,when=t,chkp=C]{\allatts}    
                +\attsetweightfromblock[from=b',to=s,val=v,when=t,chkp={C}]{\slashvals}                
            -x}
            {\commweightfromblock[from=b',to=s,chkp=C]{\allvals}-x}$ is monotone decreasing in $[0,\commweightfromblock[from=b',to=s,chkp=C]{\allvals}]$
    }
    \\
    &=
    \frac
    {
        \begin{aligned}[t]
            \indicatorfromblock[from=b',to=s,val=v,when=t,chkp=C]{\indQ}
            \commweightfromafterparentblock[from=b',to=s,chkp=C]{\allvals}       
            +\attsetweightfromblock[from=b',to=s,val=v,when=t,chkp={C}]{\slashvals}
            -\beta \commweightfromblock[from=b',to=s,chkp=C]{\allvals}            
        \end{aligned}
    }
    {
        \commweightfromblock[from=b',to=s,chkp=C]{\allvals} 
        - \beta \commweightfromblock[from=b',to=s,chkp=C]{\allvals}
    }
    \\ 
    &>
    \frac
    {
        \begin{aligned}[t]
            &
            \frac{1}{2}
                \left( 1+
                    \frac
                    {
                        \boostweight[chkp=C]
                        % -\attsetweighttobediscforlatefromblock[from=b',to=s,when=t,val=v,chkp=C]{\allatts}
                        -\attsetweighttobediscfromblock[from=b',to=\slot(b')-1,val=v,when=t,chkp=C]{\honattsub}                  
                    }
                    {\commweightfromafterparentblock[from=b',to=s,chkp=C]{\allvals}}
                \right)
                \commweightfromafterparentblock[from=b',to=s,chkp=C]{\allvals}       
                + \beta 
                \commweightfromblock[from=b',to=s,chkp=C]{\allvals}
                -\attsetweightfromblock[from=b',to=s,val=v,when=t,chkp={C}]{\slashvals}
            \\
            &      
            +\attsetweightfromblock[from=b',to=s,val=v,when=t,chkp={C}]{\slashvals}
            -\beta \commweightfromblock[from=b',to=s,chkp=C]{\allvals}            
        \end{aligned}
    }
    {
        \commweightfromblock[from=b',to=s,chkp=C]{\allvals}(1-\beta) 
    }    
    \\  
    &=
    \frac
        {\commweightfromafterparentblock[from=b',to=s,chkp=C]{\allvals}}
        {2(1-\beta)\commweightfromblock[from=b',to=s,chkp=C]{\allvals} }
        \left( 1+
            \frac
            {
                \boostweight[chkp=C]
                % -\left(
                %     \attsetweighttobediscforlatefromblock[from=b',to=s,when=t,val=v,chkp=C]{\allatts}
                %     -2\attsetweighttobediscforlatefromblock[from=b',to=s,when=t,val=v,chkp=C]{\advatts}
                % \right)
                -\attsetweighttobediscfromblock[from=b',to=\slot(b')-1,val=v,when=t,chkp=C]{\honattsub}                  
            }
            {\commweightfromafterparentblock[from=b',to=s,chkp=C]{\allvals}}
        \right)   
    % \\  
    % &\geq
    % \frac
    %     {\commweightfromafterparentblock[from=b',to=s,chkp=C]{\allvals}}
    %     {2(1-\beta)\commweightfromblock[from=b',to=s,chkp=C]{\allvals} }
    %     \left( 1+
    %         \frac
    %         {
    %             \boostweight[chkp=C]
    %             -\attsetweighttobediscforlatefromblock[from=b',to=s,when=t,val=v,chkp=C]{\honatts}
    %             -\attsetweighttobediscfromblock[from=b',to=\slot(b')-1,val=v,when=t,chkp=C]{\honattsub}                  
    %         }
    %         {\commweightfromafterparentblock[from=b',to=s,chkp=C]{\allvals}}
    %     \right)  
    % &&\alignexpl[\alignexplwidth]{As 
    % $
    %                     \attsetweighttobediscforlatefromblock[from=b',to=s,when=t,val=v,chkp=C]{\allatts}
    %                 -2\attsetweighttobediscforlatefromblock[from=b',to=s,when=t,val=v,chkp=C]{\advatts}
    %                 \leq
    %                 \attsetweighttobediscforlatefromblock[from=b',to=s,when=t,val=v,chkp=C]{\honatts}
    % $.} 
    % \\   
    % &=
    % &\geq
    % \frac
    %     {\commweightfromafterparentblock[from=b',to=s,chkp=C]{\allvals}}
    %     {2(1-\beta)\commweightfromblock[from=b',to=s,chkp=C]{\allvals} }
    %     \left( 1+
    %         \frac
    %         {
    %             \boostweight[chkp=C]
    %             -\attsetweighttobediscforlatefromblock[from=b',to=s,when=t,val=v,chkp=C]{\honatts}
    %             -\attsetweighttobediscfromblock[from=b',to=\slot(b')-1,val=v,when=t,chkp=C]{\honattsub}                  
    %         }
    %         {\commweightfromafterparentblock[from=b',to=s,chkp=C]{\allvals}}
    %     \right)  
    % \frac
    %     {}
    %     {}
    % &&\alignexpl[\alignexplwidth]{By rearrangement.}             
\end{align*}
\end{proof}

\begin{lemma}[Analogous to Lemma 6 of the paper]\label{lem:condition-on-q-implies-safety-ex}
    Given Assumptions~\ref{assum:no-change-to-the-validator-set} and \ref{assum:beta},
    %~\ref{assum:beta}, \ref{assum:sync}, \ref{assum:ffg-assumptions:beta} and \ref{assum:oracle-access-to-committee-selection},
    let $v$ be any honest validator,
    $t$ and $t'$ be any two times and
    $b$ be any block,
    if
    \begin{enumerate}
        \item $\slotstart(\slot(t-1) \geq \GGST$,
        % \item $slot(b) < slot(t)$
        \item  $\var[val=v]{\mathit{isLMDGHOSTSafe}}(b,\gjattime[time=t,val=v],t)$,
        \item $t' \geq \slotstart(\slot(t))$ and
        \item for any validator $v'' \in \commfromslot[from=\slot(t),to=\slot(t')]{\honvals}$ and time $t''$ such that $t \leq t'' \leq t'$, $\totvalsetweight[chkp={\gjattime[time=t'',val=v'']}]{\allvals} \leq \totvalsetweight[chkp={\gjattime[time=t,val=v]}]{\allvals}$,
        % \item\label{itm:thm:lmd-confirmed-changing-balances:cond-on-justified-next-epoch} by the end of epoch $\epoch(t) + 1$, any honest validator has in their view a block $b''$ such that $\epoch(U(b'')) = \epoch(t) \land U(b'') \succeq \gjblock(b)$
    \end{enumerate}
    % then, for any time $t' \geq \slotstart(\slot(t))$ such that
    % \begin{enumerate}[resume]
    %     % \item $t' \geq t$, and

    % \end{enumerate}
    % we have that,
    then $b$ is canonical in the view of any honest validator at time $t'$.
    % \begin{enumerate}
    %     \item at time $t'$, $b$ is canonical in the view of any honest validator, and
    %     \item any honest validator voting at time $t'$ LMD votes for a descendant of block $b$ in slot $\slotattime{t'}$.
    % \end{enumerate}
\end{lemma}

\begin{proof}
    Up until the case analysis of the Inductive Case the proof is as in the paper.
    Then, we just proceed as follows without any case distinction.
    % Then, let us proceed with the case analysis of the Inductive Case.
    % \begin{description}
        % \item[Case {$\commweightfromblock[from=b', to=s'-1, chkp={\gjviewsym '}]{\allvals} \geq \commweightfromblock[from=b', to=s-1, chkp={\gjviewsym}]{\allvals}$}.]
        \def\alignexplwidth{3.7cm}
        \allowdisplaybreaks
        % \begin{align*}
        %     & \hphantom{{}\geq{}} \indicatorfromblock[from=b',to=\slot(t')-1,val=v',when=\slotstartslot{t},chkp={\gjviewsym '}]{\indP}
        %     \\
        %     % &\geq
        %     % \indicatorfromblock[from=b',to=\slot(t)-1,val=v,when=\slotstartslot{t},chkp={\gjviewsym}]{\indP}
        %     % +
        %     % \frac
        %     % {
        %     %     \weightofset[chkp=\gjviewsym]{
        %     %         \attsettobediscfromblock[from=b',to=\slot(b')-1,when=\slotstartslot{t},val=v]{\honatts}
        %     %         \cap
        %     %         \commfromslot[from=s, to=\slot(t')-1]{\honvals}
        %     %     }
        %     % }
        %     % {
        %     %     \commweightfromblock[from=b', to=\slot(t)-1, chkp=\gjviewsym]{\honvals}
        %     % }          
        %     % &&\alignexpl[\alignexplwidth]{
        %     %     By Lemma~\ref{lem:lmd-p-monotonic-ex}.
        %     % }
        %     % \\
        %     &\geq
        %     \indicatorfromblock[from=b',to=\slot(t)-1,val=v,when=\slotstartslot{t},chkp={\gjviewsym}]{\indP}
        %     \\
        %     &>
        %     \begin{aligned}[t]
        %         &\frac{\commweightfromafterparentblock[from=b',to=\slot(t)-1,chkp={\gjviewsym}]{\allvals}}{2\commweightfromblock[from=b',to=\slot(t)-1,chkp={\gjviewsym}]{\honvals}}
        %         \left( 1+
        %             \frac
        %             {
        %             \begin{aligned}[t]
        %                     &\boostweight[chkp=\gjviewsym]
        %                     % -\attsetweighttobediscforlatefromblock[from=b',to=\slot(t),when=\slotstartslot{t},val=v,chkp=\gjviewsym]{\honatts}
        %                     % \\
        %                     &
        %                     -
        %                     \attsetweighttobediscfromblock[from=b',to=\slot(b')-1,val=v,when=\slotstartslot{t},chkp=\gjviewsym]{\honattsub}
        %             \end{aligned}
        %             }
        %             {\commweightfromafterparentblock[from=b',to=\slot(t)-1,chkp={\gjviewsym}]{\allvals}}
        %         \right)      
        %     \end{aligned}
        %     &&\alignexpl[\alignexplwidth]{
        %         By condition 2 of the Lemma's statement and Lemma~\ref{lem:lmd-cond-on-q-implies-cond-on-p}.
        %     }
        %     \\
        %     &=
        %     \begin{aligned}[t]
        %         &
        %             \frac
        %             {
        %             \begin{aligned}[t]
        %                     &\commweightfromafterparentblock[from=b',to=\slot(t)-1,chkp={\gjviewsym}]{\allvals}
        %                     +\boostweight[chkp=\gjviewsym]
        %                     % -\attsetweighttobediscforlatefromblock[from=b',to=\slot(t),when=\slotstartslot{t},val=v,chkp=\gjviewsym]{\honatts}
        %                     % \\
        %                     % &
        %                     -
        %                     \attsetweighttobediscfromblock[from=b',to=\slot(b')-1,val=v,when=\slotstartslot{t},chkp=\gjviewsym]{\honattsub}
        %             \end{aligned}
        %             }
        %             {2(1-\beta)\commweightfromblock[from=b',to=\slot(t)-1,chkp={\gjviewsym}]{\allvals}}     
        %     \end{aligned}
        %     &&\alignexpl[\alignexplwidth]{
        %         Simplification.
        %     }
        %     \\
        %     &\geq
        %     \begin{aligned}[t]
        %         &
        %             \frac
        %             {
        %             \begin{aligned}[t]
        %                     &\commweightfromafterparentblock[from=b',to=\slot(t)-1,chkp={\gjviewsym}]{\allvals}
        %                     +\boostweight[chkp=\gjviewsym]
        %                     % -\attsetweighttobediscforlatefromblock[from=b',to=\slot(t),when=\slotstartslot{t},val=v,chkp=\gjviewsym]{\honatts}
        %                     % \\
        %                     % &
        %                     -
        %                     \attsetweighttobediscfromblock[from=b',to=\slot(b')-1,val=v,when=\slotstartslot{t},chkp=\gjviewsym]{\honatts}  
        %             \end{aligned}
        %             }
        %             {2(1-\beta)\commweightfromblock[from=b',to=\slot(t)-1,chkp={\gjviewsym}]{\allvals}}     
        %     \end{aligned}
        %     &&\alignexpl[\alignexplwidth]{
        %     }
        %     \\            
        %     &\geq
        %     \frac{1}{2(1-\beta)}
        %     \begin{aligned}[t]
        %         &
        %             \frac
        %             {
        %             \begin{aligned}[t]
        %                     &\commweightfromafterparentblock[from=b',to=\slot(t)-1,chkp={\gjviewsym}]{\allvals}
        %                     +\boostweight[chkp=\gjviewsym]
        %                     % -\attsetweighttobediscforlatefromblock[from=b',to=\slot(t),when=\slotstartslot{t},val=v,chkp=\gjviewsym]{\honatts}
        %                     -
        %                     \attsetweighttobediscfromblock[from=b',to=\slot(b')-1,val=v,when=\slotstartslot{t},chkp=\gjviewsym]{\honatts} 
        %                     \\ 
        %                     &+\weightofset[chkp=\gjviewsym]{
        %                         \attsettobediscfromblock[from=b',to=\slot(b')-1,val=v,when=\slotstartslot{t}]{\honatts} \cap \commfromslot[from=\slot(t), to=\slot(t')-1]{\allvals}
        %                     }
        %                     \\
        %                     &+\weightofset[chkp=\gjviewsym]{
        %                         \commfromslot[from=\slot(t), to=\slot(t')-1]{\allvals}\setminus\attsettobediscfromblock[from=b',to=\slot(b')-1,val=v,when=t]{\honatts} \setminus\commfromblock[from=b',to=\slot(t)-1]{\allvals}
        %                     }
        %             \end{aligned}
        %             }
        %             {
        %                 \begin{aligned}[t]
        %                     &\commweightfromblock[from=b',to=\slot(t)-1,chkp={\gjviewsym}]{\allvals}   
        %                     +\weightofset[chkp=\gjviewsym]{\attsettobediscfromblock[from=b',to=\slot(b')-1,val=v,when=\slotstartslot{t}]{\honatts} \cap \commfromslot[from=\slot(t), to=\slot(t')-1]{\allvals}}
        %                     \\
        %                     &+\weightofset[chkp=\gjviewsym]{\commfromslot[from=\slot(t), to=\slot(t')-1]{\allvals}\setminus\attsettobediscfromblock[from=b',to=\slot(b')-1,val=v,when=\slotstartslot{t}]{\honatts}\setminus\commfromblock[from=b',to=\slot(t)-1]{\allvals}}                         
        %                 \end{aligned}
        %             }     
        %     \end{aligned} 
        %     \\
        %     &=
        %     \frac{1}{2(1-\beta)}
        %     \frac
        %     {
        %     \begin{aligned}[t]
        %             &\commweightfromafterparentblock[from=b',to=\slot(t)-1,chkp={\gjviewsym}]{\allvals}
        %             +\boostweight[chkp=\gjviewsym]
        %             % -\attsetweighttobediscforlatefromblock[from=b',to=\slot(t),when=\slotstartslot{t},val=v,chkp=\gjviewsym]{\honatts}
        %             -
        %             \attsetweighttobediscfromblock[from=b',to=\slot(b')-1,val=v,when=\slotstartslot{t},chkp=\gjviewsym]{\honatts} 
        %             \\ 
        %             &+\weightofset[chkp=\gjviewsym]{
        %                 \attsettobediscfromblock[from=b',to=\slot(b')-1,val=v,when=\slotstartslot{t}]{\honatts} \cap \commfromslot[from=\slot(t), to=\slot(t')-1]{\allvals}
        %             }
        %             \\
        %             &+\weightofset[chkp=\gjviewsym]{
        %                 \commfromslot[from=\slot(t), to=\slot(t')-1]{\allvals}\setminus\attsettobediscfromblock[from=b',to=\slot(b')-1,val=v,when=\slotstartslot{t}]{\honatts} \setminus\commfromblock[from=b',to=\slot(t)-1]{\allvals}
        %             }
        %     \end{aligned}
        %     }
        %     {
        %         \commweightfromblock[from=b',to=\slot(t')-1,chkp={\gjviewsym}]{\allvals}                
        %     }     
        %     \\
        %     &=
        %     \frac{1}{2(1-\beta)}
        %     \frac
        %     {
        %     \begin{aligned}[t]
        %             &\commweightfromafterparentblock[from=b',to=\slot(t)-1,chkp={\gjviewsym}]{\allvals}
        %             +\boostweight[chkp=\gjviewsym]
        %             % -\attsetweighttobediscforlatefromblock[from=b',to=\slot(t),when=\slotstartslot{t},val=v,chkp=\gjviewsym]{\honatts}
        %             -
        %             \attsetweighttobediscfromblock[from=b',to=\slot(b')-1,val=v,when=\slotstartslot{t'},chkp=\gjviewsym]{\honatts} 
        %             \\
        %             &+\weightofset[chkp=\gjviewsym]{
        %                 \commfromslot[from=\slot(t), to=\slot(t')-1]{\allvals}\setminus\attsettobediscfromblock[from=b',to=\slot(b')-1,val=v,when=\slotstartslot{t}]{\honatts} \setminus\commfromblock[from=b',to=\slot(t)-1]{\allvals}
        %             }
        %     \end{aligned}
        %     }
        %     {
        %         \commweightfromblock[from=b',to=\slot(t')-1,chkp={\gjviewsym}]{\allvals}                
        %     }  
        %     \\
        %     &\geq
        %     \frac{1}{2(1-\beta)}
        %     \frac
        %     {
        %     \begin{aligned}[t]
        %             &\commweightfromafterparentblock[from=b',to=\slot(t)-1,chkp={\gjviewsym}]{\allvals}
        %             +\boostweight[chkp=\gjviewsym]
        %             % -\attsetweighttobediscforlatefromblock[from=b',to=\slot(t),when=\slotstartslot{t},val=v,chkp=\gjviewsym]{\honatts}
        %             -
        %             \attsetweighttobediscfromblock[from=b',to=\slot(b')-1,val=v,when=\slotstartslot{t'},chkp=\gjviewsym]{\honatts} 
        %             \\
        %             &+\weightofset[chkp=\gjviewsym]{
        %                 \commfromslot[from=\slot(t), to=\slot(t')-1]{\allvals}
        %                 \setminus
        %                 \commfromslot[from=\slot(\parent(b'))+1,to=\slot(b')-1]{\allvals}
        %                 \setminus
        %                 \commfromblock[from=b',to=\slot(t)-1]{\allvals}
        %             }
        %     \end{aligned}
        %     }
        %     {
        %         \commweightfromblock[from=b',to=\slot(t')-1,chkp={\gjviewsym}]{\allvals}                
        %     }
        %     \\
        %     &\geq
        %     \frac{1}{2(1-\beta)}
        %     \frac
        %     {
        %     \begin{aligned}[t]
        %             &\commweightfromafterparentblock[from=b',to=\slot(t')-1,chkp={\gjviewsym}]{\allvals}
        %             +\boostweight[chkp=\gjviewsym]
        %             % -\attsetweighttobediscforlatefromblock[from=b',to=\slot(t),when=\slotstartslot{t},val=v,chkp=\gjviewsym]{\honatts}
        %             -
        %             \attsetweighttobediscfromblock[from=b',to=\slot(b')-1,val=v,when=\slotstartslot{t'},chkp=\gjviewsym]{\honatts} 
        %     \end{aligned}
        %     }
        %     {
        %         \commweightfromblock[from=b',to=\slot(t')-1,chkp={\gjviewsym}]{\allvals}                
        %     } 
        %     \\
        %     &\geq 
        %     \frac{1}{2(1-\beta)}
        %     \frac
        %     {
        %     \begin{aligned}[t]
        %             &\commweightfromafterparentblock[from=b',to=\slot(t')-1,chkp={\gjviewsym'}]{\allvals}
        %         +
        %         \left(
        %             \commweightfromblock[from=b',to=\slot(t')-1,chkp={\gjviewsym}]{\allvals}
        %             -
        %             \commweightfromblock[from=b',to=\slot(t')-1,chkp={\gjviewsym'}]{\allvals}
        %         \right) 
        %         \\                    
        %             &+\boostweight[chkp=\gjviewsym]
        %             % -\attsetweighttobediscforlatefromblock[from=b',to=\slot(t),when=\slotstartslot{t},val=v,chkp=\gjviewsym]{\honatts}
        %             -
        %             \attsetweighttobediscfromblock[from=b',to=\slot(b')-1,val=v,when=\slotstartslot{t'},chkp=\gjviewsym]{\honatts} 
        %     \end{aligned}
        %     }
        %     {
        %         \commweightfromblock[from=b',to=\slot(t')-1,chkp={\gjviewsym'}]{\allvals}        
        %         +
        %         \left(
        %             \commweightfromblock[from=b',to=\slot(t')-1,chkp={\gjviewsym}]{\allvals}
        %             -
        %             \commweightfromblock[from=b',to=\slot(t')-1,chkp={\gjviewsym'}]{\allvals}
        %         \right)        
        %     }                      
        % \end{align*}            
        \begin{align*}
            & \hphantom{{}\geq{}} \indicatorfromblock[from=b',to=\slot(t')-1,val=v',when=\slotstartslot{t},chkp={\gjviewsym '}]{\indP}
            \\
            % &\geq
            % \indicatorfromblock[from=b',to=\slot(t)-1,val=v,when=\slotstartslot{t},chkp={\gjviewsym}]{\indP}
            % +
            % \frac
            % {
            %     \weightofset[chkp=\gjviewsym]{
            %         \attsettobediscfromblock[from=b',to=\slot(b')-1,when=\slotstartslot{t},val=v]{\honatts}
            %         \cap
            %         \commfromslot[from=s, to=\slot(t')-1]{\honvals}
            %     }
            % }
            % {
            %     \commweightfromblock[from=b', to=\slot(t)-1, chkp=\gjviewsym]{\honvals}
            % }          
            % &&\alignexpl[\alignexplwidth]{
            %     By Lemma~\ref{lem:lmd-p-monotonic-ex}.
            % }
            % \\
            &\geq
            \indicatorfromblock[from=b',to=\slot(t)-1,val=v,when=\slotstartslot{t},chkp={\gjviewsym}]{\indP}
            &&\alignexpl[\alignexplwidth]{
                By Lemma 1 of the paper.
            }
            \\
            &>
            \begin{aligned}[t]
                &\frac{\commweightfromafterparentblock[from=b',to=\slot(t)-1,chkp={\gjviewsym}]{\allvals}}{2(1-\beta)\commweightfromblock[from=b',to=\slot(t)-1,chkp={\gjviewsym}]{\allvals}}
                \left( 1+
                    \frac
                    {
                    \begin{aligned}[t]
                            &\boostweight[chkp=\gjviewsym]
                            % -\attsetweighttobediscforlatefromblock[from=b',to=\slot(t),when=\slotstartslot{t},val=v,chkp=\gjviewsym]{\honatts}
                            % \\
                            &
                            -
                            \attsetweighttobediscfromblock[from=b',to=\slot(b')-1,val=v,when=\slotstartslot{t},chkp=\gjviewsym]{\honattsub}
                    \end{aligned}
                    }
                    {\commweightfromafterparentblock[from=b',to=\slot(t)-1,chkp={\gjviewsym}]{\allvals}}
                \right)      
            \end{aligned}
            &&\alignexpl[\alignexplwidth]{
                By condition 2 of the Lemma's statement and Lemma~\ref{lem:lmd-cond-on-q-implies-cond-on-p}.
            }
            \\
            &=
            \begin{aligned}[t]
                &
                    \frac
                    {
                    \begin{aligned}[t]
                            &\commweightfromafterparentblock[from=b',to=\slot(t)-1,chkp={\gjviewsym}]{\allvals}
                            +\boostweight[chkp=\gjviewsym]
                            % -\attsetweighttobediscforlatefromblock[from=b',to=\slot(t),when=\slotstartslot{t},val=v,chkp=\gjviewsym]{\honatts}
                            % \\
                            % &
                            -
                            \attsetweighttobediscfromblock[from=b',to=\slot(b')-1,val=v,when=\slotstartslot{t},chkp=\gjviewsym]{\honattsub}
                    \end{aligned}
                    }
                    {2(1-\beta)\commweightfromblock[from=b',to=\slot(t)-1,chkp={\gjviewsym}]{\allvals}}     
            \end{aligned}
            &&\alignexpl[\alignexplwidth]{
                Simplification.
            }
            \\
            &\geq
            \begin{aligned}[t]
                &
                    \frac
                    {
                    \begin{aligned}[t]
                            &\commweightfromafterparentblock[from=b',to=\slot(t)-1,chkp={\gjviewsym}]{\allvals}
                            +\boostweight[chkp=\gjviewsym]
                            % -\attsetweighttobediscforlatefromblock[from=b',to=\slot(t),when=\slotstartslot{t},val=v,chkp=\gjviewsym]{\honatts}
                            % \\
                            % &
                            -
                            \attsetweighttobediscfromblock[from=b',to=\slot(b')-1,val=v,when=\slotstartslot{t},chkp=\gjviewsym]{\honatts}  
                    \end{aligned}
                    }
                    {2(1-\beta)\commweightfromblock[from=b',to=\slot(t)-1,chkp={\gjviewsym}]{\allvals}}     
            \end{aligned}
            &&\alignexpl[\alignexplwidth]{
                As
                $
                \attsetweighttobediscfromblock[from=b',to=\slot(b')-1,val=v,when=\slotstartslot{t},chkp=\gjviewsym]{\honattsub}
                \leq
                \attsetweighttobediscfromblock[from=b',to=\slot(b')-1,val=v,when=\slotstartslot{t},chkp=\gjviewsym]{\honatts} 
                $
            }
            \\            
            &\geq
            \frac{1}{2(1-\beta)}
            \begin{aligned}[t]
                &
                    \frac
                    {
                    \begin{aligned}[t]
                            &\commweightfromafterparentblock[from=b',to=\slot(t)-1,chkp={\gjviewsym}]{\allvals}
                            +\boostweight[chkp=\gjviewsym]
                            % -\attsetweighttobediscforlatefromblock[from=b',to=\slot(t),when=\slotstartslot{t},val=v,chkp=\gjviewsym]{\honatts}
                            -
                            \attsetweighttobediscfromblock[from=b',to=\slot(b')-1,val=v,when=\slotstartslot{t},chkp=\gjviewsym]{\honatts} 
                            \\ 
                            &+\weightofset[chkp=\gjviewsym]{
                                \attsettobediscfromblock[from=b',to=\slot(b')-1,val=v,when=\slotstartslot{t}]{\honatts} \cap \commfromslot[from=\slot(t), to=\slot(t')-1]{\allvals}
                            }
                            \\
                            &+\weightofset[chkp=\gjviewsym]{
                                \commfromslot[from=\slot(t), to=\slot(t')-1]{\allvals}\setminus\attsettobediscfromblock[from=b',to=\slot(b')-1,val=v,when=t]{\honatts} \setminus\commfromblock[from=b',to=\slot(t)-1]{\allvals}
                            }
                    \end{aligned}
                    }
                    {
                        \begin{aligned}[t]
                            &\commweightfromblock[from=b',to=\slot(t)-1,chkp={\gjviewsym}]{\allvals}   
                            +\weightofset[chkp=\gjviewsym]{\attsettobediscfromblock[from=b',to=\slot(b')-1,val=v,when=\slotstartslot{t}]{\honatts} \cap \commfromslot[from=\slot(t), to=\slot(t')-1]{\allvals}}
                            \\
                            &+\weightofset[chkp=\gjviewsym]{\commfromslot[from=\slot(t), to=\slot(t')-1]{\allvals}\setminus\attsettobediscfromblock[from=b',to=\slot(b')-1,val=v,when=\slotstartslot{t}]{\honatts}\setminus\commfromblock[from=b',to=\slot(t)-1]{\allvals}}                         
                        \end{aligned}
                    }     
            \end{aligned}
            &&\alignexpl[\alignexplwidth]{
                Note that 
                $
                \attsetweighttobediscfromblock[from=b',to=\slot(b')-1,val=v,when=\slotstartslot{t},chkp=\gjviewsym]{\honatts}
                \cap 
                \commweightfromblock[from=b',to=\slot(t)-1,chkp={\gjviewsym}]{\allvals} 
                =\emptyset
                $.
                By contradiction, let  
                $
                v\in
                \attsetweighttobediscfromblock[from=b',to=\slot(b')-1,val=v,when=\slotstartslot{t},chkp=\gjviewsym]{\honatts}
                \cap 
                \commweightfromblock[from=b',to=\slot(t)-1,chkp={\gjviewsym}]{\allvals} 
                $. 
                This implies that $v$ is honest, it is in $\commweightfromblock[from=b',to=\slot(t)-1,chkp={\gjviewsym}]{\allvals}$, but its latest vote is cast in a slot in $[\slot(\parent(b'))+1,\slot(b')-1]$ which leads to a contradiction.
                Then, we have that 
                $
                \commweightfromafterparentblock[from=b',to=\slot(t)-1,chkp={\gjviewsym}]{\allvals} - \attsetweighttobediscfromblock[from=b',to=\slot(b')-1,val=v,when=\slotstartslot{t},chkp=\gjviewsym]{\honatts}
                \geq
                \commweightfromblock[from=b',to=\slot(t)-1,chkp={\gjviewsym}]{\allvals} 
                $.
                Finally, note that, for any $x\geq 0$ and $a\geq b$, 
                $\frac{a}{b}\geq\frac{a+x}{b+x}$.
            } 
            \\
            &=
            \frac{1}{2(1-\beta)}
            \frac
            {
            \begin{aligned}[t]
                    &\commweightfromafterparentblock[from=b',to=\slot(t)-1,chkp={\gjviewsym}]{\allvals}
                    +\boostweight[chkp=\gjviewsym]
                    % -\attsetweighttobediscforlatefromblock[from=b',to=\slot(t),when=\slotstartslot{t},val=v,chkp=\gjviewsym]{\honatts}
                    -
                    \attsetweighttobediscfromblock[from=b',to=\slot(b')-1,val=v,when=\slotstartslot{t},chkp=\gjviewsym]{\honatts} 
                    \\ 
                    &+\weightofset[chkp=\gjviewsym]{
                        \attsettobediscfromblock[from=b',to=\slot(b')-1,val=v,when=\slotstartslot{t}]{\honatts} \cap \commfromslot[from=\slot(t), to=\slot(t')-1]{\allvals}
                    }
                    \\
                    &+\weightofset[chkp=\gjviewsym]{
                        \commfromslot[from=\slot(t), to=\slot(t')-1]{\allvals}\setminus\attsettobediscfromblock[from=b',to=\slot(b')-1,val=v,when=\slotstartslot{t}]{\honatts} \setminus\commfromblock[from=b',to=\slot(t)-1]{\allvals}
                    }
            \end{aligned}
            }
            {
                \commweightfromblock[from=b',to=\slot(t')-1,chkp={\gjviewsym}]{\allvals}                
            } 
            &&\alignexpl[\alignexplwidth]{
                $|(A\cap B)\setminus C| + |A\setminus B \setminus C| = |A\setminus C|$
                where $A=\commfromslot[from=\slot(t), to=\slot(t')-1]{\allvals}$, $B=\attsettobediscfromblock[from=b',to=\slot(b')-1,val=v,when=\slotstartslot{t}]{\honatts}$ and $C=\commfromblock[from=b',to=\slot(t)-1]{\allvals}$.
                Also $(A\cap B)\setminus C=A\cap B$ as $B \cap C=\emptyset$.
            }    
            \\
            &=
            \frac{1}{2(1-\beta)}
            \frac
            {
            \begin{aligned}[t]
                    &\commweightfromafterparentblock[from=b',to=\slot(t)-1,chkp={\gjviewsym}]{\allvals}
                    +\boostweight[chkp=\gjviewsym]
                    % -\attsetweighttobediscforlatefromblock[from=b',to=\slot(t),when=\slotstartslot{t},val=v,chkp=\gjviewsym]{\honatts}
                    -
                    \attsetweighttobediscfromblock[from=b',to=\slot(b')-1,val=v,when=\slotstartslot{t'},chkp=\gjviewsym]{\honatts} 
                    \\
                    &+\weightofset[chkp=\gjviewsym]{
                        \commfromslot[from=\slot(t), to=\slot(t')-1]{\allvals}\setminus\attsettobediscfromblock[from=b',to=\slot(b')-1,val=v,when=\slotstartslot{t}]{\honatts} \setminus\commfromblock[from=b',to=\slot(t)-1]{\allvals}
                    }
            \end{aligned}
            }
            {
                \commweightfromblock[from=b',to=\slot(t')-1,chkp={\gjviewsym}]{\allvals}                
            } 
            &&\alignexpl[\alignexplwidth]{
                As 
                $\attsetweighttobediscfromblock[from=b',to=\slot(b')-1,val=v,when=\slotstartslot{t},chkp=\gjviewsym]{\honatts} 
                -\weightofset[chkp=\gjviewsym]{
                        \attsettobediscfromblock[from=b',to=\slot(b')-1,val=v,when=\slotstartslot{t}]{\honatts} \cap \commfromslot[from=\slot(t), to=\slot(t')-1]{\allvals}
                    }
                =
                \attsetweighttobediscfromblock[from=b',to=\slot(b')-1,val=v,when=\slotstartslot{t'},chkp=\gjviewsym]{\honatts}
                $
                as any validator in 
                $\attsettobediscfromblock[from=b',to=\slot(b')-1,val=v,when=\slotstartslot{t}]{\honatts} \cap \commfromslot[from=\slot(t), to=\slot(t')-1]{\allvals}$ \GHOST votes for $b'$ by $\slotstartslot{t'}$.
            } 
            \\
            % &\geq
            % \frac{1}{2(1-\beta)}
            % \frac
            % {
            % \begin{aligned}[t]
            %         &\commweightfromafterparentblock[from=b',to=\slot(t)-1,chkp={\gjviewsym}]{\allvals}
            %         +\boostweight[chkp=\gjviewsym]
            %         % -\attsetweighttobediscforlatefromblock[from=b',to=\slot(t),when=\slotstartslot{t},val=v,chkp=\gjviewsym]{\honatts}
            %         -
            %         \attsetweighttobediscfromblock[from=b',to=\slot(b')-1,val=v,when=\slotstartslot{t'},chkp=\gjviewsym]{\honatts} 
            %         \\
            %         &+\weightofset[chkp=\gjviewsym]{
            %             \commfromslot[from=\slot(t), to=\slot(t')-1]{\allvals}
            %             \setminus
            %             \commfromslot[from=\slot(\parent(b'))+1,to=\slot(b')-1]{\allvals}
            %             \setminus
            %             \commfromblock[from=b',to=\slot(t)-1]{\allvals}
            %         }
            % \end{aligned}
            % }
            % {
            %     \commweightfromblock[from=b',to=\slot(t')-1,chkp={\gjviewsym}]{\allvals}                
            % }
            % &&\alignexpl[\alignexplwidth]{
            % }
            % \\
            &\geq
            \frac{1}{2(1-\beta)}
            \frac
            {
            \begin{aligned}[t]
                    &\commweightfromafterparentblock[from=b',to=\slot(t')-1,chkp={\gjviewsym}]{\allvals}
                    +\boostweight[chkp=\gjviewsym]
                    % -\attsetweighttobediscforlatefromblock[from=b',to=\slot(t),when=\slotstartslot{t},val=v,chkp=\gjviewsym]{\honatts}
                    -
                    \attsetweighttobediscfromblock[from=b',to=\slot(b')-1,val=v,when=\slotstartslot{t'},chkp=\gjviewsym]{\honatts} 
            \end{aligned}
            }
            {
                \commweightfromblock[from=b',to=\slot(t')-1,chkp={\gjviewsym}]{\allvals}                
            }
            &&\alignexpl[\alignexplwidth]{
                Note that 
                $
                \attsettobediscfromblock[from=b',to=\slot(b')-1,val=v,when=\slotstartslot{t}]{\honatts} \cap\commfromblock[from=b',to=\slot(t)-1]{\allvals}=\emptyset
                $ and therefore 
                $
                \attsettobediscfromblock[from=b',to=\slot(b')-1,val=v,when=\slotstartslot{t}]{\honatts} \cup\commfromblock[from=b',to=\slot(t)-1]{\allvals}
                \subseteq 
                \commfromafterparentblock[from=b',to=\slot(t')-1]{\allvals}
                $
            }
            \\  
            &\geq
            \frac{1}{2(1-\beta)}
            \frac
            {
            \begin{aligned}[t]
                    &\commweightfromafterparentblock[from=b',to=\slot(t')-1,chkp={\gjviewsym'}]{\allvals}
                    +\boostweight[chkp=\gjviewsym']
                    % -\attsetweighttobediscforlatefromblock[from=b',to=\slot(t),when=\slotstartslot{t},val=v,chkp=\gjviewsym]{\honatts}
                    -
                    \attsetweighttobediscfromblock[from=b',to=\slot(b')-1,val=v,when=\slotstartslot{t'},chkp=\gjviewsym']{\honatts} 
            \end{aligned}
            }
            {
                \commweightfromblock[from=b',to=\slot(t')-1,chkp={\gjviewsym}]{\allvals}                
            }   
            &&\alignexpl[\alignexplwidth]{
                As 
                $\commweightfromafterparentblock[from=b',to=\slot(t')-1,chkp={\gjviewsym}]{\allvals}\geq\commweightfromafterparentblock[from=b',to=\slot(t')-1,chkp={\gjviewsym'}]{\allvals}$,
                $\boostweight[chkp=\gjviewsym]\geq\boostweight[chkp=\gjviewsym']$ and 
                $\attsetweighttobediscfromblock[from=b',to=\slot(b')-1,val=v,when=\slotstartslot{t'},chkp=\gjviewsym]{\honatts} =\attsetweighttobediscfromblock[from=b',to=\slot(b')-1,val=v,when=\slotstartslot{t'},chkp=\gjviewsym']{\honatts}$.
            }
            \\  
            &\geq
            \frac
            {
            \begin{aligned}[t]
                    &\commweightfromafterparentblock[from=b',to=\slot(t')-1,chkp={\gjviewsym'}]{\allvals}
                    +\boostweight[chkp=\gjviewsym']
                    % -\attsetweighttobediscforlatefromblock[from=b',to=\slot(t),when=\slotstartslot{t},val=v,chkp=\gjviewsym]{\honatts}
                    -
                    \attsetweighttobediscfromblock[from=b',to=\slot(b')-1,val=v,when=\slotstartslot{t'},chkp=\gjviewsym']{\honatts} 
            \end{aligned}
            }
            {
                2
                \commweightfromblock[from=b',to=\slot(t')-1,chkp={\gjviewsym}]{\honvals}                
            }    
            &&\alignexpl[\alignexplwidth]{
                As 
                $(1-\beta)\commweightfromblock[from=b',to=\slot(t')-1,chkp={\gjviewsym}]{\allvals} 
                \leq 
                \commweightfromblock[from=b',to=\slot(t')-1,chkp={\gjviewsym}]{\honvals} 
                $
            } 
            \\     
            &=
            \frac
            {
            \begin{aligned}[t]
                    &\commweightfromafterparentblock[from=b',to=\slot(t')-1,chkp={\gjviewsym'}]{\allvals}
                    +\boostweight[chkp=\gjviewsym']
                    % -\attsetweighttobediscforlatefromblock[from=b',to=\slot(t),when=\slotstartslot{t},val=v,chkp=\gjviewsym]{\honatts}
                    -
                    \attsetweighttobediscfromblock[from=b',to=\slot(b')-1,val=v,when=\slotstartslot{t'},chkp=\gjviewsym']{\honatts} 
            \end{aligned}
            }
            {
                2
                \commweightfromblock[from=b',to=\slot(t')-1,chkp={\gjviewsym'}]{\honvals}                
            }    
            &&\alignexpl[\alignexplwidth]{
                As 
                $\commweightfromblock[from=b',to=\slot(t')-1,chkp={\gjviewsym}]{\honvals}  
                = 
                \commweightfromblock[from=b',to=\slot(t')-1,chkp={\gjviewsym'}]{\honvals}  
                $
            }    
            \\      
            &=
            \frac
                {\commweightfromafterparentblock[from=b',to=\slot(t')-1,chkp={\gjviewsym'}]{\allvals}}
                {2 \commweightfromblock[from=b',to=\slot(t')-1,chkp={\gjviewsym'}]{\honvals} }
            \left(
                1+
                \frac
                {
                \begin{aligned}[t]
                        &
                        \boostweight[chkp=\gjviewsym']
                        % -\attsetweighttobediscforlatefromblock[from=b',to=\slot(t),when=\slotstartslot{t},val=v,chkp=\gjviewsym]{\honatts}
                        -
                        \attsetweighttobediscfromblock[from=b',to=\slot(b')-1,val=v,when=\slotstartslot{t'},chkp=\gjviewsym']{\honatts} 
                \end{aligned}
                }
                {
                    \commweightfromafterparentblock[from=b',to=\slot(t')-1,chkp={\gjviewsym'}]{\allvals}               
                } 
            \right)   
            &&\alignexpl[\alignexplwidth]{
                Rearrangement.
            }                                                               
        \end{align*}    
        
        % =======================================

        % \def\alignexplwidth{3.7cm}
        % \allowdisplaybreaks
        % \begin{align*}
        %     & \hphantom{{}\geq{}} \indicatorfromblock[from=b',to=\slot(t')-1,val=v',when=\slotstartslot{t},chkp={\gjviewsym '}]{\indP}
        %     \\
        %     &\geq
        %     \indicatorfromblock[from=b',to=\slot(t)-1,val=v,when=\slotstartslot{t},chkp={\gjviewsym}]{\indP}
        %     +
        %     \frac
        %     {
        %         \weightofset[chkp=\gjviewsym]{
        %             \attsettobediscfromblock[from=b',to=\slot(b')-1,when=\slotstartslot{t},val=v]{\honatts}
        %             \cap
        %             \commfromslot[from=s, to=\slot(t')-1]{\honvals}
        %         }
        %     }
        %     {
        %         \commweightfromblock[from=b', to=\slot(t)-1, chkp=\gjviewsym]{\honvals}
        %     }          
        %     &&\alignexpl[\alignexplwidth]{
        %         By Lemma~\ref{lem:lmd-p-monotonic-ex}.
        %     }
        %     \\
        %     &>
        %     \begin{aligned}[t]
        %         &\frac{1}{2}
        %         \left( 1+
        %             \frac
        %             {
        %                 \boostweight[chkp=\gjviewsym]
        %                 -
        %                 \attsetweighttobediscfromblock[from=b',to=\slot(b')-1,val=v,when=\slotstartslot{t},chkp=\gjviewsym]{\honattsub}
        %             }
        %             {\commweightfromblock[from=b',to=\slot(t)-1,chkp={\gjviewsym}]{\allvals}}
        %         \right)\\
        %         &+
        %         \frac
        %         {
        %             \weightofset[chkp=\gjviewsym]{
        %                 \attsettobediscfromblock[from=b',to=\slot(b')-1,when=\slotstartslot{t},val=v]{\honatts}
        %                 \cap
        %                 \commfromslot[from=s, to=\slot(t')-1]{\honvals}
        %             }
        %         }
        %         {
        %             \commweightfromblock[from=b', to=\slot(t)-1, chkp=\gjviewsym]{\honvals}
        %         }          
        %     \end{aligned}
        %     &&\alignexpl[\alignexplwidth]{
        %         By condition 2 of the Lemma's statement and Lemma~\ref{lem:lmd-cond-on-q-implies-cond-on-p}.
        %     }
        %     \\
        %     &\geq
        %     \begin{aligned}[t]
        %         &\frac{1}{2}
        %         \left( 1+
        %             \frac
        %             {
        %                 \boostweight[chkp=\gjviewsym]
        %                 -
        %                 \attsetweighttobediscfromblock[from=b',to=\slot(b')-1,chkp=\gjviewsym,when=\slotstartslot{t},val=v]{\honatts}
        %             }
        %             {\commweightfromblock[from=b',to=\slot(t)-1,chkp={\gjviewsym}]{\allvals}}
        %         \right)
        %         \\
        %         &+
        %         \frac
        %         {
        %             \weightofset[chkp=\gjviewsym]{
        %                 \attsettobediscfromblock[from=b',to=\slot(b')-1,when=\slotstartslot{t},val=v]{\honatts}
        %                 \cap
        %                 \commfromslot[from=s, to=\slot(t')-1]{\honvals}
        %             }
        %         }
        %         {
        %             \commweightfromblock[from=b', to=\slot(t)-1, chkp={\gjviewsym}]{\honvals}
        %         }    
        %     \end{aligned}     
        %     \\        
        %     &\geq
        %     \begin{aligned}[t]
        %         &\frac{1}{2}
        %         \left( 1+
        %             \frac
        %             {
        %                 \boostweight[chkp={\gjviewsym'}]
        %                 -
        %                 \attsetweighttobediscfromblock[from=b',to=\slot(b')-1,chkp=\gjviewsym,when=\slotstartslot{t},val=v]{\honatts}
        %             }
        %             {\commweightfromblock[from=b',to=\slot(t')-1,chkp={\gjviewsym'}]{\allvals}}
        %         \right)
        %         \\
        %         &+
        %         \frac
        %         {
        %             \weightofset[chkp=\gjviewsym]{
        %                 \attsettobediscfromblock[from=b',to=\slot(b')-1,when=\slotstartslot{t},val=v]{\honatts}
        %                 \cap
        %                 \commfromslot[from=s, to=\slot(t')-1]{\honvals}
        %             }
        %         }
        %         {
        %             \commweightfromblock[from=b',to=\slot(t')-1,chkp={\gjviewsym'}]{\allvals}
        %         }  
        %     \end{aligned}               
        %     &&\alignexpl[\alignexplwidth]{
        %         As we assume $\commweightfromblock[from=b', to=\slot(t')-1, chkp={\gjviewsym '}]{\allvals} \geq \commweightfromblock[from=b', to=\slot(t)-1, chkp={\gjviewsym}]{\allvals}$ and have established above that $\boostweight[chkp={\gjviewsym'}] \leq \boostweight[chkp={\gjviewsym}]$
        %         Also, 
        %         $\commweightfromblock[from=b', to=\slot(t)-1, chkp={\gjviewsym}]{\honvals}
        %         \leq\commweightfromblock[from=b',to=\slot(t')-1,chkp={\gjviewsym}]{\honvals}\leq\commweightfromblock[from=b',to=\slot(t')-1,chkp={\gjviewsym}]{\allvals}$.
        %     }
        %     \\        
        %     &\geq
        %     \frac{1}{2}
        %     \left( 1+
        %         \frac
        %         {
        %             \boostweight[chkp={\gjviewsym'}]
        %             -
        %             \attsetweighttobediscfromblock[from=b',to=\slot(b')-1,chkp=\gjviewsym,when=\slotstartslot{t'},val=v]{\honatts} 
        %         }
        %         {\commweightfromblock[from=b',to=\slot(t')-1,chkp={\gjviewsym'}]{\allvals}}
        %     \right) 
        %     &&\alignexpl[\alignexplwidth]{
        %         As,
        %         $
        %         \attsetweighttobediscfromblock[from=b',to=\slot(b')-1,chkp=\gjviewsym,when=\slotstartslot{t},val=v]{\honatts}-
        %         \weightofset[chkp=\gjviewsym]{
        %             \attsettobediscfromblock[from=b',to=\slot(b')-1,when=\slotstartslot{t},val=v]{\honatts}
        %             \cap
        %             \commfromslot[from=s, to=\slot(t')-1]{\honvals}
        %         }   
        %         =
        %         \attsetweighttobediscfromblock[from=b',to=\slot(b')-1,chkp=\gjviewsym,when=\slotstartslot{t'},val=v]{\honatts}          
        %         $
        %         given that any validator in $\commfromslot[from=s, to=\slot(t')-1]{\honvals}$ \LMDGHOST vote in support of $b$ as per the Lemma's statement.
        %     }     
        % \end{align*} 
        From here, we can apply Lemmas~\ref{lem:condition-on-h-for-canonical-ex} and \ref{lem:lmd-cond-on-p-implies-cond-on-h-ex} to conclude the proof for this case.        
        % \item[Case {$\commweightfromblock[from=b', to=s'-1, chkp={\gjviewsym '}]{\allvals} < \commweightfromblock[from=b', to=s-1, chkp={\gjviewsym}]{\allvals}$}.]
        %     \def\alignexplwidth{5cm}
        %     \begin{align*}
        %         &\hphantom{{}={}}\attsetweightfromblock[from=b', to=s'-1, val=v', when=t', chkp={\gjviewsym '}]{\honatts}
        %         \\
        %         &=
        %         \weightofset[chkp={\gjviewsym '}]{
        %             \attsetfromblockunfiltered[from=b', to=s-1, val=v', when=t']{\honatts}
        %             \cup
        %             \commfromslot[from=s, to=s'-1]{\honvals}
        %         }
        %         &&\alignexpl[\alignexplwidth]{As, by the inductive hypothesis, all honest validators in the committees between slot $s$ and slot $s'-1$ \GHOST vote in support of $b$.}\\
        %         \\
        %         &\geq
        %         \attsetweightfromblock[from=b', to=s-1, val=v', when=t, chkp={\gjviewsym '}]{\honatts}
        %         \\
        %         &=
        %         \attsetweightfromblock[from=b', to=s-1, val=v', when=t, chkp={\gjviewsym}]{\honatts}
        %         &&\alignexpl[\alignexplwidth]{Due to Assumption~\ref{assum:no-change-to-the-validator-set}.}\\
        %         % &\geq
        %         % \attsetweightfromblock[from=b', to=s-1, val=v, when=t, chkp={\gjviewsym}]{\honatts}
        %         % &&\alignexpl[\alignexplwidth]{Given that $slotstart(s-1)\geq\GGST$, any honest attestation for slots up to $s'-1$ received by $v'$ at time $t'$, it is also received by $v'$ by the same time $t'$.}
        %         % \\
        %         &\geq
        %         \attsetweightfromblock[from=b', to=s-1, when=t, chkp={\gjviewsym}]{\allatts}
        %         -
        %         \commweightfromblock[from=b', to=s-1, chkp={\gjviewsym}]{\advvals}
        %         &&\alignexpl{By definition.}\\
        %         &=
        %         \commweightfromblock[from=b', to=s-1, chkp={\gjviewsym}]{\allvals}
        %         \indicatorfromblock[from=b',to=s-1,val=v,when=t,chkp={\gjviewsym}]{\indQ}
        %         -
        %         \commweightfromblock[from=b', to=s-1, chkp={\gjviewsym}]{\advvals}
        %         &&\alignexpl{By definition of $\indicatorfromblock[from=b',to=s-1,val=v,when=t,chkp={\gjviewsym}]{\indQ}$.}\\
        %         &>
        %         \commweightfromblock[from=b', to=s-1, chkp={\gjviewsym}]{\allvals}
        %         \left(
        %             \frac{1}{2}
        %             \left( 1+
        %                 \frac
        %                 {
        %                     \boostweight[chkp=C] 
        %                     -\attsetweighttobediscfromblock[from=b',to=\slot(b')-1,val=v,when=t,chkp=\gjviewsym]{\honatts}                
        %                 }
        %                 {\commweightfromblock[from=b',to=s-1,chkp={\gjviewsym}]{\allvals}}
        %             \right)
        %             + \beta
        %         \right)
        %         -
        %         \commweightfromblock[from=b', to=s-1, chkp={\gjviewsym}]{\advvals}
        %         &&\alignexpl[\alignexplwidth]{
        %             By applying condition 2 of the Lemma's statement and 
        %             $
        %             \attsetweighttobediscfromblock[from=b',to=\slot(b')-1,val=v,when=t,chkp=\gjviewsym]{\honatts}
        %             \geq
        %             \attsetweighttobediscfromblock[from=b',to=\slot(b')-1,val=v,when=t,chkp=\gjviewsym]{\honattsub}$.
        %         }
        %         \\
        %         &=
        %         \frac
        %         {\commweightfromblock[from=b', to=s-1, chkp={\gjviewsym}]{\allvals} + \boostweight[chkp={\gjviewsym}]
        %         -\attsetweighttobediscfromblock[from=b',to=\slot(b')-1,val=v,when=t,chkp=\gjviewsym]{\honatts} }
        %         {2}
        %         +
        %         \beta
        %         \commweightfromblock[from=b', to=s-1, chkp={\gjviewsym}]{\allvals}
        %         -
        %         \commweightfromblock[from=b', to=s-1, chkp={\gjviewsym}]{\advvals}
        %         &&\alignexpl[\alignexplwidth]{By simplifications.}\\
        %         &\geq
        %         \frac
        %         {\commweightfromblock[from=b', to=s-1, chkp={\gjviewsym}]{\allvals} + \boostweight[chkp={\gjviewsym}]
        %         -\attsetweighttobediscfromblock[from=b',to=\slot(b')-1,val=v,when=t,chkp=\gjviewsym]{\honatts} }
        %         {2}
        %         &&\alignexpl[\alignexplwidth]{As, due to Assumption~\ref{assum:beta},
        %         % we assume
        %         $\beta
        %         \commweightfromblock[from=b', to=s-1, chkp={\gjviewsym}]{\allvals}
        %         \geq 
        %         \commweightfromblock[from=b', to=s-1, chkp={\gjviewsym}]{\advvals}$.
        %         }\\
        %         &>
        %         \frac
        %         {\commweightfromblock[from=b', to=s'-1, chkp={\gjviewsym '}]{\allvals} + \boostweight[chkp={\gjviewsym '}]
        %         -\attsetweighttobediscfromblock[from=b',to=\slot(b')-1,val=v,when=t,chkp=\gjviewsym]{\honatts} }
        %         {2}
        %         &&\alignexpl[\alignexplwidth]{As we assume $\commweightfromblock[from=b', to=s'-1, chkp={\gjviewsym '}]{\allvals} < \commweightfromblock[from=b', to=s-1, chkp={\gjviewsym}]{\allvals}$ and and have established above that $\boostweight[chkp={\gjviewsym'}] \leq \boostweight[chkp={\gjviewsym}]$.}\\
        %     \end{align*}
        %     Now we can apply Lemma~\ref{lem:condition-on-h-for-canonical-ex} to conclude the proof for this case.                         
    % \end{description}  
\end{proof}

% \begin{proof}
%     \def\alignexplwidth{5cm}
%     \allowdisplaybreaks
%     \begin{align*}
%         &\hphantom{{}={}}
%         \attsetweighttobediscfromblock[from=b,to=\slot(b)-1,val=v,when=\slotstart(s),chkp=C]{\honattsub}
%         \\
%         &=
%         \attsetweighttobediscfromblock[from=b,to=\slot(b)-1,val=v,when=\slotstart(s),chkp=C]{\allatts}
%             -\beta \commweightfromblock[from=b,to=\slot(b)-1,chkp=C]{\allvals}
%             +\attsetweightfromblock[from=b,to=\slot(b)-1,val=v,when=\slotstart(s),chkp=C]{\slashvals}  
%         \\
%         &=
%         \begin{aligned}[t]
%             &\attsetweighttobediscfromblock[from=b,to=\slot(b)-1,val=v,when=\slotstart(s),chkp=C]{\honatts}
%             +
%             \weightofset[chkp=C]{
%                 \attsettobediscfromblock[from=b,to=\slot(b)-1,val=v,when=\slotstart(s)]{\allatts}
%                 \cap
%                 \commfromblock[from=b,to=\slot(b)-1]{\advvals}
%             }
%             \\
%             &-\beta \commweightfromblock[from=b,to=\slot(b)-1,chkp=C]{\allvals}
%             +\attsetweightfromblock[from=b,to=\slot(b)-1,val=v,when=\slotstart(s),chkp=C]{\slashvals}
%         \end{aligned}
%         \\ 
%         &=
%         \begin{aligned}[t]
%             &\attsetweighttobediscfromblock[from=b,to=\slot(b)-1,val=v,when=\slotstart(s'),chkp=C']{\honatts}
%             +
%             \weightofset[chkp=C]{
%                 \attsettobediscfromblock[from=b,to=\slot(b)-1,val=v,when=\slotstart(s)]{\allatts}
%                 \cap
%                 \commfromblock[from=b,to=\slot(b)-1]{\advvals}
%             }
%             \\
%             &-\beta \left(
%                 \commweightfromblock[from=b,to=\slot(b)-1,chkp=C]{\honvals}
%                 +\commweightfromblock[from=b,to=\slot(b)-1,chkp=C]{\advvals}
%             \right)
%             +\attsetweightfromblock[from=b,to=\slot(b)-1,val=v,when=\slotstart(s),chkp=C]{\slashvals}
%         \end{aligned}
%         \\ 
%         &=
%         \begin{aligned}[t]
%             &\attsetweighttobediscfromblock[from=b,to=\slot(b)-1,val=v,when=\slotstart(s'),chkp=C']{\honatts}
%             +
%             \weightofset[chkp=C]{
%                 \attsettobediscfromblock[from=b,to=\slot(b)-1,val=v,when=\slotstart(s)]{\allatts}
%                 \cap
%                 \commfromblock[from=b,to=\slot(b)-1]{\advvals}
%             }
%             \\
%             &-\beta \commweightfromblock[from=b,to=\slot(b)-1,chkp=C']{\honvals}
%                 -\beta\commweightfromblock[from=b,to=\slot(b)-1,chkp=C]{\advvals}
%             +\attsetweightfromblock[from=b,to=\slot(b)-1,val=v,when=\slotstart(s),chkp=C]{\slashvals}
%         \end{aligned}
%         \\         
%         &====
%         \\
%         &\leq
%         \begin{aligned}[t]
%             &\attsetweighttobediscfromblock[from=b,to=\slot(b)-1,val=v,when=\slotstart(s'),chkp=C']{\honatts}
%             +
%             \weightofset[chkp=C]{
%                 \attsettobediscfromblock[from=b,to=\slot(b)-1,val=v,when=\slotstart(s)]{\allatts}
%                 \cap
%                 \commweightfromblock[from=b,to=\slot(b)-1,chkp=C]{\advvals}
%             }
%             \\
%             &-\beta \commweightfromblock[from=b,to=\slot(b)-1,chkp=C']{\allvals}
%             +\attsetweightfromblock[from=b,to=\slot(b)-1,val=v,when=\slotstart(s),chkp=C]{\slashvals}
%         \end{aligned}
%         \\         
%         &\leq
%         \begin{aligned}[t]
%             &\attsetweighttobediscfromblock[from=b,to=\slot(b)-1,val=v,when=\slotstart(s'),chkp=C]{\honatts}
%             +
%             \weightofset[chkp=C]{
%                 \attsettobediscfromblock[from=b,to=\slot(b)-1,val=v,when=\slotstart(s')]{\allatts}
%                 \cap
%                 \commweightfromblock[from=b,to=\slot(b)-1,chkp=C]{\advvals}
%             }                        
%             \\
%             &
%             -\beta \commweightfromblock[from=b,to=\slot(b)-1,chkp=C]{\allvals}
%             +\attsetweightfromblock[from=b,to=\slot(b)-1,val=v,when=\slotstart(s'),chkp=C]{\slashvals}
%         \end{aligned}   
%         &&\alignexpl[\alignexplwidth]
%         {
%             As 
%             $
%                 \attsetfromblock[from=b,to=\slot(b)-1,val=v,when=\slotstart(s')]{\slashvals}
%                 \subseteq
%                 \attsetfromblock[from=b,to=\slot(b)-1,val=v,when=\slotstart(s')]{\slashvals}
%             $
%             and
%             $
%             \left(
%                 \attsettobediscfromblock[from=b,to=\slot(b)-1,val=v,when=\slotstart(s)]{\allatts}
%                 \cap
%                 \commweightfromblock[from=b,to=\slot(b)-1,chkp=C]{\advvals}                
%             \right)
%             \setminus
%             \left(
%                 \attsettobediscfromblock[from=b,to=\slot(b)-1,val=v,when=\slotstart(s')]{\allatts}
%                 \cap
%                 \commweightfromblock[from=b,to=\slot(b)-1,chkp=C]{\advvals}
%             \right)
%             \subseteq
%             \left(
%                 \attsetfromblock[from=b,to=\slot(b)-1,val=v,when=\slotstart(s')]{\slashvals}
%                 \setminus
%                 \attsetfromblock[from=b,to=\slot(b)-1,val=v,when=\slotstart(s)]{\slashvals}
%             \right)
%             $
%         }
%         \\     
%         &=
%         \attsetweighttobediscfromblock[from=b,to=\slot(b)-1,val=v,when=\slotstart(s'),chkp=C]{\allatts}
%         -\beta \commweightfromblock[from=b,to=\slot(b)-1,chkp=C]{\allvals}
%             +\attsetweightfromblock[from=b,to=\slot(b)-1,val=v,when=\slotstart(s'),chkp=C]{\slashvals}                                
%     \end{align*}
% \end{proof}


\begin{lemma}\label{lem:beta-less-than-quarter-no-reconfirmation-required-ex}
    Let $s' := \firstslot(\epoch(t)+1)$.
    Pick any block $b$ such that $b \preceq \var[val=v,time=\slotstartslot{t})]{\bconfirmed}$.
    If
    \begin{enumerate}
        \item $\slotstart(\epoch(t)) \geq \GST$
        \item $\epoch(b) = \epoch(t)$
        \item  $\beta  \leq \frac{1}{4}$
    \end{enumerate},
    then,
    \begin{enumerate}
        \item {$
            \indicatorfromblock[from=b,to=s'-1,val=v,when=\slotstart(s'),chkp={C}]{\indQ}
            > \frac{1}{2}\left(1 + \frac{\boostweight[chkp={C}]-\attsetweighttobediscfromblock[from=b,to=\slot(b)-1,val=v,when=\slotstart(s'),chkp=C]{\honattsub}}{\commweightfromafterparentblock[from=b,to=s'-1,chkp={C}]{\allvals}}\right)
            + \beta
                    \frac{\commweightfromblock[from=b,to=s'-1,chkp=C,when=\slotstart(s'),val=v]{\allvals}}
                        {\commweightfromafterparentblock[from=b,to=s'-1,chkp=C]{\allvals}}            
            - \frac
                {\attsetweightfromblock[from=b,to=s'-1,val=v,when=\slotstart(s'),chkp={C}]{\slashvals}}
                {\commweightfromafterparentblock[from=b,to=s'-1,chkp={C}]{\allvals}}$}
    \end{enumerate}
\end{lemma}

\begin{proof}
    % Let $\attsetweightfromblock[from={s},to=s'-1,val=v,when=\slotstart(s'),chkp={C}]{\allatts}$ be the total balance of validators voted in the support of block $b$ between slot $s$ and $s'-1$ inclusive according to the effective balance distribution defined by the checkpoint $C$ as per the view of validator $v$ at the start of slot $s'$.
    Let $s:=\slot(t)$.
    \def\alignexplwidth{5cm}
    \allowdisplaybreaks
    \begin{align*}
        &\hspace{3ex} \indicatorfromblock[from=b,to=s'-1,val=v,when=\slotstart(s'),chkp={C}]{\indQ}\\  
        &=
        \frac
            {\attsetweightfromblock[from=b,to=s'-1,val=v,when=\slotstart(s'),chkp={C}]{\allatts}}
            {\commweightfromafterparentblock[from=b,to=s'-1,chkp={C}]{\allvals}}
        &&\alignexpl{By definition.}
        \\
        &=
        \frac
            {\commweightfromslot[from={s},to=s'-1,val=v,when=\slotstart(s'),chkp={C}]{\honvals}}
            {\commweightfromafterparentblock[from=b,to=s'-1,chkp={C}]{\allvals}}
        +
        \frac
            {\attsetweightfromblock[from=b,to=s-1,val=v,when=\slotstart(s'),chkp={C}]{\allatts}}
            {\commweightfromafterparentblock[from=b,to=s'-1,chkp={C}]{\allvals}}
        &&\alignexpl[\alignexplwidth]{First, $\attsetweightfromblock[from=b,to=s'-1,val=v,when=\slotstart(s'),chkp={C}]{\allatts} \geq \weightofset[chkp=C]{\attsetfromblock[from=b,to=s-1,val=v,when=\slotstart(s')]{\allatts}\cap \commfromblock[from=\slot(b),to=s-1]{\allvals}} + \commweightfromslot[from={s},to=s'-1,val=v,when=\slotstart(s'),chkp={C}]{\honvals}$ because $\epoch(b) = \epoch(t)$ and, due to \Cref{lem:canonical-no-extra-assum}, $\canonical[blck=b,time=\slotstart(s)]$. 
        Then 
        $\weightofset[chkp=C]{\attsetfromblock[from=b,to=s-1,val=v,when=\slotstart(s')]{\allatts}\cap \commfromblock[from=\slot(b),to=s-1]{\allvals}} = \attsetweightfromblock[from=b,to=s-1,val=v,when=\slotstart(s'),chkp={C}]{\allatts}$ because no validators in $\commfromslot[from=\parentslotplusone(b),to=\slot(b)-1]{\allvals} \setminus \commfromslot[from=\slot(b),to=s-1]{\allvals}$
        can have cast a valid \LMDGHOST vote for $b$. }
        \\
        &=
        \begin{aligned}[t]
            &\frac
                {\commweightfromslot[from={s},to=s'-1,val=v,when=\slotstart(s'),chkp={C}]{\honvals}}
                {\commweightfromafterparentblock[from=b,to=s'-1,chkp={C}]{\allvals}}
            \\
            &+
            \frac
                {\attsetweightfromblock[from=b,to=s-1,val=v,when=\slotstart(s),chkp={C}]{\allatts} - \left(\attsetweightfromblock[from=b,to=s-1,val=v,when=\slotstart(s'),chkp={C}]{\slashvals}-\attsetweightfromblock[from=b,to=s-1,val=v,when=\slotstart(s),chkp={C}]{\slashvals}\right)}
                {\commweightfromafterparentblock[from=b,to=s'-1,chkp={C}]{\allvals}}
        \end{aligned}
        &&\alignexpl[\alignexplwidth]{As, $\attsetfromblockunfiltered[from=b,to=s-1,val=v,when=\slotstart(s')]{\allatts} = \attsetfromblockunfiltered[from=b,to=s-1,val=v,when=\slotstart(s)]{\allatts} \\ \setminus \left(\attsetfromblockunfiltered[from=b,to=s-1,val=v,when=\slotstart(s')]{\slashvals} \\ \setminus \attsetfromblockunfiltered[from=b,to=s-1,val=v,when=\slotstart(s)]{\slashvals}\right)$.}
        \\
        &=
        \begin{aligned}[t]
            &\frac
                {\commweightfromslot[from={s},to=s'-1,val=v,when=\slotstart(s'),chkp={C}]{\honvals} - \attsetweightfromblock[from=b,to=s-1,val=v,when=\slotstart(s'),chkp={C}]{\slashvals}}
                {\commweightfromafterparentblock[from=b,to=s'-1,chkp={C}]{\allvals}}
            \\
            &+
            \frac
                {\attsetweightfromblock[from=b,to=s-1,val=v,when=\slotstart(s),chkp={C}]{\allatts}}
                {\commweightfromafterparentblock[from=b,to=s'-1,chkp={C}]{\allvals}}
            +
            \frac
                {\attsetweightfromblock[from=b,to=s-1,val=v,when=\slotstart(s),chkp={C}]{\slashvals}}
                {\commweightfromafterparentblock[from=b,to=s'-1,chkp={C}]{\allvals}}
        \end{aligned}
        &&\alignexpl[\alignexplwidth]{By simplification.}
        \\
        &=
        \begin{aligned}[t]
            &\frac
                {\commweightfromslot[from={s},to=s'-1,val=v,when=\slotstart(s'),chkp={C}]{\honvals} - \attsetweightfromblock[from=b,to=s-1,val=v,when=\slotstart(s'),chkp={C}]{\slashvals}}
                {\commweightfromafterparentblock[from=b,to=s'-1,chkp={C}]{\allvals}}
            \\
            &+
            \frac
                {\indicatorfromblock[from=b,to=s-1,val=v,when=\slotstart(s),chkp={C}]{\indQ} \commweightfromafterparentblock[from=b,to=s-1,chkp={C}]{\allvals}
                }
                {\commweightfromafterparentblock[from=b,to=s'-1,chkp={C}]{\allvals}}
            +
            \frac
                {\attsetweightfromblock[from=b,to=s-1,val=v,when=\slotstart(s),chkp={C}]{\slashvals}}
                {\commweightfromafterparentblock[from=b,to=s'-1,chkp={C}]{\allvals}}
        \end{aligned}
        &&\alignexpl[\alignexplwidth]{By definition.}
        \\
        &>
        \begin{aligned}[t]
            &\frac
                {\commweightfromslot[from={s},to=s'-1,val=v,when=\slotstart(s'),chkp={C}]{\honvals} - \attsetweightfromblock[from=b,to=s-1,val=v,when=\slotstart(s'),chkp={C}]{\slashvals}}
                {\commweightfromafterparentblock[from=b,to=s'-1,chkp={C}]{\allvals}}
            \\
            &+
            \frac
                {\left(\frac{1}{2}\left(1 + \frac{\boostweight[chkp=C]-\attsetweighttobediscfromblock[from=b,to=\slot(b)-1,val=v,when=\slotstart(s),chkp=C]{\honattsub}}{\commweightfromafterparentblock[from=b,to=s-1,chkp={C}]{\allvals}}\right) 
                + \beta
                \frac
                    {\commweightfromblock[from=b,to=s-1,chkp=C,when=\slotstart(s),val=v]{\allvals}}
                    {\commweightfromafterparentblock[from=b,to=s-1,chkp=C]{\allvals}}  
                - \frac{\attsetweightfromblock[from=b,to=s-1,val=v,when=\slotstart(s),chkp={C}]{\slashvals}}{\commweightfromafterparentblock[from=b,to=s-1,chkp={C}]{\allvals}}\right) \commweightfromafterparentblock[from=b,to=s-1,chkp={C}]{\allvals}}
                {\commweightfromafterparentblock[from=b,to=s'-1,chkp={C}]{\allvals}}
            \\
            &+
            \frac
                {\attsetweightfromblock[from=b,to=s-1,val=v,when=\slotstart(s),chkp={C}]{\slashvals}}
                {\commweightfromafterparentblock[from=b,to=s'-1,chkp={C}]{\allvals}}
        \end{aligned}
        &&\alignexpl[\alignexplwidth]{Due to \Cref{lem:bconf-curr-epoch-ancestor-is-one-confirmed}.}
        \\
        &=
        \begin{aligned}[t]
            &\frac
                {\commweightfromslot[from={s},to=s'-1,val=v,when=\slotstart(s'),chkp={C}]{\honvals} - \attsetweightfromblock[from=b,to=s-1,val=v,when=\slotstart(s'),chkp={C}]{\slashvals}}
                {\commweightfromafterparentblock[from=b,to=s'-1,chkp={C}]{\allvals}}
            \\
            &+
            \frac
                {\frac{1}{2}\left(\commweightfromafterparentblock[from=b,to=s-1,chkp={C}]{\allvals} 
                + \boostweight[chkp=C]
                -\attsetweighttobediscfromblock[from=b,to=\slot(b)-1,val=v,when=\slotstart(s),chkp=C]{\honattsub}\right) 
                + \beta \commweightfromblock[from=b,to=s-1,chkp={C}]{\allvals}-\attsetweightfromblock[from=b,to=s-1,val=v,when=\slotstart(s),chkp={C}]{\slashvals}}
                {\commweightfromafterparentblock[from=b,to=s'-1,chkp={C}]{\allvals}}
            \\
            &+
            \frac
                {\attsetweightfromblock[from=b,to=s-1,val=v,when=\slotstart(s),chkp={C}]{\slashvals}}
                {\commweightfromafterparentblock[from=b,to=s'-1,chkp={C}]{\allvals}}
        \end{aligned}
        &&\alignexpl[\alignexplwidth]{By simplification.}
        \\       
        &\geq
        \begin{aligned}[t]
            &\frac
                {\commweightfromslot[from={s},to=s'-1,val=v,when=\slotstart(s'),chkp={C}]{\honvals} - \attsetweightfromblock[from=b,to=s-1,val=v,when=\slotstart(s'),chkp={C}]{\slashvals}}
                {\commweightfromafterparentblock[from=b,to=s'-1,chkp={C}]{\allvals}}
            \\
            &+
            \frac
                {\frac{1}{2}\left(\commweightfromafterparentblock[from=b,to=s-1,chkp={C}]{\allvals} 
                + \boostweight[chkp=C]
                -\attsetweighttobediscfromblock[from=b,to=\slot(b)-1,val=v,when=\slotstart(s),chkp=C]{\honattsub}\right) + \beta \commweightfromblock[from=b,to=s-1,chkp={C}]{\allvals}}
                {\commweightfromafterparentblock[from=b,to=s'-1,chkp={C}]{\allvals}}
        \end{aligned}
        &&\alignexpl[\alignexplwidth]{By simplification.}
        \\       
        &\geq
        \begin{aligned}[t]
            &\frac
                {\commweightfromslot[from={s},to=s'-1,val=v,when=\slotstart(s'),chkp={C}]{\honvals} - \attsetweightfromblock[from=b,to=s-1,val=v,when=\slotstart(s'),chkp={C}]{\slashvals}}
                {\commweightfromafterparentblock[from=b,to=s'-1,chkp={C}]{\allvals}}
            \\
            &+
            \frac
                {\frac{1}{2}\left(\commweightfromafterparentblock[from=b,to=s-1,chkp={C}]{\allvals} 
                + \boostweight[chkp=C]
                -\attsetweighttobediscfromblock[from=b,to=\slot(b)-1,val=v,when=\slotstart(s),chkp=C]{\honattsub}\right) + \beta \commweightfromblock[from=b,to=s-1,chkp={C}]{\allvals}}
                {\commweightfromafterparentblock[from=b,to=s'-1,chkp={C}]{\allvals}}
        \end{aligned}
        &&\alignexpl[\alignexplwidth]{As $\boostweight[chkp=C]\geq\boostweight[chkp=C]$
        and $\commweightfromafterparentblock[from=b,to=s-1,chkp={C}]{\allvals}\geq\commweightfromafterparentblock[from=b,to=s-1,chkp={C}]{\allvals}$ due to \Cref{lem:gu-prev-slot-descendant-of-gj-prev-slot} and Assumption 1 of the paper.}      
        \\       
        &\geq
        \begin{aligned}[t]
            &\frac
                {\commweightfromslot[from={s},to=s'-1,val=v,when=\slotstart(s'),chkp={C}]{\honvals} - \attsetweightfromblock[from=b,to=s-1,val=v,when=\slotstart(s'),chkp={C}]{\slashvals}}
                {\commweightfromafterparentblock[from=b,to=s'-1,chkp={C}]{\allvals}}
            \\
            &+
            \frac
                {\frac{1}{2}\left(\commweightfromafterparentblock[from=b,to=s-1,chkp={C}]{\allvals}
                -\attsetweighttobediscfromblock[from=b,to=\slot(b)-1,val=v,when=\slotstart(s'),chkp=C]{\honattsub} 
                + \boostweight[chkp=C]
                \right) + \beta \commweightfromblock[from=b,to=s-1,chkp={C}]{\allvals}}
                {\commweightfromafterparentblock[from=b,to=s'-1,chkp={C}]{\allvals}}
        \end{aligned}
        &&\alignexpl[\alignexplwidth]{
            $
            \attsetweighttobediscfromblock[from=b',to=\slot(b')-1,val=v,when=\slotstart(s'),chkp=C]{\allatts}
            \geq 
            \attsetweighttobediscfromblock[from=b',to=\slot(b')-1,val=v,when=\slotstart(s),chkp=C]{\allatts}
            - \left(\attsetweightfromblock[from=b',to=\slot(b)-1,val=v,when=\slotstart(s'),chkp=C]{\slashvals}-
            \attsetweightfromblock[from=b',to=\slot(b)-1,val=v,when=\slotstart(s),chkp=C]{\slashvals}\right)
            $.
            So,
            $
            \attsetweighttobediscfromblock[from=b',to=\slot(b')-1,val=v,when=\slotstart(s),chkp=C]{\allatts} + \attsetweightfromblock[from=b',to=\slot(b)-1,val=v,when=\slotstart(s),chkp=C]{\slashvals}
            \leq
            \attsetweighttobediscfromblock[from=b',to=\slot(b')-1,val=v,when=\slotstart(s'),chkp=C]{\allatts}+ \attsetweightfromblock[from=b',to=\slot(b)-1,val=v,when=\slotstart(s'),chkp=C]{\slashvals}$.
        }           
        % \\
        % &\geq
        % \begin{aligned}[t]
        %     &\frac
        %         {\commweightfromslot[from={s},to=s'-1,val=v,when=\slotstart(s'),chkp={C}]{\honvals} - \attsetweightfromblock[from=b,to=s-1,val=v,when=\slotstart(s'),chkp={C}]{\slashvals}}
        %         {\commweightfromafterparentblock[from=b,to=s'-1,chkp={C}]{\allvals}}
        %     \\
        %     &+
        %     \frac
        %         {\left(\frac{1}{2}\left(\commweightfromafterparentblock[from=b,to=s-1,chkp={C}]{\allvals} + \boostweight[chkp=C]\right) + \beta \commweightfromblock[from=b,to=s-1,chkp={C}]{\allvals}\right)(1-2\penr)}
        %         {\commweightfromafterparentblock[from=b,to=s'-1,chkp={C}]{\allvals}}
        % \end{aligned}
        % &&\alignexpl[\alignexplwidth]{As, $\commweightfromafterparentblock[from=b,to=s-1,chkp={C}]{\allvals} \leq \commweightfromafterparentblock[from=b,to=s-1,chkp={C}]{\allvals}$ and $\boostweight[chkp=C] \leq \boostweight[chkp=C]$ due to \Cref{lem:gu-prev-slot-descendant-of-gj-prev-slot} together with Assumption 1 of the Paper.}
        \\
        &\geq
        \begin{aligned}[t]
            &\frac
                {\left(1-\beta\right) \commweightfromblock[from=s,to=s'-1,chkp={C}]{\allvals} - \attsetweightfromblock[from=b,to=s-1,val=v,when=\slotstart(s'),chkp={C}]{\slashvals}}
                {\commweightfromafterparentblock[from=b,to=s'-1,chkp={C}]{\allvals}}
            \\
            &+
            \frac
                {\frac{1}{2}\left(\commweightfromafterparentblock[from=b,to=s-1,chkp={C}]{\allvals}
                -\attsetweighttobediscfromblock[from=b,to=\slot(b)-1,val=v,when=\slotstart(s'),chkp=C]{\honattsub} 
                + \boostweight[chkp=C]\right) + \beta \commweightfromblock[from=b,to=s-1,chkp={C}]{\allvals}}
                {\commweightfromafterparentblock[from=b,to=s'-1,chkp={C}]{\allvals}}
        \end{aligned}
        &&\alignexpl[\alignexplwidth]{By Assumption 2 of the paper.}
        \\
        &\geq
        \begin{aligned}[t]
            &\frac
                {\left(\frac{1}{2}+\beta \right) \commweightfromblock[from=s,to=s'-1,chkp={C}]{\allvals} - \attsetweightfromblock[from=b,to=s-1,val=v,when=\slotstart(s'),chkp={C}]{\slashvals}}
                {\commweightfromafterparentblock[from=b,to=s'-1,chkp={C}]{\allvals}}
            \\
            &+
            \frac
                {\frac{1}{2}\left(\commweightfromafterparentblock[from=b,to=s-1,chkp={C}]{\allvals}
                -\attsetweighttobediscfromblock[from=b,to=\slot(b)-1,val=v,when=\slotstart(s'),chkp=C]{\honattsub}  
                + \boostweight[chkp=C]\right) + \beta \commweightfromblock[from=b,to=s-1,chkp={C}]{\allvals}}
                {\commweightfromafterparentblock[from=b,to=s'-1,chkp={C}]{\allvals}}
        \end{aligned}
        &&\alignexpl[\alignexplwidth]{Given that $\beta \leq \frac{1}{4}$.}        
        \\
        &=
        \begin{aligned}[t]
            &\frac
                {\frac{1}{2}\left(\commweightfromafterparentblock[from=b,to=s-1,chkp={C}]{\allvals} + \commweightfromblock[from=s,to=s'-1,chkp={C}]{\allvals}
                -\attsetweighttobediscfromblock[from=b,to=\slot(b)-1,val=v,when=\slotstart(s'),chkp=C]{\honattsub}  
                + \boostweight[chkp=C]\right)}
                {\commweightfromafterparentblock[from=b,to=s'-1,chkp={C}]{\allvals}}
            \\
            &+
            \frac
                {\left(\commweightfromblock[from=b,to=s-1,chkp={C}]{\allvals}+ \commweightfromblock[from=s,to=s'-1,chkp={C}]{\allvals}\right) \beta - \attsetweightfromblock[from=b,to=s-1,val=v,when=\slotstart(s'),chkp={C}]{\slashvals}}
                {\commweightfromafterparentblock[from=b,to=s'-1,chkp={C}]{\allvals}}
        \end{aligned}
        &&\alignexpl[\alignexplwidth]{By simplification.}     
        \\        
        %%%%%%%%%%%%%%%%%%%%%%%%%%%%%
        &\geq
        \begin{aligned}[t]
            &\frac
                {\frac{1}{2}\left(\commweightfromafterparentblock[from=b,to=s'-1,chkp={C}]{\allvals} 
                -\attsetweighttobediscfromblock[from=b,to=\slot(b)-1,val=v,when=\slotstart(s'),chkp=C]{\honattsub} 
                + \boostweight[chkp=C]\right)}
                {\commweightfromafterparentblock[from=b,to=s'-1,chkp={C}]{\allvals}}
            \\
            &+
            \frac
                {\commweightfromblock[from=b,to=s'-1,chkp={C}]{\allvals} \beta - \attsetweightfromblock[from=b,to=s-1,val=v,when=\slotstart(s'),chkp={C}]{\slashvals}}
                {\commweightfromafterparentblock[from=b,to=s'-1,chkp={C}]{\allvals}}
        \end{aligned}
        &&\alignexpl[\alignexplwidth]{As, $\commfromafterparentblock[from=b,to=s'-1]{\allvals} = \commfromafterparentblock[from=b,to=s-1]{\allvals} \cup \commfromblock[from=s,to=s'-1]{\allvals}$ and 
        $\commfromblock[from=b,to=s'-1]{\allvals} = \commfromblock[from=b,to=s-1]{\allvals} \cup \commfromblock[from=s,to=s'-1]{\allvals}$.}         
        \\
        &=
            \frac{1}{2}\left(1 + \frac{\boostweight[chkp=C]-\attsetweighttobediscfromblock[from=b,to=\slot(b)-1,val=v,when=\slotstart(s'),chkp=C]{\honattsub} }
            {\commweightfromafterparentblock[from=b,to=s'-1,chkp={C}]{\allvals}
            }\right)
            + \beta
            \frac
                {\commweightfromblock[from=b,to=s'-1,chkp={C}]{\allvals}}
                {\commweightfromafterparentblock[from=b,to=s'-1,chkp={C}]{\allvals}}
            - \frac
                {\attsetweightfromblock[from=b,to=s-1,val=v,when=\slotstart(s'),chkp={C}]{\slashvals}}
                {\commweightfromafterparentblock[from=b,to=s'-1,chkp={C}]{\allvals}}
        &&\alignexpl[\alignexplwidth]{By simplification.}
    \end{align*}
\end{proof}


\RSfn{The following lemma does not work with the latest formula. One fix is to use 
$+\beta$, rather than 
$+ \beta 
                    \frac
                        {\commweightfromblock[from=b',to=\slot(t)-1,chkp=C,when=t,val=v]{\allvals}}
                        {\commweightfromafterparentblock[from=b',to=\slot(t)-1,chkp=C]{\allvals}}$, when first trying to confirm the first block $b$ of an epoch if $\slot(b)>\firstslot(\epoch(b))$.}
\begin{lemma}\label{lem:beta-less-than-quarter-no-reconfirmation-required-bconf-prev-epoch-ex}
    Let $s := \firstslot(\epoch(t)+1)$, $\chkp := \guattime[val=v,time=\slotstart(s-1)]$.
    If
    \begin{enumerate}
        \item $\slotstart(\epoch(t)) \geq \GST$
        \item $\epoch(\var[val=v,time=\slotstartslot{t}]{\bconfirmed}) = \epoch(t)$
        \item $\beta \leq \frac{1}{4}$
    \end{enumerate},
    then, $\forall b' \prec \var[val=v,time=\slotstartslot{t}]{\bconfirmed}$ such that $\epoch(b') = \epoch(t)-1$,
    \begin{enumerate}
        \item {$\indicatorfromblock[from=b',to=s-1,val=v,when=\slotstart(s),chkp={C}]{\indQ}
        > \frac{1}{2}\left(1 + \frac{\boostweight[chkp={C}]}{\commweightfromblock[from=b',to=s-1,chkp={C}]{\allvals}}\right)
        + \beta
        - \frac
            {\attsetweightfromblock[from=b',to=s-1,val=v,when=\slotstart(s),chkp={C}]{\slashvals}}
            {\commweightfromblock[from=b',to=s-1,chkp={C}]{\allvals}}$}
    \end{enumerate}
\end{lemma}

\begin{proof}
    Let $b$ be the lowest block in the chain of $\var[val=v,time=\slotstartslot{t}]{\bconfirmed}$ such that $\epoch(b)=\epoch(t)$.
    Given that $\commweightfromblock[from=b',to=s-1,chkp={C}]{\allvals} = \commweightfromblock[from=b,to=s-1,chkp={C}]{\allvals} = \totvalsetweight[chkp=C]{\allvals}$,
    because $\parentslotplusone(b') \leq \parentslotplusone(b) \leq \firstslot(\epoch(t))$.

    Also let $\attsetweighttobediscsimplefromblock[from=b,to=s,when=t,val=v,chkp=C]{\allatts}$ be the weight, according to $C$, of the set of validators in $\commfromslot[from=\slot(\parent(b))+1, to=s,when=t,val=v]{\allvals}$ that, according to view $\FILLMD(\FILINV(\FILCUR(\FILEQ(\viewattime[val=v,time=t]),t)))$, have sent a \GHOST vote excatly for $\parent(b)$, not for a descendant of it.

    % \begin{enumerate}
    %     \item $V := \FILLMD(\FILINV(\FILCUR(\FILEQ(\viewattime[val=v,time=t]),t)))$
    %     \item $P$ be the validator that according to $V$ have \LMDGHOST voted for a block $b'' \preceq \parent(b')$
    
    %     \item  $\overset{\preceq \parent(b')}{S}$ be the validator that according to $V$ have \LMDGHOST voted for a block $b''$ such that $b'\preceq b'' \preceq \parent(b)$
        
    %     \item  $\overset{b' \preceq, \preceq \parent(b)}{S}$ be the validator that according to $V$ have \LMDGHOST voted for a block $b''$ such that $b'\preceq b'' \preceq \parent(b)$
        
    %     \item $\overset{\succ \parent(b'), \npreceq\nsucceq \parent(b)}{S}$ be the validator that according to $V$ have \LMDGHOST voted for a block $b''$ such that $b'\succ \parent(b') \land b' \nsucceq \parent(b) \land b' \npreceq \parent(b)$, \ie, it conflicts with $\parent(b)$ but it is a descendant of $\parent(b')$
        
    %     \item $\overset{\nsucc \parent(b'), \nsucc \parent(b)}{S}$ be the validator that according to $V$ have \LMDGHOST voted for a block $b''$ such that $b'\nsucc \parent(b') \land b' \nsucc \parent(b)$        
    % \end{enumerate}
    With this in mind we proceed as the following:
    \def\alignexplwidth{5cm}
    \allowdisplaybreaks
    \begin{align*}
        \indicatorfromblock[from=b',to=s-1,val=v,when=\slotstart(s),chkp={C}]{\indQ}
        &=
        \frac
            {\attsetweightfromblock[from=b',to=s-1,val=v,when=\slotstart(s),chkp={C}]{\allatts}}
            {\commweightfromblock[from=b',to=s-1,chkp={C}]{\allvals}}
        &&\alignexpl{By definition.}
        \\
        &=
        \frac
            {\attsetweightfromblock[from=b',to=s-1,val=v,when=\slotstart(s),chkp={C}]{\allatts}}
            {\commweightfromblock[from=b,to=s-1,chkp={C}]{\allvals}}
        &&\alignexpl{As, $\commweightfromblock[from=b',to=s-1,chkp={C}]{\allvals} = \commweightfromblock[from=b,to=s-1,chkp={C}]{\allvals}$.}
        \\
        &\geq
        \frac
            {
                \attsetweightfromblock[from=b,to=s-1,val=v,when=\slotstart(s),chkp={C}]{\allatts}
                +\attsetweighttobediscsimplefromblock[from=b,to=\slot(b)-1,val=v,when=t,chkp=C]{\allatts}
            }
            {\commweightfromblock[from=b,to=s-1,chkp={C}]{\allvals}}
        &&\alignexpl{As, $\attsetfromblockunfiltered[from=b,to=s-1,val=v,when=\slotstart(s)]{\allatts} \subseteq \attsetfromblockunfiltered[from=b',to=s-1,val=v,when=\slotstart(s)]{\allatts}$, because $b' \prec b$.}
        \\
        &\geq
        \indicatorfromblock[from=b,to=s-1,val=v,when=\slotstart(s),chkp={C}]{\indQ}
        +
        \frac
            {\attsetweighttobediscsimplefromblock[from=b,to=\slot(b)-1,val=v,when=t,chkp=C]{\allatts}}
            {\commweightfromblock[from=b,to=s-1,chkp={C}]{\allvals}}
        &&\alignexpl{By definition.}
        \\
        &> 
        \begin{aligned}[t]
            &\frac{1}{2}\left(1 + 
            \frac
                {
                    \boostweight[chkp={C}]
                    -
                    \max
                    \left(
                        \attsetweighttobediscsimplefromblock[from=b,to=\slot(b)-1,val=v,when=t,chkp=C]{\allatts}
                        -\beta \commweightfromblock[from=b,to=\slot(b)-1,chkp=C]{\allvals}
                        +\attsetweightfromblock[from=b,to=\slot(b)-1,val=v,when=t,chkp=C]{\slashvals}
                        ,
                        0
                    \right)                
                }
                {\commweightfromblock[from=b,to=s-1,chkp={C}]{\allvals}}\right)
            \\
            &+ \beta
            - \frac
                {\attsetweightfromblock[from=b,to=s-1,val=v,when=\slotstart(s),chkp={C}]{\slashvals}}
                {\commweightfromblock[from=b,to=s-1,chkp={C}]{\allvals}}
            +
            \frac
                {\attsetweighttobediscsimplefromblock[from=b,to=\slot(b)-1,val=v,when=t,chkp=C]{\allatts}}
                {\commweightfromblock[from=b,to=s-1,chkp={C}]{\allvals}}                
        \end{aligned}        
        &&\alignexpl{Due to \Cref{lem:beta-less-than-quarter-no-reconfirmation-required-ex}.}
    \end{align*}

    \textbf{Case 1: $\attsetweighttobediscsimplefromblock[from=b,to=\slot(b)-1,val=v,when=t,chkp=C]{\allatts}
                        -\beta \commweightfromblock[from=b,to=\slot(b)-1,chkp=C]{\allvals}
                        +\attsetweightfromblock[from=b,to=\slot(b)-1,val=v,when=t,chkp=C]{\slashvals}
                        >
                        0$.}

    \begin{align*}
            &\hphantom{{}={}}
            \begin{aligned}[t]
            &\frac{1}{2}\left(1 + 
            \frac
                {
                    \boostweight[chkp={C}]
                    -
                    \max
                    \left(
                        \attsetweighttobediscsimplefromblock[from=b,to=\slot(b)-1,val=v,when=t,chkp=C]{\allatts}
                        -\beta \commweightfromblock[from=b,to=\slot(b)-1,chkp=C]{\allvals}
                        +\attsetweightfromblock[from=b,to=\slot(b)-1,val=v,when=t,chkp=C]{\slashvals}
                        ,
                        0
                    \right)                
                }
                {\commweightfromblock[from=b,to=s-1,chkp={C}]{\allvals}}\right)
            \\
            &+ \beta
            - \frac
                {\attsetweightfromblock[from=b,to=s-1,val=v,when=\slotstart(s),chkp={C}]{\slashvals}}
                {\commweightfromblock[from=b,to=s-1,chkp={C}]{\allvals}}
            +
            \frac
                {\attsetweighttobediscsimplefromblock[from=b,to=\slot(b)-1,val=v,when=t,chkp=C]{\allatts}}
                {\commweightfromblock[from=b,to=s-1,chkp={C}]{\allvals}}                
        \end{aligned}  
        \\              
        &= 
        \begin{aligned}[t]
            &\frac{1}{2}\left(1 + 
            \frac
                {
                    \boostweight[chkp={C}]
                    +
                    \attsetweighttobediscsimplefromblock[from=b,to=\slot(b)-1,val=v,when=t,chkp=C]{\allatts}
                    +
                    \left(
                        \beta \commweightfromblock[from=b,to=\slot(b)-1,chkp=C]{\allvals}
                        -\attsetweightfromblock[from=b,to=\slot(b)-1,val=v,when=t,chkp=C]{\slashvals}
                    \right)                
                }
                {\commweightfromblock[from=b,to=s-1,chkp={C}]{\allvals}}\right)
            \\
            &+ \beta
            - \frac
                {\attsetweightfromblock[from=b,to=s-1,val=v,when=\slotstart(s),chkp={C}]{\slashvals}}
                {\commweightfromblock[from=b,to=s-1,chkp={C}]{\allvals}}               
        \end{aligned}        
        &&\alignexpl{By simplification.}
        \\
        &\geq
        \begin{aligned}[t]
            &\frac{1}{2}\left(1 + 
            \frac
                {
                    \boostweight[chkp={C}]               
                }
                {\commweightfromblock[from=b,to=s-1,chkp={C}]{\allvals}}\right)
            + \beta
            - \frac
                {\attsetweightfromblock[from=b,to=s-1,val=v,when=\slotstart(s),chkp={C}]{\slashvals}}
                {\commweightfromblock[from=b,to=s-1,chkp={C}]{\allvals}}               
        \end{aligned}        
        &&\alignexpl[\alignexplwidth]{As $\attsetweighttobediscsimplefromblock[from=b,to=\slot(b)-1,val=v,when=t,chkp=C]{\allatts}\geq 0$ and $\beta \commweightfromblock[from=b,to=\slot(b)-1,chkp=C]{\allvals}
                        \geq\attsetweightfromblock[from=b,to=\slot(b)-1,val=v,when=t,chkp=C]{\slashvals}$.}        
    \end{align*}

    \textbf{Case 2: $\attsetweighttobediscsimplefromblock[from=b,to=\slot(b)-1,val=v,when=t,chkp=C]{\allatts}
                        -\beta \commweightfromblock[from=b,to=\slot(b)-1,chkp=C]{\allvals}
                        +\attsetweightfromblock[from=b,to=\slot(b)-1,val=v,when=t,chkp=C]{\slashvals}
                        <
                        0$.}

    \begin{align*}
        &\hphantom{{}={}}
            \begin{aligned}[t]
            &\frac{1}{2}\left(1 + 
            \frac
                {
                    \boostweight[chkp={C}]
                    -
                    \max
                    \left(
                        \attsetweighttobediscsimplefromblock[from=b,to=\slot(b)-1,val=v,when=t,chkp=C]{\allatts}
                        -\beta \commweightfromblock[from=b,to=\slot(b)-1,chkp=C]{\allvals}
                        +\attsetweightfromblock[from=b,to=\slot(b)-1,val=v,when=t,chkp=C]{\slashvals}
                        ,
                        0
                    \right)                
                }
                {\commweightfromblock[from=b,to=s-1,chkp={C}]{\allvals}}\right)
            \\
            &+ \beta
            - \frac
                {\attsetweightfromblock[from=b,to=s-1,val=v,when=\slotstart(s),chkp={C}]{\slashvals}}
                {\commweightfromblock[from=b,to=s-1,chkp={C}]{\allvals}}
            +
            \frac
                {\attsetweighttobediscsimplefromblock[from=b,to=\slot(b)-1,val=v,when=t,chkp=C]{\allatts}}
                {\commweightfromblock[from=b,to=s-1,chkp={C}]{\allvals}}                
        \end{aligned}  
        \\     
        &\geq\begin{aligned}[t]
            &\frac{1}{2}\left(1 + 
            \frac
                {
                    \boostweight[chkp={C}]               
                }
                {\commweightfromblock[from=b,to=s-1,chkp={C}]{\allvals}}\right)
            + \beta
            - \frac
                {\attsetweightfromblock[from=b,to=s-1,val=v,when=\slotstart(s),chkp={C}]{\slashvals}}
                {\commweightfromblock[from=b,to=s-1,chkp={C}]{\allvals}}
            +
            \frac
                {\attsetweighttobediscsimplefromblock[from=b,to=\slot(b)-1,val=v,when=t,chkp=C]{\allatts}}
                {\commweightfromblock[from=b,to=s-1,chkp={C}]{\allvals}}                
        \end{aligned}  
        \\                 
        &\geq
        \begin{aligned}[t]
            &\frac{1}{2}\left(1 + 
            \frac
                {
                    \boostweight[chkp={C}]               
                }
                {\commweightfromblock[from=b,to=s-1,chkp={C}]{\allvals}}\right)
            + \beta
            - \frac
                {\attsetweightfromblock[from=b,to=s-1,val=v,when=\slotstart(s),chkp={C}]{\slashvals}}
                {\commweightfromblock[from=b,to=s-1,chkp={C}]{\allvals}}               
        \end{aligned}        
        &&\alignexpl[\alignexplwidth]{As $\attsetweighttobediscsimplefromblock[from=b,to=\slot(b)-1,val=v,when=t,chkp=C]{\allatts}\geq 0$.}        
    \end{align*}                        
                        
    Then, continuing from what we concluded from the two cases above:

    \begin{align*}
        &\hphantom{{}={}}
        \frac{1}{2}\left(1 + 
            \frac
                {
                    \boostweight[chkp={C}]               
                }
                {\commweightfromblock[from=b,to=s-1,chkp={C}]{\allvals}}\right)
            + \beta
            - \frac
                {\attsetweightfromblock[from=b,to=s-1,val=v,when=\slotstart(s),chkp={C}]{\slashvals}}
                {\commweightfromblock[from=b,to=s-1,chkp={C}]{\allvals}}  
        \\
        &> \frac{1}{2}\left(1 + 
            \frac
                {\boostweight[chkp={C}]
                }
                {\commweightfromblock[from=b',to=s-1,chkp={C}]{\allvals}}
            \right)
        + \beta
        - \frac
            {\attsetweightfromblock[from=b,to=s-1,val=v,when=\slotstart(s),chkp={C}]{\slashvals}}
            {\commweightfromblock[from=b',to=s-1,chkp={C}]{\allvals}}
        &&\alignexpl{As, $\commweightfromblock[from=b,to=s-1,chkp={C}]{\allvals} = \commweightfromblock[from=b',to=s-1,chkp={C}]{\allvals}$.}
        \\
        &> \frac{1}{2}\left(1 + \frac{\boostweight[chkp={C}]}{\commweightfromblock[from=b',to=s-1,chkp={C}]{\allvals}}\right)
        + \beta
        - \frac
            {\attsetweightfromblock[from=b',to=s-1,val=v,when=\slotstart(s),chkp={C}]{\slashvals}}
            {\commweightfromblock[from=b',to=s-1,chkp={C}]{\allvals}}
        &&\alignexpl{As, $\attsetfromblockunfiltered[from=b,to=s-1,val=v,when=\slotstart(s)]{\slashvals} \subseteq \attsetfromblockunfiltered[from=b',to=s-1,val=v,when=\slotstart(s)]{\slashvals}$.}        
    \end{align*}
\end{proof}



% \begin{lemma}\label{lem:lmd-cond-on-p-implies-cond-on-h-ex2}
%     Given Assumption~\ref{assum:beta},
%     for any time $t\geq\GGST$,
%     honest validator $v$,
%     block $b$,
%     slot $s$,% such that $slot(b) \leq s$ % \leq \slotattime{t}$
%     and checkpoint $C \in \allU(b)$ with $b$ being any valid block,\\% that is canonical in the view of validator $v$ at time $t$,\\
%     if
%     % $$\forall b' \preceq b,\;
%     % \indicatorfromblock[from=b',to=s,val=v,when=t,chkp=C]{\indP}
%     % > \frac{1}{2(1-\beta)}
%     % \left( 1+
%     %     \frac
%     %     {\boostweight[chkp=C]}
%     %     {
%     %         \commweightfromblock[from=b',to=s,chkp=C]{\allvals}
%     %         -
%     %         % \min\left(
%     %         %     \commweightfromblock[from=b',to=\slot(b)-1,chkp=C]{\allvals}
%     %         %     ,
%     %             \frac
%     %                 {\attsetweighttobediscfromblock[from=b',to=\slot(b')-1,val=v,when=t,chkp=C]{\allatts}}
%     %                 {1-\beta}
%     %         % \right)
%     %     }
%     % \right)$$
%     $$\forall b' \preceq b,\;
%     \indicatordiscfromblock[from=b',to=s,val=v,when=t,chkp=C]{\indP}
%     \begin{aligned}[t]
%         &>  \begin{aligned}[t]
%             &\frac
%             {1}
%             {2\left(
%                 \frac
%                     {
%                         (1-\beta)\commweightfromblock[from=b',to=s,chkp=C]{\allvals}
%                         -\attsetweighttobediscfromblock[from=b',to=\slot(b')-1,val=v,when=t,chkp=C]{\honatts}
%                     }
%                     {
%                         \commweightfromblock[from=b',to=s,chkp=C]{\allvals}
%                         -\max\left(
%                             \attsetweighttobediscfromblock[from=b',to=\slot(b')-1,val=v,when=t,chkp=C]{\allatts}
%                             -\beta \commweightfromblock[from=b',to=\slot(b)-1,chkp=C]{\allvals}
%                             ,0
%                         \right)
%                     }
%             \right)}
%             \\
%             &\left( 1+
%                 \frac
%                 {\boostweight[chkp=C]}
%                 {
%                     \commweightfromblock[from=b',to=s,chkp=C]{\allvals}
%                     -\max\left(
%                         \attsetweighttobediscfromblock[from=b',to=\slot(b')-1,val=v,when=t,chkp=C]{\allatts}
%                         -\beta \commweightfromblock[from=b',to=\slot(b)-1,chkp=C]{\allvals}
%                         ,0
%                     \right)
%                 }
%             \right)
%             \end{aligned}
%         \\
%         &=
%         \frac
%             {\commweightfromblock[from=b',to=s,chkp=C]{\allvals}-
%             \max\left(
%                 \attsetweighttobediscfromblock[from=b',to=\slot(b')-1,val=v,when=t,chkp=C]{\allatts}
%                 -\beta \commweightfromblock[from=b',to=\slot(b)-1,chkp=C]{\allvals}
%                 ,0
%             \right)
%             +\boostweight[chkp=C]
%             }
%             {2\left((1-\beta)\commweightfromblock[from=b',to=s,chkp=C]{\allvals}-\attsetweighttobediscfromblock[from=b',to=\slot(b')-1,val=v,when=t,chkp=C]{\honatts}\right)}
%     \end{aligned}
%     $$    
%     then,
%     $$\forall b' \preceq b,\;
%     \attsetweightfromblock[from=b',to=s,val=v,when=t,chkp=C]{\honatts}
%     >
%     \frac{
%             \commweightfromblock[from=b',to=s,chkp=C]{\allvals}
%             -\attsetweighttobediscfromblock[from=b',to=\slot(b')-1,val=v,when=t,chkp=C]{\honatts}
%             +\boostweight[chkp=C]
%         }
%         {
%             2
%         }
%     $$.
% \end{lemma}



% \begin{proof}
%     Let $b'$ by any block such that $b' \preceq b$.
%     Now we can proceed as follows.
%     \def\alignexplwidth{5cm}
%     \begin{align*}
%         \attsetweightfromblock[from=b',to=s,val=v,when=t,chkp=C]{\honatts}
%         &=
%         \left(
%             \commweightfromblock[from=b',to=s,chkp=C]{\honvals}
%             -\attsetweighttobediscfromblock[from=b',to=\slot(b')-1,val=v,when=t,chkp=C]{\honatts}
%         \right)
%         \indicatordiscfromblock[from=b',to=s,val=v,when=t,chkp=C]{\indP}  
%         &&\alignexpl{By definition}
%         \\      
%         &\geq
%         \left(
%             (1-\beta)\commweightfromblock[from=b',to=s,chkp=C]{\allvals}
%             -\attsetweighttobediscfromblock[from=b',to=\slot(b')-1,val=v,when=t,chkp=C]{\honatts}
%         \right)
%         \indicatordiscfromblock[from=b',to=s,val=v,when=t,chkp=C]{\indP}  
%         &&\alignexpl{}
%         \\
%         &>
%         \frac{
%             \commweightfromblock[from=b',to=s,chkp=C]{\allvals}-
%             \max\left(
%                 \attsetweighttobediscfromblock[from=b',to=\slot(b')-1,val=v,when=t,chkp=C]{\allatts}
%                 -\beta \commweightfromblock[from=b',to=\slot(b)-1,chkp=C]{\allvals}
%                 ,0
%             \right)
%             +\boostweight[chkp=C]
%         }
%         {
%             2
%         }
%         \\   
%         &\geq        
%         \frac{
%             \commweightfromblock[from=b',to=s,chkp=C]{\allvals}-
%             \attsetweighttobediscfromblock[from=b',to=\slot(b')-1,val=v,when=t,chkp=C]{\honatts}
%             +\boostweight[chkp=C]
%         }
%         {
%             2
%         }
%     \end{align*}
% \end{proof}

% \begin{lemma}\label{lem:lmd-cond-on-q-implies-cond-on-p}
%     Given Assumption~\ref{assum:beta},
%     for any time $t\geq\GGST$,
%     honest validator $v$,
%     block $b'$,
%     slot $s$
%     % such that $slot(b') \leq s$ % \leq \slotattime{t}$
%     and checkpoint $C \in \allU(b')$ with $b'$ being any valid block,\\
%     % that is canonical in the view of validator $v$ at time $t$ and
%     % checkpoint $C$,\\
%     % Let $b'$, $v$, $s$, $t$, $C$ and $C$ be any block, honest validator, slot, time and two checkpoints respectively.
%     if
%     % $$
%     % \begin{aligned}[t]
%     %     &\frac
%     %     {\attsetweightfromblock[from=b',to=s,val=v,when=t,chkp=C]{\allatts} }
%     %     {(1-\beta)\commweightfromblock[from=b',to=s,chkp=C]{\allvals}  
%     %     -\max\left(
%     %         \attsetweighttobediscfromblock[from=b',to=\slot(b')-1,val=v,when=t,chkp=C]{\allatts}
%     %         -\beta\commweightfromblock[from=b',to=\slot(b')-1,chkp=C]{\allvals}
%     %     ,0
%     %     \right)
%     %     }   
%     %     >
%     %     \\
%     %     &\hspace{5cm}\frac
%     %             {\commweightfromblock[from=b',to=s,chkp=C]{\allvals}-
%     %             \max\left(
%     %                 \attsetweighttobediscfromblock[from=b',to=\slot(b')-1,val=v,when=t,chkp=C]{\allatts}
%     %                 -\beta \commweightfromblock[from=b',to=\slot(b)-1,chkp=C]{\allvals}
%     %                 ,0
%     %             \right)
%     %             +\boostweight[chkp=C]
%     %             }
%     %             {2\left((1-\beta)\commweightfromblock[from=b',to=s,chkp=C]{\allvals}-\attsetweighttobediscfromblock[from=b',to=\slot(b')-1,val=v,when=t,chkp=C]{\allatts}\right)}
%     %     \\
%     %     &\hspace{5cm} +
%     %     \frac
%     %         {\beta\commweightfromblock[from=b',to=s,chkp=C]{\allvals}}
%     %         {(1-\beta)\commweightfromblock[from=b',to=s,chkp=C]{\allvals}  
%     %         -\max\left(
%     %             \attsetweighttobediscfromblock[from=b',to=\slot(b')-1,val=v,when=t,chkp=C]{\allatts}
%     %             -\beta\commweightfromblock[from=b',to=\slot(b')-1,chkp=C]{\allvals}
%     %         ,0
%     %         \right)
%     %         }
%     % \end{aligned}   
%     % $$
%     $$
%     \begin{aligned}[t]
%         &\attsetweightfromblock[from=b',to=s,val=v,when=t,chkp=C]{\allatts}
%         >
%         \frac
%                 {\commweightfromblock[from=b',to=s,chkp=C]{\allvals}-
%                 \max\left(
%                     \attsetweighttobediscfromblock[from=b',to=\slot(b')-1,val=v,when=t,chkp=C]{\allatts}
%                     -\beta \commweightfromblock[from=b',to=\slot(b)-1,chkp=C]{\allvals}
%                     ,0
%                 \right)
%                 +\boostweight[chkp=C]
%                 }
%                 {2}
%         +
%         \beta\commweightfromblock[from=b',to=s,chkp=C]{\allvals}
%     \end{aligned}   
%     $$  
    
%     $$
%     \begin{aligned}[t]
%         &\indicatorfromblock[from=b,to=s',val=v,when=t,chkp=\calB]{\indQ}
%         >
%         \frac{1}{2}
%         \left(
%             1+
%             \frac
%                     {
%                     \boostweight[chkp=C]
%                     -
%                     \max\left(
%                         \attsetweighttobediscfromblock[from=b',to=\slot(b')-1,val=v,when=t,chkp=C]{\allatts}
%                         -\beta \commweightfromblock[from=b',to=\slot(b)-1,chkp=C]{\allvals}
%                         ,0
%                     \right)
%                     }
%                     {\commweightfromblock[from=b',to=s,chkp=C]{\allvals}}
%         \right)
%         +
%         \beta
%     \end{aligned}   
%     $$ 
%     , then
%     $$
%     \indicatorfromblock[from=b',to=s,val=v,when=t,chkp=C]{\indP}
%     >
%     \frac{1}{2(1-\beta)}
%         \left( 1+
%             \frac
%             {\boostweight[chkp=C]}
%             {\commweightfromblock[from=b',to=s,chkp=C]{\allvals}}
%         \right)
%     $$
% \end{lemma}

% \begin{proof}

% \def\alignexplwidth{7cm}
% \allowdisplaybreaks
% \begin{align*}
%     &\indicatordiscfromblock[from=b',to=s,val=v,when=t,chkp=C]{\indP}
%     \\
%     &=\frac
%     {\attsetweightfromblock[from=b',to=s,val=v,when=t,chkp=C]{\honatts}}
%     {\commweightfromblock[from=b',to=s,chkp=C]{\honvals}-\attsetweighttobediscfromblock[from=b',to=\slot(b')-1,val=v,when=t,chkp=C]{\honatts}}
%     \\
%     &\geq
%     \frac
%     {\attsetweightfromblock[from=b',to=s,val=v,when=t,chkp=C]{\allatts}-
%     \commweightfromblock[from=b',to=s,chkp=C]{\advvals}}
%     {
%         \commweightfromblock[from=b',to=s,chkp=C]{\honvals}
%         -\attsetweighttobediscfromblock[from=b',to=\slot(b')-1,val=v,when=t,chkp=C]{\honatts}
%     }
%     \\
%     &=
%     \frac
%     {\attsetweightfromblock[from=b',to=s,val=v,when=t,chkp=C]{\allatts}-
%     \commweightfromblock[from=b',to=s,chkp=C]{\advvals}}
%     {\commweightfromblock[from=b',to=s,chkp=C]{\allvals} - \commweightfromblock[from=b',to=s,chkp=C]{\advvals}-\attsetweighttobediscfromblock[from=b',to=\slot(b')-1,val=v,when=t,chkp=C]{\honatts}}
%     \\
%     % &\geq
%     % \frac
%     % {\attsetweightfromblock[from=b',to=s,val=v,when=t,chkp=C]{\allatts}-
%     % \commweightfromblock[from=b',to=s,chkp=C]{\advvals}}
%     % {\commweightfromblock[from=b',to=s,chkp=C]{\allvals} 
%     % -\commweightfromblock[from=b',to=s,chkp=C]{\advvals}
%     % -\max\left(
%     %     \attsetweighttobediscfromblock[from=b',to=\slot(b')-1,val=v,when=t,chkp=C]{\allatts}
%     %     -\commweightfromblock[from=b',to=\slot(b')-1,chkp=C]{\advvals}
%     % ,0\right)}
%     % \\
%     &\geq
%     \frac
%     {\attsetweightfromblock[from=b',to=s,val=v,when=t,chkp=C]{\allatts}-\beta\commweightfromblock[from=b',to=s,chkp=C]{\allvals} }
%     {\commweightfromblock[from=b',to=s,chkp=C]{\allvals} 
%     -\beta\commweightfromblock[from=b',to=s,chkp=C]{\allvals} 
%     -\attsetweighttobediscfromblock[from=b',to=\slot(b')-1,val=v,when=t,chkp=C]{\honatts}
%     }   
%     \\
%     &=
%     \frac
%     {\attsetweightfromblock[from=b',to=s,val=v,when=t,chkp=C]{\allatts}-\beta\commweightfromblock[from=b',to=s,chkp=C]{\allvals} }
%     {(1-\beta)\commweightfromblock[from=b',to=s,chkp=C]{\allvals}  
%     -\attsetweighttobediscfromblock[from=b',to=\slot(b')-1,val=v,when=t,chkp=C]{\honatts}
%     }  
%     \\   
%     &>
%     \frac
%     {
%         \indicatorfromblock[from=b,to=s',val=v,when=t,chkp=\calB]{\indQ}
%         \commweightfromblock[from=b',to=s,chkp=C]{\allvals}
%         -\beta\commweightfromblock[from=b',to=s,chkp=C]{\allvals} }
%     {(1-\beta)\commweightfromblock[from=b',to=s,chkp=C]{\allvals}  
%     -\attsetweighttobediscfromblock[from=b',to=\slot(b')-1,val=v,when=t,chkp=C]{\honatts}
%     }
%     \\
%     &=
%     \frac
%     {
%         \frac
%                 {\commweightfromblock[from=b',to=s,chkp=C]{\allvals}-
%                 \max\left(
%                     \attsetweighttobediscfromblock[from=b',to=\slot(b')-1,val=v,when=t,chkp=C]{\allatts}
%                     -\beta \commweightfromblock[from=b',to=\slot(b)-1,chkp=C]{\allvals}
%                     ,0
%                 \right)
%                 +\boostweight[chkp=C]
%                 }
%                 {2}
%         +
%         \beta\commweightfromblock[from=b',to=s,chkp=C]{\allvals}
%         -\beta\commweightfromblock[from=b',to=s,chkp=C]{\allvals} }
%     {(1-\beta)\commweightfromblock[from=b',to=s,chkp=C]{\allvals}  
%     -\attsetweighttobediscfromblock[from=b',to=\slot(b')-1,val=v,when=t,chkp=C]{\honatts}
%     }
%     \\   
%     &=
%     \frac
%     {
%         \commweightfromblock[from=b',to=s,chkp=C]{\allvals}-
%                 \max\left(
%                     \attsetweighttobediscfromblock[from=b',to=\slot(b')-1,val=v,when=t,chkp=C]{\allatts}
%                     -\beta \commweightfromblock[from=b',to=\slot(b)-1,chkp=C]{\allvals}
%                     ,0
%                 \right)
%                 +\boostweight[chkp=C] 
%     }
%     {2((1-\beta)\commweightfromblock[from=b',to=s,chkp=C]{\allvals}  
%     -\attsetweighttobediscfromblock[from=b',to=\slot(b')-1,val=v,when=t,chkp=C]{\honatts})
%     }
%     % \\      
%     % &====================================    
%     % \\
%     % &\geq
%     % \frac
%     % {\attsetweightfromblock[from=b',to=s,val=v,when=t,chkp=C]{\allatts}-\beta\commweightfromblock[from=b',to=s,chkp=C]{\allvals} }
%     % {(1-\beta)\commweightfromblock[from=b',to=s,chkp=C]{\allvals}  
%     % -\max\left(
%     %     \attsetweighttobediscfromblock[from=b',to=\slot(b')-1,val=v,when=t,chkp=C]{\allatts}
%     %     -\beta\commweightfromblock[from=b',to=\slot(b')-1,chkp=C]{\allvals}
%     % ,0
%     % \right)
%     % }   
%     % \\
%     % &=
%     % \frac
%     % {\attsetweightfromblock[from=b',to=s,val=v,when=t,chkp=C]{\allatts}-\beta\commweightfromblock[from=b',to=s,chkp=C]{\allvals} }
%     % {(1-\beta)
%     % \left(\commweightfromblock[from=b',to=s,chkp=C]{\allvals}  
%     %     -\frac{
%     %         \max(
%     %             \attsetweighttobediscfromblock[from=b',to=\slot(b')-1,val=v,when=t,chkp=C]{\allatts}
%     %             -\beta\commweightfromblock[from=b',to=\slot(b')-1,chkp=C]{\allvals}
%     %         ,0
%     %         )
%     %     }
%     %     {1-\beta}
%     % \right)
%     % } 
%     % \\
%     % &=        
%     % \left(\indicatordiscfromblock[from=b',to=s,val=v,when=t,chkp=C]{\indQ}  -\beta\right)\left(\frac{1}{1-\beta}\right)  
%     % \\
%     % &>
%     % \frac{1}{2(1-\beta)}
%     %     \left( 1+
%     %         \frac
%     %         {\boostweight[chkp=C]}
%     %         {\commweightfromblock[from=b',to=s,chkp=C]{\allvals}}
%     %     \right)       
% \end{align*}    
% \end{proof}

% \begin{proof}
% \def\alignexplwidth{7cm}
% \allowdisplaybreaks
% \begin{align*}
%     &\indicatordiscfromblock[from=b',to=s,val=v,when=t,chkp=C]{\indP}
%     \\
%     &=\frac
%     {\attsetweightfromblock[from=b',to=s,val=v,when=t,chkp=C]{\honatts}}
%     {\commweightfromblock[from=b',to=s,chkp=C]{\honvals}-\attsetweighttobediscfromblock[from=b',to=\slot(b')-1,val=v,when=t,chkp=C]{\honatts}}
%     \\
%     &\geq
%     \frac
%     {\attsetweightfromblock[from=b',to=s,val=v,when=t,chkp=C]{\allatts}-
%     \commweightfromblock[from=b',to=s,chkp=C]{\advvals}}
%     {
%         \commweightfromblock[from=b',to=s,chkp=C]{\honvals}
%         -\attsetweighttobediscfromblock[from=b',to=\slot(b')-1,val=v,when=t,chkp=C]{\honatts}
%     }
%     \\
%     &=
%     \frac
%     {\attsetweightfromblock[from=b',to=s,val=v,when=t,chkp=C]{\allatts}-
%     \commweightfromblock[from=b',to=s,chkp=C]{\advvals}}
%     {\commweightfromblock[from=b',to=s,chkp=C]{\allvals} - \commweightfromblock[from=b',to=s,chkp=C]{\advvals}-\attsetweighttobediscfromblock[from=b',to=\slot(b')-1,val=v,when=t,chkp=C]{\honatts}}
%     \\
%     &\geq
%     \frac
%     {\attsetweightfromblock[from=b',to=s,val=v,when=t,chkp=C]{\allatts}-
%     \commweightfromblock[from=b',to=s,chkp=C]{\advvals}}
%     {\commweightfromblock[from=b',to=s,chkp=C]{\allvals} 
%     -\commweightfromblock[from=b',to=s,chkp=C]{\advvals}
%     -\max\left(
%         \attsetweighttobediscfromblock[from=b',to=\slot(b')-1,val=v,when=t,chkp=C]{\allatts}
%         -\commweightfromblock[from=b',to=\slot(b')-1,chkp=C]{\advvals}
%     ,0\right)}
%     \\
%     &\geq
%     \frac
%     {\attsetweightfromblock[from=b',to=s,val=v,when=t,chkp=C]{\allatts}-\beta\commweightfromblock[from=b',to=s,chkp=C]{\allvals} }
%     {\commweightfromblock[from=b',to=s,chkp=C]{\allvals} 
%     -\beta\commweightfromblock[from=b',to=s,chkp=C]{\allvals} 
%     -\left(
%         \attsetweighttobediscfromblock[from=b',to=\slot(b')-1,val=v,when=t,chkp=C]{\allatts}
%         -\commweightfromblock[from=b',to=\slot(b')-1,chkp=C]{\advvals}
%     \right)
%     }   
%     \\
%     &=
%     \frac
%     {\attsetweightfromblock[from=b',to=s,val=v,when=t,chkp=C]{\allatts}-\beta\commweightfromblock[from=b',to=s,chkp=C]{\allvals} }
%     {(1-\beta)\commweightfromblock[from=b',to=s,chkp=C]{\allvals}  
%     -\max\left(
%         \attsetweighttobediscfromblock[from=b',to=\slot(b')-1,val=v,when=t,chkp=C]{\allatts}
%         -\commweightfromblock[from=b',to=\slot(b')-1,chkp=C]{\advvals}
%     ,0
%     \right)
%     }       
%     \\
%     &\geq
%     \frac
%     {\attsetweightfromblock[from=b',to=s,val=v,when=t,chkp=C]{\allatts}-\beta\commweightfromblock[from=b',to=s,chkp=C]{\allvals} }
%     {(1-\beta)\commweightfromblock[from=b',to=s,chkp=C]{\allvals}  
%     -\max\left(
%         \attsetweighttobediscfromblock[from=b',to=\slot(b')-1,val=v,when=t,chkp=C]{\allatts}
%         -\beta\commweightfromblock[from=b',to=\slot(b')-1,chkp=C]{\allvals}
%     ,0
%     \right)
%     }   
%     \\
%     &=
%     \frac
%     {\attsetweightfromblock[from=b',to=s,val=v,when=t,chkp=C]{\allatts}-\beta\commweightfromblock[from=b',to=s,chkp=C]{\allvals} }
%     {(1-\beta)
%     \left(\commweightfromblock[from=b',to=s,chkp=C]{\allvals}  
%         -\frac{
%             \max(
%                 \attsetweighttobediscfromblock[from=b',to=\slot(b')-1,val=v,when=t,chkp=C]{\allatts}
%                 -\beta\commweightfromblock[from=b',to=\slot(b')-1,chkp=C]{\allvals}
%             ,0
%             )
%         }
%         {1-\beta}
%     \right)
%     } 
%     \\
%     &=        
%     \left(\indicatordiscfromblock[from=b',to=s,val=v,when=t,chkp=C]{\indQ}  -\beta\right)\left(\frac{1}{1-\beta}\right)  
%     \\
%     &>
%     \frac{1}{2(1-\beta)}
%         \left( 1+
%             \frac
%             {\boostweight[chkp=C]}
%             {\commweightfromblock[from=b',to=s,chkp=C]{\allvals}}
%         \right)       
% \end{align*}    
% \end{proof}

% \begin{proof}
% We proceed as follows.\\
% \begin{tabular}{@{}p{0.1\linewidth}p{0.43\linewidth}@{}p{\dimexpr0.45\linewidth-2\tabcolsep\relax}@{}}
%     ~$\indicatordiscfromblock[from=b',to=s,val=v,when=t,chkp=C]{\indP}$
%     &=$\frac
%     {\attsetweightfromblock[from=b',to=s,val=v,when=t,chkp=C]{\honatts}}
%     {\commweightfromblock[from=b',to=s,chkp=C]{\honvals}}$
%     &--- By definition.
%     \\
%     & $\geq
%     \frac
%     {\attsetweightfromblock[from=b',to=s,val=v,when=t,chkp=C]{\allatts}-
%     \commweightfromblock[from=b',to=s,chkp=C]{\advvals}}
%     {\commweightfromblock[from=b',to=s,chkp=C]{\honvals}}$
%     & \begin{minipage}[t]{\linewidth}
%         \begin{itemize}[nosep, left= 0pt,label=---]
%                 \item By definition, $\commweightfromblock[from=b',to=s,chkp=C]{\advvals}= \valsetfromblock[from=b',to=s,chkp=C]{\allvals}  \setminus \honvals$.
%             \end{itemize}
%     \end{minipage}
%     \\
%     & $=
%     \frac
%     {\attsetweightfromblock[from=b',to=s,val=v,when=t,chkp=C]{\allatts}-
%     \commweightfromblock[from=b',to=s,chkp=C]{\advvals}}
%     {\commweightfromblock[from=b',to=s,chkp=C]{\allvals} - \commweightfromblock[from=b',to=s,chkp=C]{\advvals}}$
%     & --- By definition, $\commweightfromblock[from=b',to=s,chkp=C]{\allvals} = \commweightfromblock[from=b',to=s,chkp=C]{\honvals} + \commweightfromblock[from=b',to=s,chkp=C]{\advvals}$.\\
%     & $\geq
%     \frac
%     {\attsetweightfromblock[from=b',to=s,val=v,when=t,chkp=C]{\allatts}-
%     \beta \commweightfromblock[from=b',to=s,chkp=C]{\allvals}}
%     {\commweightfromblock[from=b',to=s,chkp=C]{\allvals} - \beta \commweightfromblock[from=b',to=s,chkp=C]{\allvals}}$
%     & \begin{minipage}[t]{\linewidth}
%         \begin{itemize}[nosep, left= 0pt,label=---]
%                 \item By Assumption~\ref{assum:beta}, $\commweightfromblock[from=b',to=s,chkp=C]{\advvals}\leq \beta \commweightfromblock[from=b',to=s,chkp=C]{\allvals}$, and, given that $\attsetweightfromblock[from=b',to=s,val=v,when=t,chkp=C]{\allatts} \leq \commweightfromblock[from=b',to=s,chkp=C]{\allvals}$, the function $g(x)=\frac{\attsetweightfromblock[from=b',to=s,val=v,when=t,chkp=C]{\allatts}-x}{\commweightfromblock[from=b',to=s,chkp=C]{\allvals}-x}$ is monotone decreasing in $[0,\commweightfromblock[from=b',to=s,chkp=C]{\allvals}]$.
%             \end{itemize}
%     \end{minipage}\\
%     &=
%     $\frac
%     {\attsetweightfromblock[from=b',to=s,val=v,when=t,chkp=C]{\allatts}-
%     \beta \commweightfromblock[from=b',to=s,chkp=C]{\allvals}}
%     {\commweightfromblock[from=b',to=s,chkp=C]{\allvals}}
%     \left( \frac{1}{1-\beta} \right)$
%     & --- Simplification. \\

%     & $=\left(\indicatorfromblock[from=b',to=s,val=v,when=t,chkp=C]{\indQ}  -\beta\right)\left(\frac{1}{1-\beta}\right)$ & --- Simplification. \\

%     & $>
%         \frac{1}{2(1-\beta)}
%             \left( 1+
%                 \frac
%                 {\boostweight[chkp=C]}
%                 {\commweightfromblock[from=b',to=s,chkp=C]{\allvals}}
%             \right)
%     $& --- By applying the condition on $\indicatorfromblock[from=b',to=s,val=v,when=t,chkp=C]{\indQ}.$
% \end{tabular}
% \par
% \end{proof}

\section{Mikhail's Refactoring}

\begin{algorithm}[H]
\caption{Find latest confirmed descendant (Refactored)}
\SetAlgoNoLine
\Fn{$\var[val=v]{\mathit{next\_child}}(b,head)$}{
    $extension = \{ b' \in \viewattime[time={\var[val=v]{\now}},val=v], b \prec b' \preceq head \}$\\
    \uIf{$|extension| > 0$}
    {
        \Return{$\argmin_{b' \in extension} \slot(b')$}
    }
    \uElse{
        \Return{$\bot$}
    }
}

\Fn{$\var[val=v]{\ensuremath{\mathit{will\_canonical\_block\_match\_filtering\_criteria}}}(b)$}
{
    \Const $head \gets \LMDGHOSTHFC(\viewattime[time={\var[val=v]{\now}},val=v])$\\
    \Const $phead \gets \LMDGHOSTHFC(\viewattime[time={\slotstart(\slot(\var[val=v]{\now})-1)},val=v])$\\

    \uIf{$\epoch(b)=\epoch(t)$}
    {
        \Return{$\gu(head) \geq \epoch(t)-1$}
    }

    \uElseIf{$\votsource[blck=b,time=t] \geq \epoch(t)-2$}
    {
        \Return{$\slot(t)=\firstslot(\epoch(t)) \lor \gu(head) \geq \epoch(t)-1$}
    }

    \uElseIf{$\votsource[blck=phead,time=t] \geq \epoch(t)-2$ {\bf and}
        $b \preceq phead$}
    {
        \Return{$\slot(t)=\firstslot(\epoch(t)) \lor \gu(head) \geq \epoch(t)-1 \lor \gu(phead) \geq \epoch(t)-1$}
    }

    \uElse
    {
        \Return{\False}
    }
}

\Fn{$\var[val=v]{\findlatestconfirmeddescendant}(b_c)$}
{
    $\btcand \gets b_c$\\
    \Const $head \gets \LMDGHOSTHFC(\viewattime[time={\var[val=v]{\now}},val=v])$\\

    \While{$\var[val=v]{\mathit{next\_child}}(\btcand,head) \neq \bot$}
    {
        $\btemp \gets \var[val=v]{\mathit{next\_child}}(\btcand,head)$\\
        \uIf{$\epoch(\btemp) > \epoch(\btcand)$ {\bf and}
            $(\neg \willChkpBeJustified_v(\chkp(\btemp))$ {\bf or}
            $\neg \var[val=v]{\ensuremath{\mathit{will\_canonical\_block\_match\_filtering\_criteria}}}(\btemp))$}
        {
            \Break
        }
        \uIf{$\isOneConfirmed_v(\btemp, \guattime[val=v,time={\prevfirstslotepoch{t}}])$} {
            $\btcand \gets \btemp$
        }
        \uElse {
            \Break
        }
    }

    \uIf{$\epoch(\btcand) = \epoch(t)$}
    {
        \Return{$\btcand$}
    }

    \uElseIf{$\slot(t)=\firstslot(\epoch(t))$ {\bf or}
        $\var[val=v]{\willNoConflictingChkpBeJustified}(\chkp(head, \epoch(t))$}
    {
        \While{$\btcand \neq b_c$ {\bf and}
                $\neg \var[val=v]{\ensuremath{\mathit{will\_canonical\_block\_match\_filtering\_criteria}}}(\btcand)$}
        {
            $\btcand \gets \parent(\btcand)$
        }

        \Return{$\btcand$}
    }

    \uElse
    {
        \Return{$b_c$}
    }
}
\end{algorithm}
\include{old_proofs}

\end{document}<|MERGE_RESOLUTION|>--- conflicted
+++ resolved
@@ -31,14 +31,8 @@
 \Fn{$\var[val=v]{\findlatestconfirmeddescendant}(b_c)$}
 {
     $\bcand \gets b_c$\label{ln:bcand-set-beginning-of-find-latest}\\
-<<<<<<< HEAD
-    \Const $head \gets \LMDGHOSTHFC(\viewattime[time={\var[val=v]{t}},val=v])$\\
-    \Const $phead \gets \LMDGHOSTHFC(\viewattime[time={\slotstart(\slot(\var[val=v]{t})-1)},val=v])$\\
-    
-=======
     \Const $head \gets \LMDGHOSTHFC(\viewattime[time={\var[val=v]{\now}},val=v])$\\
     \Const $phead \gets \LMDGHOSTHFC(\viewattime[time={\slotstart(\slot(\var[val=v]{\now})-1)},val=v])$\\
->>>>>>> 7468045d
 
 
     \uIf{$\epoch(\bcand) = \epoch(\var[val=v]{\now}) - 1$ {\bf and}
@@ -53,11 +47,7 @@
             $\btemp \gets \var[val=v]{\mathit{next\_child}}(\bcand,head)$\\
             \uIf{$\epoch(\btemp) < \epoch(\var[val=v]{\now})$ {\bf and}
                 $\btemp \preceq phead$ {\bf and}
-<<<<<<< HEAD
                 $\var[val=v]{\isOneConfirmed}(\btemp, \guattime[val=v,time=\slotstart(\prevfirstslotepoch{t})])$}
-=======
-                $\isOneConfirmed_v(\btemp, \guattime[val=v,time={\prevfirstslotepoch{t}}])$}
->>>>>>> 7468045d
             {
                 $\bcand \gets \btemp$\label{ln:set-bcand-in-prev-epoch-loop}
             }
@@ -79,11 +69,7 @@
             {
                 \Break
             }
-<<<<<<< HEAD
             \uIf{$\var[val=v]{\isOneConfirmed}(\btemp, \guattime[val=v,time=\slotstart(\prevfirstslotepoch{t})])$\label{ln:if-is-one-confirmed-second-loop}} {
-=======
-            \uIf{$\isOneConfirmed_v(\btemp, \guattime[val=v,time={\prevfirstslotepoch{t}}])$\label{ln:if-is-one-confirmed-second-loop}} {
->>>>>>> 7468045d
                 $\btcand \gets \btemp$\label{set-btcand-to-btemp}
             }
             \uElse { 
@@ -159,7 +145,6 @@
         {\bf and}
         $\bcand \succeq \guattime[val=v,time=\slotstart(\prevfirstslotepoch{t})]$
         {\bf and}
-<<<<<<< HEAD
         $\neg \var[val=v]{\mathit{is\_chain\_one\_confirmed}}(\bcand, \guattime[val=v,time=\slotstart(\prevfirstslotepoch{t})]))$\label{ln:if-bcand-npreceq-head}}{
         $\bcand \gets \block(\gfattime[val=v,time={\var[val=v]{t}}])$\label{ln:set-bcand-to-fin}
     }
@@ -171,19 +156,6 @@
         \label{ln:start-conf-chain}}
     {
         $\bcand \gets \block(\guattime[val=v,time=\slotstart(\prevfirstslotepoch{t})])$\label{ln:set-bcan-on-start-conf-chain}
-=======
-        $\neg (\var[val=v]{\mathit{is\_chain\_one\_confirmed}}(b_c, \guattime[val=v,time=\slotstart(\slot(t)-1)]))$ {\bf and} $b_c \succeq \guattime[val=v,time=\slotstart(\slot(t)-1)]$\label{ln:if-bcand-npreceq-head}}{
-        $\bcand \gets \block(\gfattime[val=v,time={\var[val=v]{\now}}])$\label{ln:set-bcand-to-fin}
-    }
-
-    \uIf{$\slot(\var[val=v]{\now}) = \firstslot(\epoch(\var[val=v]{\now}))$ {\bf and}
-        $\epoch(\guattime[val=v,time={\slotstart(\slot(\var[val=v]{\now})-1)}]) = \epoch(\var[val=v]{\now})-1$ {\bf and}
-        $\gu(\LMDGHOSTHFC(\viewattime[time={\var[val=v]{\now}},val=v])) = \guattime[val=v,time={\slotstart(\slot(\var[val=v]{\now})-1)}]$ {\bf and}
-        $\slot(\bcand) < \slot(\block(\guattime[val=v,time={\slotstart(\slot(\var[val=v]{\now})-1)}]))$
-        \label{ln:start-conf-chain}}
-    {
-        $\bcand \gets \block(\guattime[val=v,time={\slotstart(\slot(\var[val=v]{\now})-1)}])$\label{ln:set-bcan-on-start-conf-chain}
->>>>>>> 7468045d
     }
 
     \uIf{$\epoch(\bcand) \geq \epoch(\var[val=v]{\now}) - 1$\label{ln:if-bcand-e-1}}
