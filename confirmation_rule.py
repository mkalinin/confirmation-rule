--- conflicted
+++ resolved
@@ -181,11 +181,7 @@
     )
 
 
-<<<<<<< HEAD
-def get_checkpoint_weight(store: Store, checkpoint: Checkpoint, state: BeaconState) -> Gwei:
-=======
 def get_checkpoint_weight(store: Store, target: Checkpoint) -> Gwei:
->>>>>>> 48259dbe
     """
     Uses LMD-GHOST votes to estimate FFG support for a checkpoint.
     """
@@ -193,16 +189,6 @@
     if target not in store.checkpoint_states:
         return Gwei(0)
 
-<<<<<<< HEAD
-    checkpoint_weight = 0
-    for validator_index, latest_message in store.latest_messages.items():
-        vote_target = get_checkpoint_for_block(store, latest_message.root, latest_message.epoch)
-        # checkpoint matches vote's target
-        if checkpoint == vote_target:
-            checkpoint_weight += state.validators[validator_index].effective_balance
-
-    return Gwei(checkpoint_weight)
-=======
     state = store.checkpoint_states[checkpoint]
     unslashed_and_active_indices = [
         i for i in get_active_validator_indices(state, get_current_epoch(state))
@@ -215,7 +201,6 @@
             and target == get_checkpoint_for_block(
                     store, store.latest_messages[i].root, store.latest_messages[i].epoch))
     ))
->>>>>>> 48259dbe
 
 
 def get_ffg_weight_till_slot(slot: Slot, epoch: Epoch, total_active_balance: Gwei) -> Gwei:
@@ -236,11 +221,7 @@
     total_active_balance = get_total_active_balance(state)
 
     # compute FFG support for checkpoint
-<<<<<<< HEAD
-    ffg_support_for_checkpoint = get_checkpoint_weight(store, checkpoint, state)
-=======
     ffg_support_for_checkpoint = get_checkpoint_weight(store, checkpoint)
->>>>>>> 48259dbe
 
     # compute total FFG weight till current slot
     ffg_weight_till_now = get_ffg_weight_till_slot(current_slot, current_epoch, total_active_balance)
