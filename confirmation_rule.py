CONFIRMATION_BYZANTINE_THRESHOLD = 33
CONFIRMATION_SLASHING_THRESHOLD = 33
COMMITTEE_WEIGHT_ESTIMATION_ADJUSTMENT_FACTOR = 5

@dataclass
class Store(object):
    time: uint64
    genesis_time: uint64
    justified_checkpoint: Checkpoint
    finalized_checkpoint: Checkpoint
    unrealized_justified_checkpoint: Checkpoint
    unrealized_finalized_checkpoint: Checkpoint
    proposer_boost_root: Root
    equivocating_indices: Set[ValidatorIndex]
    blocks: Dict[Root, BeaconBlock] = field(default_factory=dict)
    block_states: Dict[Root, BeaconState] = field(default_factory=dict)
    block_timeliness: Dict[Root, boolean] = field(default_factory=dict)
    checkpoint_states: Dict[Checkpoint, BeaconState] = field(default_factory=dict)
    latest_messages: Dict[ValidatorIndex, LatestMessage] = field(default_factory=dict)
    unrealized_justifications: Dict[Root, Checkpoint] = field(default_factory=dict)
    confirmed_root: Root  # New for confirmation rule
    prev_slot_justified_checkpoint: Checkpoint  # New for confirmation rule
    prev_slot_unrealized_justified_checkpoint: Checkpoint # New for confirmation rule
    prev_slot_head: Root # New for confirmation rule


def get_forkchoice_store(anchor_state: BeaconState, anchor_block: BeaconBlock) -> Store:
    assert anchor_block.state_root == hash_tree_root(anchor_state)
    anchor_root = hash_tree_root(anchor_block)
    anchor_epoch = get_current_epoch(anchor_state)
    justified_checkpoint = Checkpoint(epoch=anchor_epoch, root=anchor_root)
    finalized_checkpoint = Checkpoint(epoch=anchor_epoch, root=anchor_root)
    proposer_boost_root = Root()
    return Store(
        time=uint64(anchor_state.genesis_time + SECONDS_PER_SLOT * anchor_state.slot),
        genesis_time=anchor_state.genesis_time,
        justified_checkpoint=justified_checkpoint,
        finalized_checkpoint=finalized_checkpoint,
        unrealized_justified_checkpoint=justified_checkpoint,
        unrealized_finalized_checkpoint=finalized_checkpoint,
        proposer_boost_root=proposer_boost_root,
        equivocating_indices=set(),
        blocks={anchor_root: copy(anchor_block)},
        block_states={anchor_root: copy(anchor_state)},
        checkpoint_states={justified_checkpoint: copy(anchor_state)},
        unrealized_justifications={anchor_root: justified_checkpoint},
        confirmed_root=finalized_checkpoint.root,  # New for confirmation rule
        prev_slot_justified_checkpoint=justified_checkpoint,  # New for confirmation rule
    )

    
def is_ancestor(store: Store, root: Root, ancestor: Root):
    assert root in store.blocks
    assert ancestor in store.blocks
    
    return get_ancestor(store, root, store.block[ancestor].slot) == ancestor


def get_block_slot(store: Store, root: Root) -> Slot:
    assert root in store.blocks
    return store.blocks[root].slot


def get_block_epoch(store: Store, root: Root) -> Epoch:
    assert root in store.blocks
    return compute_epoch_at_slot(store.blocks[root].slot)


def get_weight(store: Store, root: Root, checkpoint_state: BeaconState = None) -> Gwei:
    """
    The only modification is the new ``checkpoint_state`` param
    """
    if checkpoint_state is None:
        state = store.checkpoint_states[store.justified_checkpoint]
    else:
        state = checkpoint_state
    unslashed_and_active_indices = [
        i for i in get_active_validator_indices(state, get_current_epoch(state))
        if not state.validators[i].slashed
    ]
    attestation_score = Gwei(sum(
        state.validators[i].effective_balance for i in unslashed_and_active_indices
        if (i in store.latest_messages
            and i not in store.equivocating_indices
            and is_ancestor(store, store.latest_messages[i].root, root))
    ))
    if store.proposer_boost_root == Root():
        # Return only attestation score if ``proposer_boost_root`` is not set
        return attestation_score

    # Calculate proposer score if ``proposer_boost_root`` is set
    proposer_score = Gwei(0)
    # Boost is applied if ``root`` is an ancestor of ``proposer_boost_root``
    if is_ancestor(store, store.proposer_boost_root, root):
        proposer_score = get_proposer_score(store)
    return attestation_score + proposer_score


def is_full_validator_set_covered(start_slot: Slot, end_slot: Slot) -> bool:
    """
    Returns whether the range from ``start_slot`` to ``end_slot`` (inclusive of both) includes an entire epoch
    """
    start_epoch = compute_epoch_at_slot(start_slot)
    end_epoch = compute_epoch_at_slot(end_slot)

    return (
        end_epoch > start_epoch + 1
        or (end_epoch == start_epoch + 1 and start_slot % SLOTS_PER_EPOCH == 0))


def adjust_committee_weight_estimate_to_ensure_safety(estimate: Gwei) -> Gwei:
    """
    Adjusts the ``estimate`` of the weight of a committee for a sequence of slots not covering a full epoch to
    ensure the safety of the confirmation rule with high probability.

    See https://gist.github.com/saltiniroberto/9ee53d29c33878d79417abb2b4468c20 for an explanation of why this is
    required.
    """
    return Gwei(estimate // 1000 * (1000 + COMMITTEE_WEIGHT_ESTIMATION_ADJUSTMENT_FACTOR))


def get_committee_weight_between_slots(state: BeaconState, start_slot: Slot, end_slot: Slot) -> Gwei:
    """
    Returns the total weight of committees between ``start_slot`` and ``end_slot`` (inclusive of both).
    """
    total_active_balance = get_total_active_balance(state)

    start_epoch = compute_epoch_at_slot(start_slot)
    end_epoch = compute_epoch_at_slot(end_slot)

    if start_slot > end_slot:
        return Gwei(0)

    # If an entire epoch is covered by the range, return the total active balance
    if is_full_validator_set_covered(start_slot, end_slot):
        return total_active_balance

    if start_epoch == end_epoch:
        return total_active_balance // SLOTS_PER_EPOCH * (end_slot - start_slot + 1)
    else:
        # A range that spans an epoch boundary, but does not span any full epoch
        # needs pro-rata calculation

        # See https://gist.github.com/saltiniroberto/9ee53d29c33878d79417abb2b4468c20
        # for an explanation of the formula used below.

        # First, calculate the number of committees in the end epoch
        num_slots_in_end_epoch = compute_slots_since_epoch_start(end_slot)
        # Next, calculate the number of slots remaining in the end epoch
        remaining_slots_in_end_epoch = SLOTS_PER_EPOCH - num_slots_in_end_epoch
        # Then, calculate the number of slots in the start epoch
        num_slots_in_start_epoch = SLOTS_PER_EPOCH - compute_slots_since_epoch_start(start_slot)

        end_epoch_weight_estimate = total_active_balance // SLOTS_PER_EPOCH * num_slots_in_end_epoch
        start_epoch_weight_estimate = (total_active_balance // SLOTS_PER_EPOCH // SLOTS_PER_EPOCH * 
            num_slots_in_start_epoch * remaining_slots_in_end_epoch)

        # Each committee from the end epoch only contributes a pro-rated weight
        return adjust_committee_weight_estimate_to_ensure_safety(
            Gwei(start_epoch_weight_estimate + end_epoch_weight_estimate)
        )


def is_one_confirmed(store: Store, block_root: Root) -> bool:
    current_slot = get_current_slot(store)
    block = store.blocks[block_root]
    parent_block = store.blocks[block.parent_root]
    prev_slot_justified_state = store.checkpoint_states[store.prev_slot_justified_checkpoint]
    support = get_weight(store, block_root, prev_slot_justified_state)
    maximum_support = get_committee_weight_between_slots(
        prev_slot_justified_state, Slot(parent_block.slot + 1), Slot(current_slot - 1))
    proposer_score = get_proposer_score(store)

    # Returns whether the following condition is true using only integer arithmetic
    # support / maximum_support >
    # 0.5 * (1 + proposer_score / maximum_support) + CONFIRMATION_BYZANTINE_THRESHOLD / 100

    # 2 * support > maximum_support * (1 + 2 * CONFIRMATION_BYZANTINE_THRESHOLD / 100) + proposer_score
    return (
        2 * support >
        maximum_support + maximum_support // 50 * CONFIRMATION_BYZANTINE_THRESHOLD + proposer_score
    )


def get_checkpoint_weight(store: Store, checkpoint: checkpoint_state, checkpoint_state: BeaconState) -> Gwei:
    """
    Uses LMD-GHOST votes to estimate FFG support for a checkpoint.
    """
    if get_current_slot(store) <= compute_start_slot_at_epoch(checkpoint.epoch):
        return Gwei(0)

    checkpoint_weight = 0
    for validator_index, latest_message in store.latest_messages.items():
        vote_target = Checkpoint(
            root=get_checkpoint_block(store, latest_message.root, latest_message.epoch),
            epoch=latest_message.epoch
        )
        # checkpoint matches vote's target
        if checkpoint == vote_target:
            checkpoint_weight += checkpoint_state.validators[validator_index].effective_balance

    return Gwei(checkpoint_weight)


def get_ffg_weight_till_slot(slot: Slot, epoch: Epoch, total_active_balance: Gwei) -> Gwei:
    if slot <= compute_start_slot_at_epoch(epoch):
        return Gwei(0)
    elif slot >= compute_start_slot_at_epoch(epoch + 1):
        return total_active_balance
    else:
        slots_passed = slot % SLOTS_PER_EPOCH
        return total_active_balance // SLOTS_PER_EPOCH * slots_passed


def will_current_epoch_checkpoint_be_justified(store: Store, checkpoint: Checkpoint) -> bool:
    assert checkpoint.epoch == get_current_epoch_store(store)

    current_slot = get_current_slot(store)
    current_epoch = compute_epoch_at_slot(current_slot)

    store_target_checkpoint_state(store, checkpoint)
    checkpoint_state = store.checkpoint_states[checkpoint]

    total_active_balance = get_total_active_balance(checkpoint_state)

    # compute FFG support for checkpoint
    ffg_support_for_checkpoint = get_checkpoint_weight(store, checkpoint, checkpoint_state)

    # compute total FFG weight till current slot
    ffg_weight_till_now = get_ffg_weight_till_slot(current_slot, current_epoch, total_active_balance)

    # compute remaining honest FFG weight
    remaining_ffg_weight = total_active_balance - ffg_weight_till_now
    remaining_honest_ffg_weight = Gwei(remaining_ffg_weight // 100 * (100 - config.CONFIRMATION_BYZANTINE_THRESHOLD))

    # compute min honest FFG support
    min_honest_ffg_support = ffg_support_for_checkpoint - min(
        Gwei(ffg_weight_till_now // 100 * config.CONFIRMATION_BYZANTINE_THRESHOLD),
        Gwei(ffg_weight_till_now // 100 * config.CONFIRMATION_SLASHING_THRESHOLD),
        ffg_support_for_checkpoint
    )

    return 3 * (min_honest_ffg_support + remaining_honest_ffg_weight) >= 2 * total_active_balance


def will_checkpoint_be_justified(store: Store, checkpoint: Checkpoint) -> bool:
    if checkpoint == store.justified_checkpoint:
        return True

    if checkpoint == store.unrealized_justified_checkpoint:
        return True

    if checkpoint.epoch == get_current_epoch_store(store):
        return will_current_epoch_checkpoint_be_justified(store, checkpoint)

    return False


def will_no_conflicting_checkpoint_be_justified(store: Store, checkpoint: Checkpoint) -> bool:
    assert checkpoint.epoch == get_current_epoch_store(store)

    current_slot = get_current_slot(store)
    current_epoch = compute_epoch_at_slot(current_slot)

    store_target_checkpoint_state(store, checkpoint)
    checkpoint_state = store.checkpoint_states[checkpoint]

    total_active_balance = get_total_active_balance(checkpoint_state)

    # compute FFG support for checkpoint
    ffg_support_for_checkpoint = get_checkpoint_weight(store, checkpoint, checkpoint_state)

    # compute total FFG weight till current slot
    ffg_weight_till_now = get_ffg_weight_till_slot(current_slot, current_epoch, total_active_balance)

    # compute remaining honest FFG weight
    remaining_ffg_weight = total_active_balance - ffg_weight_till_now
    remaining_honest_ffg_weight = Gwei(remaining_ffg_weight // 100 * (100 - config.CONFIRMATION_BYZANTINE_THRESHOLD))

    # compute min honest FFG support
    min_honest_ffg_support = ffg_support_for_checkpoint - min(
        Gwei(ffg_weight_till_now // 100 * config.CONFIRMATION_BYZANTINE_THRESHOLD),
        Gwei(ffg_weight_till_now // 100 * config.CONFIRMATION_SLASHING_THRESHOLD),
        ffg_support_for_checkpoint
    )

    return 3 * (min_honest_ffg_support + remaining_honest_ffg_weight) >= total_active_balance    


def get_canonical_roots(store: Store, ancestor_slot: Slot) -> Sequence[Root]:
    """
    Returns a suffix of the canonical chain
    including a block that is no later than the ``ancestor_slot``.
    """
    root = get_head(store)
    canonical_roots = [root]
    while store.blocks[root].slot > ancestor_slot:
        root = store.blocks[root].parent_root
        canonical_roots.insert(0, root)

    return canonical_roots


def find_latest_confirmed_descendant(store: Store, latest_confirmed_root: Root) -> Root:
    """
    This function assumes that the ``latest_confirmed_root`` belongs to the canonical chain
    and is either from the previous or from the current epoch.
    """
    current_epoch = get_current_store_epoch(store)

    # verify the latest confirmed block is not too old 
    assert compute_block_epoch(latest_confirmed_root) + 1 >= current_epoch

    head = get_head(store)
    confirmed_root = latest_confirmed_root

    if (get_block_epoch(store, confirmed_root) + 1 == current_epoch
        and get_voting_source(store, store.prev_slot_head).epoch + 2 >= current_epoch 
        and (get_current_slot(store) % SLOTS_PER_EPOCH == 0
             or (will_no_conflicting_checkpoint_be_justified(store, get_checkpoint_block(store, head, current_epoch))
                 and (store.unrealized_justifications[store.prev_slot_head].epoch + 1 >= current_epoch
                      or store.unrealized_justifications[head].epoch + 1 >= current_epoch)))):
        # retrieve suffix of the canonical chain
        # verify the latest_confirmed_root belongs to it
        canonical_roots = get_canonical_roots(store, confirmed_root)
        assert canonical_roots.pop(0) == confirmed_root
        
        # starting with the child of the latest_confirmed_root
        # move towards the head in attempt to advance confirmed block
        # and stop when the first unconfirmed descendant is encountered        
        for block_root in canonical_roots:        
            block_epoch = compute_epoch_at_slot(store.blocks[block_root].slot)
            
            # If we reach the current epoch, we exit as this code is only for confirming blocks from the previous epoch
            if block_epoch == current_epoch:
                break
            
            # We can only rely on the previous head if it is a descendant of the block we are attempting to confirm
            if not is_ancestor(store, store.prev_slot_head, block_root):
                break
            
            if not is_one_confirmed(store, block_root):
                break
            
            confirmed_root = block_root
            
    if (get_current_slot(store) % SLOTS_PER_EPOCH == 0
        or store.unrealized_justifications[head].epoch + 1 >= current_epoch):
        # retrieve suffix of the canonical chain
        # verify the latest_confirmed_root belongs to it
        canonical_roots = get_canonical_roots(store, confirmed_root)
        assert canonical_roots.pop(0) == confirmed_root

        tentative_confirmed_root = confirmed_root

        for block_root in canonical_roots:
            block_epoch = compute_epoch_at_slot(store.blocks[block_root].slot)
            tentative_confirmed_epoch = compute_epoch_at_slot(store.blocks[tentative_confirmed_root].slot)
            
            # The following condition can only be true the first time that we advance to a block from the current epoch
            if block_epoch > tentative_confirmed_epoch:
                checkpoint_root = get_checkpoint_block(store, block_root, block_epoch)
                checkpoint = Checkpoint(checkpoint_root, block_epoch)

                # To confirm blocks from the current epoch ensure that
                # current epoch checkpoint will be justified
                if not will_checkpoint_be_justified(store, checkpoint):
                    break  
            
                    
            if not is_one_confirmed(store, block_root):
                break
                
            tentative_confirmed_root = block_root
            
        # the tentative_confirmed_root can only be confirmed if we can ensure that it is not going to be reorged out in either the current or next epoch.
        if (get_block_epoch(store, tentative_confirmed_root) == current_epoch
<<<<<<< HEAD
            or (get_current_slot(store) % SLOTS_PER_EPOCH == 0 and store.unrealized_justifications[tentative_confirmed_root].epoch + 2 >= current_epoch)
            or store.unrealized_justifications[tentative_confirmed_root].epoch + 1 >= current_epoch):
=======
            or (get_voting_source(store, tentative_confirmed_root).epoch + 2 >= current_epoch
                and (get_current_slot(store) % SLOTS_PER_EPOCH == 0
                     or will_no_conflicting_checkpoint_be_justified(store, get_checkpoint_block(store, head, current_epoch))))):
>>>>>>> ab473145
            confirmed_root = tentative_confirmed_root
            
    return confirmed_root        


def get_latest_confirmed(store: Store) -> Root:
    confirmed_root = store.confirmed_root
    current_epoch = get_current_store_epoch(store)

    # revert to finalized block if the latest confirmed block:
    # a) from two or more epochs ago
    # b) doesn't belong to the canonical chain
    # 
    # either of the above conditions signifies that confirmation rule assumptions (at least synchrony) are broken
    # and already confirmed block might not be safe to use hence revert to the safest one which is the finalized block
    # this reversal trades monotonicity in favour of safety in the casey of asynchrony in the network
    head = get_head(store)
    if confirmed_block_epoch + 1 < current_epoch or not is_ancestor(store, head, confirmed_root):
        confirmed_root = store.finalized_checkpoint.root
        
    # if we are at the beginning of the epoch and the epoch of the unrealized justified checkpoint at beginning of the last slot of
    # the previous epoch corresponds to the previous epoch, then we can confirm the block of the unrealized justified
    # checkpoint as, under synchrony, such a checkpoint is for sure now the greatest justified checkpoint in the view
    # of any honest validator and, therefore, any honest validator will keep voting for it for the entire epoch
    confirmed_block_slot = store.blocks[confirmed_root].slot
    prev_unrealized_justified_checkpoint_slot = store.blocks[store.prev_slot_unrealized_justified_checkpoint.root].slot

    if (get_current_slot(store) % SLOTS_PER_EPOCH == 0
        and store.prev_slot_unrealized_justified_checkpoint.epoch + 1 == current_epoch 
        and confirmed_block_slot < prev_unrealized_justified_checkpoint_slot):
        confirmed_root = store.prev_slot_unrealized_justified_checkpoint.root

    # attempt to further advance the latest confirmed block
    confirmed_block_epoch = compute_epoch_at_slot(store.blocks[confirmed_root].slot)
    if confirmed_block_epoch + 1 >= current_epoch:
        return find_latest_confirmed_descendant(store, confirmed_root)
    else:
        return confirmed_root


def on_tick_per_slot_after_attestations_applied(store: Store):
    # call sequence must be:
    # 1) on_tick(store) handler
    # 2) attestations from the previous slot are apllied to the store
    # 3) on_tick_per_slot_after_attestations_applied(store) is called
    store.confirmed_root = get_latest_confirmed(store)
    store.prev_slot_justified_checkpoint = store.justified_checkpoint
    store.prev_slot_unrealized_justified_checkpoint = store.store.unrealized_justified_checkpoint
    store.prev_slot_head = get_head(store)<|MERGE_RESOLUTION|>--- conflicted
+++ resolved
@@ -375,14 +375,9 @@
             
         # the tentative_confirmed_root can only be confirmed if we can ensure that it is not going to be reorged out in either the current or next epoch.
         if (get_block_epoch(store, tentative_confirmed_root) == current_epoch
-<<<<<<< HEAD
-            or (get_current_slot(store) % SLOTS_PER_EPOCH == 0 and store.unrealized_justifications[tentative_confirmed_root].epoch + 2 >= current_epoch)
-            or store.unrealized_justifications[tentative_confirmed_root].epoch + 1 >= current_epoch):
-=======
             or (get_voting_source(store, tentative_confirmed_root).epoch + 2 >= current_epoch
                 and (get_current_slot(store) % SLOTS_PER_EPOCH == 0
                      or will_no_conflicting_checkpoint_be_justified(store, get_checkpoint_block(store, head, current_epoch))))):
->>>>>>> ab473145
             confirmed_root = tentative_confirmed_root
             
     return confirmed_root        
