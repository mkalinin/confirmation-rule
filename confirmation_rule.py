CONFIRMATION_BYZANTINE_THRESHOLD = 33
CONFIRMATION_SLASHING_THRESHOLD = 33
COMMITTEE_WEIGHT_ESTIMATION_ADJUSTMENT_FACTOR = 5

@dataclass
class Store(object):
    time: uint64
    genesis_time: uint64
    justified_checkpoint: Checkpoint
    finalized_checkpoint: Checkpoint
    unrealized_justified_checkpoint: Checkpoint
    unrealized_finalized_checkpoint: Checkpoint
    proposer_boost_root: Root
    equivocating_indices: Set[ValidatorIndex]
    blocks: Dict[Root, BeaconBlock] = field(default_factory=dict)
    block_states: Dict[Root, BeaconState] = field(default_factory=dict)
    block_timeliness: Dict[Root, boolean] = field(default_factory=dict)
    checkpoint_states: Dict[Checkpoint, BeaconState] = field(default_factory=dict)
    latest_messages: Dict[ValidatorIndex, LatestMessage] = field(default_factory=dict)
    unrealized_justifications: Dict[Root, Checkpoint] = field(default_factory=dict)
    # New in [Confirmation Rule]
    confirmed_root: Root
    prev_epoch_unrealized_justified_checkpoint: Checkpoint
    prev_slot_head: Root


def get_forkchoice_store(anchor_state: BeaconState, anchor_block: BeaconBlock) -> Store:
    assert anchor_block.state_root == hash_tree_root(anchor_state)
    anchor_root = hash_tree_root(anchor_block)
    anchor_epoch = get_current_epoch(anchor_state)
    justified_checkpoint = Checkpoint(epoch=anchor_epoch, root=anchor_root)
    finalized_checkpoint = Checkpoint(epoch=anchor_epoch, root=anchor_root)
    proposer_boost_root = Root()
    return Store(
        time=uint64(anchor_state.genesis_time + SECONDS_PER_SLOT * anchor_state.slot),
        genesis_time=anchor_state.genesis_time,
        justified_checkpoint=justified_checkpoint,
        finalized_checkpoint=finalized_checkpoint,
        unrealized_justified_checkpoint=justified_checkpoint,
        unrealized_finalized_checkpoint=finalized_checkpoint,
        proposer_boost_root=proposer_boost_root,
        equivocating_indices=set(),
        blocks={anchor_root: copy(anchor_block)},
        block_states={anchor_root: copy(anchor_state)},
        checkpoint_states={justified_checkpoint: copy(anchor_state)},
        unrealized_justifications={anchor_root: justified_checkpoint},
        # New in [Confirmation Rule]
        confirmed_root=finalized_checkpoint.root,
        prev_epoch_unrealized_justified_checkpoint=justified_checkpoint,
        prev_slot_head=anchor_block,
    )


def is_first_slot_in_epoch(slot: Slot) -> bool:
    return compute_slots_since_epoch_start(slot) == 0


def is_ancestor(store: Store, root: Root, ancestor: Root):
    assert root in store.blocks
    assert ancestor in store.blocks
    
    return get_ancestor(store, root, store.block[ancestor].slot) == ancestor


def get_block_slot(store: Store, root: Root) -> Slot:
    assert root in store.blocks
    return store.blocks[root].slot


def get_block_epoch(store: Store, root: Root) -> Epoch:
    assert root in store.blocks
    return compute_epoch_at_slot(store.blocks[root].slot)


def get_checkpoint_for_block(store: Store, root: Root, epoch: Epoch) -> Checkpoint:
    return Checkpoint(get_checkpoint_block(store, root, epoch), epoch)


def get_attestation_score(store: Store, root: Root, checkpoint_state: BeaconState = None) -> Gwei:
    """
    Get LMD block weight without proposed boost
    TODO: reuse this method in ForkChoice get_weight() method later
    """
    if checkpoint_state is None:
        state = store.checkpoint_states[store.justified_checkpoint]
    else:
        state = checkpoint_state
    unslashed_and_active_indices = [
        i for i in get_active_validator_indices(state, get_current_epoch(state))
        if not state.validators[i].slashed
    ]
    attestation_score = Gwei(sum(
        state.validators[i].effective_balance for i in unslashed_and_active_indices
        if (i in store.latest_messages
            and i not in store.equivocating_indices
            and is_ancestor(store, store.latest_messages[i].root, root))
    ))
    return attestation_score


<<<<<<< HEAD
def get_slot_committee(store: Store, slot: Slot) -> Sequence[ValidatorIndex]:
    # Use post state of the head block as a source of shuffling.
    # It is safe because if the head is one epoch older than the current epoch,
    # this code won't be executed.
    head_state = store.block_states[get_head(store)]
    indices = []
    committees_count = get_committee_count_per_slot(head_state, compute_epoch_at_slot(slot))
    for i in range(committees_count):
        indices.append(get_beacon_committee(state, slot, CommitteeIndex(i)))
    return indices


=======
>>>>>>> b352a111
def is_full_validator_set_covered(first_slot: Slot, last_slot: Slot) -> bool:
    """
    Returns whether the range from ``first_slot`` to ``last_slot`` (inclusive of both) includes an entire epoch
    """
    start_full_epoch = compute_epoch_at_slot(first_slot + (SLOTS_PER_EPOCH - 1))
    end_full_epoch = compute_epoch_at_slot(last_slot + 1) # exclusive

    return start_full_epoch < end_full_epoch


def adjust_committee_weight_estimate_to_ensure_safety(estimate: Gwei) -> Gwei:
    """
    Adjusts the ``estimate`` of the weight of a committee for a sequence of slots not covering a full epoch to
    ensure the safety of the confirmation rule with high probability.

    See https://gist.github.com/saltiniroberto/9ee53d29c33878d79417abb2b4468c20 for an explanation of why this is
    required.
    """
    return Gwei(estimate // 1000 * (1000 + COMMITTEE_WEIGHT_ESTIMATION_ADJUSTMENT_FACTOR))


def estimate_committee_weight_between_slots(state: BeaconState, first_slot: Slot, last_slot: Slot) -> Gwei:
    """
    Returns the total weight of committees between ``first_slot`` and ``last_slot`` (inclusive of both).
    """
    total_active_balance = get_total_active_balance(state)

    start_epoch = compute_epoch_at_slot(first_slot)
    end_epoch = compute_epoch_at_slot(last_slot)

    if first_slot > last_slot:
        return Gwei(0)

    # If an entire epoch is covered by the range, return the total active balance
    if is_full_validator_set_covered(first_slot, last_slot):
        return total_active_balance

    if start_epoch == end_epoch:
        return total_active_balance // SLOTS_PER_EPOCH * (last_slot - first_slot + 1)
    else:
        # A range that spans an epoch boundary, but does not span any full epoch
        # needs pro-rata calculation

        # See https://gist.github.com/saltiniroberto/9ee53d29c33878d79417abb2b4468c20
        # for an explanation of the formula used below.

        # First, calculate the number of committees in the end epoch
        num_slots_in_end_epoch = compute_slots_since_epoch_start(last_slot) + 1
        # Next, calculate the number of slots remaining in the end epoch
        remaining_slots_in_end_epoch = SLOTS_PER_EPOCH - num_slots_in_end_epoch
        # Then, calculate the number of slots in the start epoch
        num_slots_in_start_epoch = SLOTS_PER_EPOCH - compute_slots_since_epoch_start(first_slot)

        end_epoch_weight_estimate = total_active_balance // SLOTS_PER_EPOCH * num_slots_in_end_epoch
        start_epoch_weight_estimate = (total_active_balance // SLOTS_PER_EPOCH // SLOTS_PER_EPOCH * 
            num_slots_in_start_epoch * remaining_slots_in_end_epoch)

        # Each committee from the end epoch only contributes a pro-rated weight
        return adjust_committee_weight_estimate_to_ensure_safety(
            Gwei(start_epoch_weight_estimate + end_epoch_weight_estimate)
        )


def get_equivocation_score(store: Store, balance_source: BeaconState, first_slot: Slot, last_slot: Slot) -> Gwei:
    committee_indices = set()
    for slot in range(first_slot, last_slot + 1):
        committee_indices.update(get_slot_committee(store, slot))

    equivocating_indices = committee_indices.intersection(store.equivocating_indices)
    return Gwei(
        sum(balance_source.validators[i].effective_balance for i in equivocating_indices)
    )


def compute_adversarial_weight(store: Store, balance_source: BeaconState, first_slot: Slot, last_slot: Slot) -> Gwei:
    maximum_weight = estimate_committee_weight_between_slots(balance_source, first_slot, last_slot)
    max_adversarial_weight = maximum_weight // 100 * CONFIRMATION_BYZANTINE_THRESHOLD

    # Discount total weight of equivocating validators
    equivocation_score = get_equivocation_score(store, balance_source, first_slot, last_slot)
    if max_adversarial_weight > equivocation_score:
        return Gwei(max_adversarial_weight - equivocation_score)
    else:
        return Gwei(0)


def get_block_support_in_slots(balance_source: BeaconState, block_root: Root, first_slot: Slot, last_slot: Slot) -> Gwei:
    committees = []
    for slot in range(first_slot, last_slot + 1):
        committees.append(get_slot_committee(store, slot))
    unslashed_and_active_committee_indices = [
        i for i in get_active_validator_indices(balance_source, get_current_epoch(balance_source))
        if (i in committees and not balance_source.validators[i].slashed)
    ]
    return Gwei(sum(
        balance_source.validators[i].effective_balance for i in unslashed_and_active_committee_indices
        if (i in store.latest_messages
            and i not in store.equivocating_indices
            and store.latest_messages[i].root == block_root)
    ))


def compute_empty_slot_support_discount(store: Store,
                                        balance_source: BeaconState,
                                        block_root: Root) -> Gwei:
    # No empty slot
    if parent_block.slot + 1 == block.slot:
        return Gwei()

    # Discount votes supporting the parent block during empty slots
    # with exception to the adversarial fraction
    parent_support_in_empty_slots = get_block_support_in_slots(
        balance_source, block.parent_root, parent_block.slot + 1, block.slot - 1)
    adversarial_weight = compute_adversarial_weight(
        store, balance_source, parent_block.slot + 1, block.slot - 1)
    if parent_support_in_empty_slots > adversarial_weight:
        return parent_support_in_empty_slots - adversarial_weight
    else:
        return Gwei(0)


def get_support_discount(store: Store, balance_source: BeaconState, block_root: Root) -> Gwei:
    # Empty slot support discount
    empty_slot_support = compute_empty_slot_support_discount(store, balance_source, block_root)
    # Parent block support during the block's slot
    parent_block_support = get_block_support_in_slots(
        balance_source, block.parent_root, block.slot, block.slot)
    return empty_slot_support + parent_block_support


def get_proposer_score(balance_source: BeaconState) -> Gwei:
    committee_weight = get_total_active_balance(balance_source) // SLOTS_PER_EPOCH
    return (committee_weight * config.PROPOSER_SCORE_BOOST) // 100


def is_one_confirmed(store: Store, block_root: Root) -> bool:
    current_slot = get_current_slot(store)
    block = store.blocks[block_root]
    parent_block = store.blocks[block.parent_root]
    balance_source = store.checkpoint_states[store.prev_epoch_unrealized_justified_checkpoint]

    support = get_attestation_score(store, block_root, balance_source)
    proposer_score = get_proposer_score(balance_source)
    maximum_support = estimate_committee_weight_between_slots(balance_source, parent_block.slot + 1, current_slot - 1)
    support_discount = get_support_discount(store, balance_source, block_root)
    adversarial_weight = compute_adversarial_weight(store, balance_source, block.slot, current_slot - 1)

    # Returns whether the following condition is true using only integer arithmetic
    # support / maximum_support >
    #   0.5 * (1 + (proposer_score - support_discount) / maximum_support) + adversarial_weight / maximum_support
    return 2 * support + support_discount > maximum_support + proposer_score + 2 * adversarial_weight


def get_chain_roots(store: Store, ancestor_root: Root, root: Root) -> Sequence[Root]:
    """
    Returns block roots from ``ancestor_root`` exclusive till ``root`` inclusive.
    Returns empty list if ``ancestor_root`` is not an ancestor of ``root``.
    """
    ancestor_slot = get_block_slot(store, ancestor_root)
    chain_roots = [root]
    while store.blocks[root].slot > ancestor_slot:
        root = store.blocks[root].parent_root
        chain_roots.insert(0, root)

    if ancestor_root == store.blocks[chain_roots[0]].parent_root:
        return chain_roots
    else:
        return []


def is_chain_reconfirmed(store: Store, confirmed_root: Root) -> bool:
    # Check if the confirmed_root is descendant of prev_epoch_unrealized_justified_checkpoint
    if not is_ancestor(store, confirmed_root, store.prev_epoch_unrealized_justified_checkpoint.root):
        return False

    current_epoch = get_current_store_epoch(store)
    if store.prev_epoch_unrealized_justified_checkpoint.epoch + 1 >= current_epoch:
        # Exclude unrealized checkpoint block
        # as the this block will always be canonical in this case
        start_root = store.prev_epoch_unrealized_justified_checkpoint.root
    else:
        # Limit reconfirmation to the checkpoint block
        # as if it's successful, reconfirmation of the ancestors is implied
        checkpoint = get_checkpoint_for_block(store, confirmed_root, current_epoch - 1)
        start_root = store.blocks[checkpoint.root].parent_root

    # Run is_one_confirmed for each block in the confirmed chain
    chain_roots = get_chain_roots(store, start_root, confirmed_root)
    return all(is_one_confirmed(store, root) for root in chain_roots)


def get_checkpoint_weight(store: Store, target: Checkpoint) -> Gwei:
    """
    Uses LMD-GHOST votes to estimate FFG support for a checkpoint.
    """
    # No attestation with a vote for the target has yet been processed
    if target not in store.checkpoint_states:
        return Gwei(0)

    state = store.checkpoint_states[checkpoint]
    unslashed_and_active_indices = [
        i for i in get_active_validator_indices(state, get_current_epoch(state))
        if not state.validators[i].slashed
    ]
    return Gwei(sum(
        state.validators[i].effective_balance for i in unslashed_and_active_indices
        if (i in store.latest_messages
            and i not in store.equivocating_indices
            and target == get_checkpoint_for_block(
                    store, store.latest_messages[i].root, store.latest_messages[i].epoch))
    ))


def get_ffg_weight_till_slot(slot: Slot, epoch: Epoch, total_active_balance: Gwei) -> Gwei:
    if slot <= compute_start_slot_at_epoch(epoch):
        return Gwei(0)
    elif slot >= compute_start_slot_at_epoch(epoch + 1):
        return total_active_balance
    else:
        slots_passed = compute_slots_since_epoch_start(slot)
        return total_active_balance // SLOTS_PER_EPOCH * slots_passed


def compute_honest_ffg_support(store: Store, checkpoint: Checkpoint, state: BeaconState) -> Gwei:
    assert checkpoint.epoch == get_current_epoch_store(store)

    current_slot = get_current_slot(store)
    current_epoch = compute_epoch_at_slot(current_slot)
    total_active_balance = get_total_active_balance(state)

    # compute FFG support for checkpoint
    ffg_support_for_checkpoint = get_checkpoint_weight(store, checkpoint)

    # compute total FFG weight till current slot
    ffg_weight_till_now = get_ffg_weight_till_slot(current_slot, current_epoch, total_active_balance)

    # compute remaining honest FFG weight
    remaining_ffg_weight = total_active_balance - ffg_weight_till_now
    remaining_honest_ffg_weight = Gwei(remaining_ffg_weight // 100 * (100 - config.CONFIRMATION_BYZANTINE_THRESHOLD))

    # compute min honest FFG support
    min_honest_ffg_support = ffg_support_for_checkpoint - min(
        Gwei(ffg_weight_till_now // 100 * config.CONFIRMATION_BYZANTINE_THRESHOLD),
        Gwei(ffg_weight_till_now // 100 * config.CONFIRMATION_SLASHING_THRESHOLD),
        ffg_support_for_checkpoint
    )

    return Gwei(min_honest_ffg_support + remaining_honest_ffg_weight)


def get_checkpoint_state(store: Store, checkpoint: Checkpoint) -> BeaconState:
    if checkpoint in store.checkpoint_states:
        return store.checkpoint_states[checkpoint]
    else if checkpoint.epoch == compute_epoch_at_slot(store.block_states[checkpoint.root].slot):
        return store.block_states[checkpoint.root]
    else:
        base_state = copy(store.block_states[checkpoint.root])
        process_slots(base_state, compute_start_slot_at_epoch(target.epoch))
        return base_state


def will_no_conflicting_checkpoint_be_justified(store: Store, block_root: Root, block_epoch: Epoch) -> bool:
    checkpoint = get_checkpoint_for_block(store, block_root, block_epoch)

    # If checkpoint is unrealized justified then no conflicting checkpoint can be justified
    if checkpoint == store.unrealized_justified_checkpoint:
        return True

    state = get_checkpoint_state(store, checkpoint)
    total_active_balance = get_total_active_balance(state)
    honest_ffg_support = compute_honest_ffg_support(store, checkpoint, state)
    return 3 * honest_ffg_support >= 1 * total_active_balance


def will_checkpoint_be_justified(store: Store, block_root: Root, block_epoch: Epoch) -> bool:
    checkpoint = get_checkpoint_for_block(store, block_root, block_epoch)
    state = get_checkpoint_state(store, checkpoint)
    total_active_balance = get_total_active_balance(state)
    honest_ffg_support = compute_honest_ffg_support(store, checkpoint, state)
    return 3 * honest_ffg_support >= 2 * total_active_balance


def find_latest_confirmed_descendant(store: Store, latest_confirmed_root: Root) -> Root:
    """
    This function assumes that the ``latest_confirmed_root`` belongs to the canonical chain
    and is either from the previous or from the current epoch.
    """
    current_epoch = get_current_store_epoch(store)

    # verify the latest confirmed block is not too old 
    assert get_block_epoch(latest_confirmed_root) + 1 >= current_epoch

    head = get_head(store)
    confirmed_root = latest_confirmed_root

    if (get_block_epoch(store, confirmed_root) + 1 == current_epoch
        and get_voting_source(store, store.prev_slot_head).epoch + 2 >= current_epoch 
        and (is_first_slot_in_epoch(get_current_slot(store))
             or (will_no_conflicting_checkpoint_be_justified(store, head, current_epoch)
                 and (store.unrealized_justifications[store.prev_slot_head].epoch + 1 >= current_epoch
                      or store.unrealized_justifications[head].epoch + 1 >= current_epoch)))):
        # get suffix of the canonical chain
        canonical_roots = get_chain_roots(store, confirmed_root, head)

        # starting with the child of the latest_confirmed_root
        # move towards the head in attempt to advance confirmed block
        # and stop when the first unconfirmed descendant is encountered        
        for block_root in canonical_roots:        
            block_epoch = get_block_epoch(block_root)
            
            # If we reach the current epoch, we exit as this code is only for confirming blocks from the previous epoch
            if block_epoch == current_epoch:
                break
            
            # We can only rely on the previous head if it is a descendant of the block we are attempting to confirm
            if not is_ancestor(store, store.prev_slot_head, block_root):
                break
            
            if not is_one_confirmed(store, block_root):
                break
            
            confirmed_root = block_root
            
    if (is_first_slot_in_epoch(get_current_slot(store))
        or store.unrealized_justifications[head].epoch + 1 >= current_epoch):
        # get suffix of the canonical chain
        canonical_roots = get_chain_roots(store, confirmed_root, head)

        tentative_confirmed_root = confirmed_root

        for block_root in canonical_roots:
            block_epoch = get_block_epoch(block_root)
            tentative_confirmed_epoch = get_block_epoch(tentative_confirmed_root)
            
            # The following condition can only be true the first time that we advance to a block from the current epoch
            if block_epoch > tentative_confirmed_epoch:
                # To confirm blocks from the current epoch ensure that
                # current epoch checkpoint will be justified
                if not will_checkpoint_be_justified(store, block_root, block_epoch):
                    break  

            if not is_one_confirmed(store, block_root):
                break
                
            tentative_confirmed_root = block_root
            
        # the tentative_confirmed_root can only be confirmed if we can ensure that it is not going to be reorged out in either the current or next epoch.
        if (get_block_epoch(store, tentative_confirmed_root) == current_epoch
            or (get_voting_source(store, tentative_confirmed_root).epoch + 2 >= current_epoch
                and (is_first_slot_in_epoch(get_current_slot(store))
                     or will_no_conflicting_checkpoint_be_justified(store, head, current_epoch)))):
            confirmed_root = tentative_confirmed_root
            
    return confirmed_root        


def get_latest_confirmed(store: Store) -> Root:
    confirmed_root = store.confirmed_root
    current_epoch = get_current_store_epoch(store)

    # revert to finalized block if:
    # a) the latest confirmed block from two or more epochs ago
    # b) the latest confirmed block doesn't belong to the canonical chain
    # c) the confirmed chain starting from the previous epoch unrealized justified checkpoint
    #    cannot be re-confirmed at the beginning of the current epoch
    # 
    # either of the above conditions signifies that confirmation rule assumptions (at least synchrony) are broken
    # and already confirmed block might not be safe to use hence revert to the safest one which is the finalized block
    # this reversal trades monotonicity in favour of safety in the casey of asynchrony in the network
    confirmed_block_epoch = get_block_epoch(store, confirmed_root)
    head = get_head(store)
    if (confirmed_block_epoch + 1 < current_epoch
        or not is_ancestor(store, head, confirmed_root)
        or (is_first_slot_in_epoch(get_current_slot(store)) and not is_chain_reconfirmed(store, confirmed_root))):
        confirmed_root = store.finalized_checkpoint.root
        
    # if we are at the beginning of the epoch and the epoch of the unrealized justified checkpoint at beginning of the last slot of
    # the previous epoch corresponds to the previous epoch, then we can confirm the block of the unrealized justified
    # checkpoint as, under synchrony, such a checkpoint is for sure now the greatest justified checkpoint in the view
    # of any honest validator and, therefore, any honest validator will keep voting for it for the entire epoch
    confirmed_block_slot = store.blocks[confirmed_root].slot
    prev_unrealized_justified_checkpoint_slot = store.blocks[store.prev_epoch_unrealized_justified_checkpoint.root].slot
    if (is_first_slot_in_epoch(get_current_slot(store))
        and store.prev_epoch_unrealized_justified_checkpoint.epoch + 1 == current_epoch 
        and confirmed_block_slot < prev_unrealized_justified_checkpoint_slot):
        confirmed_root = store.prev_epoch_unrealized_justified_checkpoint.root

    # attempt to further advance the latest confirmed block
    confirmed_block_epoch = get_block_epoch(confirmed_root)
    if confirmed_block_epoch + 1 >= current_epoch:
        return find_latest_confirmed_descendant(store, confirmed_root)
    else:
        return confirmed_root


def on_tick_per_slot_after_attestations_applied(store: Store):
    # call sequence must be:
    # 1) on_tick(store) handler
    # 2) attestations from the previous slot are apllied to the store
    # 3) on_tick_per_slot_after_attestations_applied(store) is called
    store.confirmed_root = get_latest_confirmed(store)
    if is_first_slot_in_epoch(get_current_slot(store) + 1):
        store.prev_epoch_unrealized_justified_checkpoint = store.unrealized_justified_checkpoint
    store.prev_slot_head = get_head(store)<|MERGE_RESOLUTION|>--- conflicted
+++ resolved
@@ -98,7 +98,6 @@
     return attestation_score
 
 
-<<<<<<< HEAD
 def get_slot_committee(store: Store, slot: Slot) -> Sequence[ValidatorIndex]:
     # Use post state of the head block as a source of shuffling.
     # It is safe because if the head is one epoch older than the current epoch,
@@ -111,8 +110,6 @@
     return indices
 
 
-=======
->>>>>>> b352a111
 def is_full_validator_set_covered(first_slot: Slot, last_slot: Slot) -> bool:
     """
     Returns whether the range from ``first_slot`` to ``last_slot`` (inclusive of both) includes an entire epoch
